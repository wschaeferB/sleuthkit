--- conflicted
+++ resolved
@@ -1,6 +1,3 @@
-<<<<<<< HEAD
-/usr/share/aclocal/ltversion.m4
-=======
 # ltversion.m4 -- version numbers			-*- Autoconf -*-
 #
 #   Copyright (C) 2004 Free Software Foundation, Inc.
@@ -23,5 +20,4 @@
 macro_revision='1.3337'
 _LT_DECL(, macro_version, 0, [Which release of libtool.m4 was used?])
 _LT_DECL(, macro_revision, 0)
-])
->>>>>>> 1841792b
+])