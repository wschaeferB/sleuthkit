--- conflicted
+++ resolved
@@ -1813,7 +1813,6 @@
 /** 
 * Returns true if database is opened.
 */
-<<<<<<< HEAD
 bool TskDbPostgreSQL::isDbOpen()
 {
 	if (conn) {
@@ -1827,20 +1826,6 @@
 	else {
 		return false;
 	}
-=======
-bool TskDbPostgreSQL::isDbOpen()  
-{
-    if (conn){
-        PGconn *serverConn = connectToDatabase(&m_dBName[0]);
-        if (!serverConn){
-            return false;
-        }
-        PQfinish(serverConn);
-        return true;
-    }
-    else
-        return false;
->>>>>>> 7e4b2852
 }
 
 /** 
