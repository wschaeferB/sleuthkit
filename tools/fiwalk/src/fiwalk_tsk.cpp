--- conflicted
+++ resolved
@@ -67,92 +67,7 @@
 	 size_t size, TSK_FS_BLOCK_FLAG_ENUM flags, void *ptr)
 {
     content *ci = (content *)ptr;
-<<<<<<< HEAD
-
-    if(opt_debug>1){
-	printf("file_act(fs_file=%p,addr=%"PRIuDADDR" buf=%p size=%d)\n",
-	       fs_file,addr,buf,(int)size);
-	if(opt_debug>1 && ci->segs.size()==0){
-	    if(fwrite(buf,size,1,stdout)!=1) err(1,"fwrite");
-	    printf("\n");
-	}
-    }
-
-    if(size==0)  return TSK_WALK_CONT;	// can't do much with this...
-
-    if(opt_no_data==false){
-	if (flags & TSK_FS_BLOCK_FLAG_SPARSE){
-            if (size < MAX_SPARSE_SIZE && !ci->invalid) {
-                /* Manufacture NULLs that correspond with a sparse file */
-                char nulls[65536];
-                memset(nulls,0,sizeof(nulls));
-                for(size_t i=0; i<size; i += sizeof(nulls)){
-                    size_t bytes_to_hash = sizeof(nulls);
-                    if ( i + bytes_to_hash > size) bytes_to_hash = size - i;
-                    ci->add_bytes(nulls, a_off + i,bytes_to_hash);
-                }
-            } else {
-                ci->set_invalid(true);		// make this data set invalid
-            }
-	}
-	else {
-	    ci->add_bytes(buf,a_off,size);	// add these bytes to the file
-	}
-    }
-
-    /* "Address 0 is reserved in ExtX and FFS to denote a "sparse"
-       block (one which is all zeros).  TSK knows this and returns
-       zeros when a file refers to block 0.  You can check the 'flags'
-       argument to the callback to determine if the data is from
-       sparse or compressed data. RAW means that the data in the
-       buffer was read from the disk.
-
-       TSK_FS_BLOCK_FLAG_RAW - data on the disk
-       TSK_FS_BLOCK_FLAG_SPARSE - a whole
-       TSK_FS_BLOCK_FLAG_COMP - the file is compressed
-    */
-
-    uint64_t  fs_offset = (addr)*fs_file->fs_info->block_size;
-    uint64_t img_offset = current_partition_start + fs_offset;
-
-    if(ci->segs.size()>0){
-	/* Does this next segment fit after the prevous segment logically? */
-	if(ci->segs.back().next_file_offset()==(uint64_t)a_off){
-
-	    /* if both the last and the current are sparse, this can be extended. */
-	    if((ci->segs.back().flags & TSK_FS_BLOCK_FLAG_SPARSE) &&
-	       (flags & TSK_FS_BLOCK_FLAG_SPARSE)){
-
-		ci->segs.back().len += size;
-		return TSK_WALK_CONT;
-	    }
-
-
-	    /* If both are compressed, then this can be extended? */
-	    if((ci->segs.back().flags & TSK_FS_BLOCK_FLAG_COMP) &&
-	       (flags & TSK_FS_BLOCK_FLAG_COMP) &&
-	       (ci->segs.back().img_offset + ci->segs.back().len == img_offset)){
-		ci->segs.back().len += size;
-		return TSK_WALK_CONT;
-	    }
-
-	    /* See if we can extend the last segment in the segment list,
-	     * or if this is the start of a new fragment.
-	     */
-	    if((ci->segs.back().flags & TSK_FS_BLOCK_FLAG_RAW) &&
-	       (flags & TSK_FS_BLOCK_FLAG_RAW) &&
-	       (ci->segs.back().img_offset + ci->segs.back().len == img_offset)){
-		ci->segs.back().len += size;
-		return TSK_WALK_CONT;
-	    }
-	}
-    }
-    /* Need to add a new element to the list */
-    ci->add_seg(img_offset,fs_offset,(int64_t)a_off,size,flags);
-    return TSK_WALK_CONT;
-=======
     return ci->file_act(fs_file,a_off,addr,buf,size,flags);
->>>>>>> 7207507f
 }
 
 /* This is modeled on print_dent_act printit in ./tsk/fs/fls_lib.c
