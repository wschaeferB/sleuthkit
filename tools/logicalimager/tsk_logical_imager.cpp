--- conflicted
+++ resolved
@@ -1101,14 +1101,11 @@
         driveToProcess = iFlagUsed ? TskHelper::toNarrow(imgPaths[i]) : TskHelper::toNarrow(drivesToProcess[i]);
         printDebug("Processing drive %s", driveToProcess.c_str());
         fprintf(stdout, "Analyzing drive %zi of %zu (%s)\n", (size_t) i+1, imgPaths.size(), driveToProcess.c_str());
-<<<<<<< HEAD
 
         if (isDriveLocked(driveToProcess) == 1) {
             fprintf(stdout, "Skipping drive %s because it is bitlocked.\n", driveToProcess.c_str());
             continue;
         }
-=======
->>>>>>> 906925ec
 
         if (driveToProcess.back() == ':') {
             driveToProcess = driveToProcess.substr(0, driveToProcess.size() - 1);
