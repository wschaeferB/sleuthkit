--- conflicted
+++ resolved
@@ -4227,7 +4227,6 @@
 	arg="$func_quote_for_eval_result"
 	;;
 
-<<<<<<< HEAD
       # Flags to be passed through unchanged, with rationale:
       # -64, -mips[0-9]      enable 64-bit mode for the SGI compiler
       # -r[0-9][0-9]*        specify processor for the SGI compiler
@@ -4245,20 +4244,6 @@
       -64|-mips[0-9]|-r[0-9][0-9]*|-xarch=*|-xtarget=*|+DA*|+DD*|-q*|-m*| \
       -t[45]*|-txscale*|-p|-pg|--coverage|-fprofile-*|-F*|@*|-tp=*|--sysroot=*| \
       -O*|-flto*|-fwhopr*|-fuse-linker-plugin|-stdlib=*)
-=======
-      # -64, -mips[0-9] enable 64-bit mode on the SGI compiler
-      # -r[0-9][0-9]* specifies the processor on the SGI compiler
-      # -xarch=*, -xtarget=* enable 64-bit mode on the Sun compiler
-      # +DA*, +DD* enable 64-bit mode on the HP compiler
-      # -q* pass through compiler args for the IBM compiler
-      # -m*, -t[45]*, -txscale* pass through architecture-specific
-      # compiler args for GCC
-      # -F/path gives path to uninstalled frameworks, gcc on darwin
-      # -p, -pg, --coverage, -fprofile-* pass through profiling flag for GCC
-      # @file GCC response files
-      -64|-mips[0-9]|-r[0-9][0-9]*|-xarch=*|-xtarget=*|+DA*|+DD*|-q*|-m*| \
-      -t[45]*|-txscale*|-p|-pg|--coverage|-fprofile-*|-F*|@*)
->>>>>>> a27024aa
         func_quote_for_eval "$arg"
 	arg="$func_quote_for_eval_result"
         func_append compile_command " $arg"
