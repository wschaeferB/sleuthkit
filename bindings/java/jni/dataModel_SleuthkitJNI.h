/* DO NOT EDIT THIS FILE - it is machine generated */
#include <jni.h>
/* Header for class org_sleuthkit_datamodel_SleuthkitJNI */

#ifndef _Included_org_sleuthkit_datamodel_SleuthkitJNI
#define _Included_org_sleuthkit_datamodel_SleuthkitJNI
#ifdef __cplusplus
extern "C" {
#endif
/*
 * Class:     org_sleuthkit_datamodel_SleuthkitJNI
 * Method:    getVersionNat
 * Signature: ()Ljava/lang/String;
 */
JNIEXPORT jstring JNICALL Java_org_sleuthkit_datamodel_SleuthkitJNI_getVersionNat
  (JNIEnv *, jclass);

/*
 * Class:     org_sleuthkit_datamodel_SleuthkitJNI
 * Method:    startVerboseLoggingNat
 * Signature: (Ljava/lang/String;)V
 */
JNIEXPORT void JNICALL Java_org_sleuthkit_datamodel_SleuthkitJNI_startVerboseLoggingNat
  (JNIEnv *, jclass, jstring);

/*
 * Class:     org_sleuthkit_datamodel_SleuthkitJNI
 * Method:    newCaseDbNat
 * Signature: (Ljava/lang/String;)J
 */
JNIEXPORT jlong JNICALL Java_org_sleuthkit_datamodel_SleuthkitJNI_newCaseDbNat
  (JNIEnv *, jclass, jstring);

/*
 * Class:     org_sleuthkit_datamodel_SleuthkitJNI
 * Method:    newCaseDbMultiNat
 * Signature: (Ljava/lang/String;Ljava/lang/String;Ljava/lang/String;Ljava/lang/String;ILjava/lang/String;)J
 */
JNIEXPORT jlong JNICALL Java_org_sleuthkit_datamodel_SleuthkitJNI_newCaseDbMultiNat
  (JNIEnv *, jclass, jstring, jstring, jstring, jstring, jint, jstring);

/*
 * Class:     org_sleuthkit_datamodel_SleuthkitJNI
 * Method:    openCaseDbMultiNat
 * Signature: (Ljava/lang/String;Ljava/lang/String;Ljava/lang/String;Ljava/lang/String;ILjava/lang/String;)J
 */
JNIEXPORT jlong JNICALL Java_org_sleuthkit_datamodel_SleuthkitJNI_openCaseDbMultiNat
  (JNIEnv *, jclass, jstring, jstring, jstring, jstring, jint, jstring);

/*
 * Class:     org_sleuthkit_datamodel_SleuthkitJNI
 * Method:    openCaseDbNat
 * Signature: (Ljava/lang/String;)J
 */
JNIEXPORT jlong JNICALL Java_org_sleuthkit_datamodel_SleuthkitJNI_openCaseDbNat
  (JNIEnv *, jclass, jstring);

/*
 * Class:     org_sleuthkit_datamodel_SleuthkitJNI
 * Method:    closeCaseDbNat
 * Signature: (J)V
 */
JNIEXPORT void JNICALL Java_org_sleuthkit_datamodel_SleuthkitJNI_closeCaseDbNat
  (JNIEnv *, jclass, jlong);

/*
 * Class:     org_sleuthkit_datamodel_SleuthkitJNI
 * Method:    hashDbOpenNat
 * Signature: (Ljava/lang/String;)I
 */
JNIEXPORT jint JNICALL Java_org_sleuthkit_datamodel_SleuthkitJNI_hashDbOpenNat
  (JNIEnv *, jclass, jstring);

/*
 * Class:     org_sleuthkit_datamodel_SleuthkitJNI
 * Method:    hashDbNewNat
 * Signature: (Ljava/lang/String;)I
 */
JNIEXPORT jint JNICALL Java_org_sleuthkit_datamodel_SleuthkitJNI_hashDbNewNat
  (JNIEnv *, jclass, jstring);

/*
 * Class:     org_sleuthkit_datamodel_SleuthkitJNI
 * Method:    hashDbBeginTransactionNat
 * Signature: (I)I
 */
JNIEXPORT jint JNICALL Java_org_sleuthkit_datamodel_SleuthkitJNI_hashDbBeginTransactionNat
  (JNIEnv *, jclass, jint);

/*
 * Class:     org_sleuthkit_datamodel_SleuthkitJNI
 * Method:    hashDbCommitTransactionNat
 * Signature: (I)I
 */
JNIEXPORT jint JNICALL Java_org_sleuthkit_datamodel_SleuthkitJNI_hashDbCommitTransactionNat
  (JNIEnv *, jclass, jint);

/*
 * Class:     org_sleuthkit_datamodel_SleuthkitJNI
 * Method:    hashDbRollbackTransactionNat
 * Signature: (I)I
 */
JNIEXPORT jint JNICALL Java_org_sleuthkit_datamodel_SleuthkitJNI_hashDbRollbackTransactionNat
  (JNIEnv *, jclass, jint);

/*
 * Class:     org_sleuthkit_datamodel_SleuthkitJNI
 * Method:    hashDbAddEntryNat
 * Signature: (Ljava/lang/String;Ljava/lang/String;Ljava/lang/String;Ljava/lang/String;Ljava/lang/String;I)I
 */
JNIEXPORT jint JNICALL Java_org_sleuthkit_datamodel_SleuthkitJNI_hashDbAddEntryNat
  (JNIEnv *, jclass, jstring, jstring, jstring, jstring, jstring, jint);

/*
 * Class:     org_sleuthkit_datamodel_SleuthkitJNI
 * Method:    hashDbIsUpdateableNat
 * Signature: (I)Z
 */
JNIEXPORT jboolean JNICALL Java_org_sleuthkit_datamodel_SleuthkitJNI_hashDbIsUpdateableNat
  (JNIEnv *, jclass, jint);

/*
 * Class:     org_sleuthkit_datamodel_SleuthkitJNI
 * Method:    hashDbIsReindexableNat
 * Signature: (I)Z
 */
JNIEXPORT jboolean JNICALL Java_org_sleuthkit_datamodel_SleuthkitJNI_hashDbIsReindexableNat
  (JNIEnv *, jclass, jint);

/*
 * Class:     org_sleuthkit_datamodel_SleuthkitJNI
 * Method:    hashDbPathNat
 * Signature: (I)Ljava/lang/String;
 */
JNIEXPORT jstring JNICALL Java_org_sleuthkit_datamodel_SleuthkitJNI_hashDbPathNat
  (JNIEnv *, jclass, jint);

/*
 * Class:     org_sleuthkit_datamodel_SleuthkitJNI
 * Method:    hashDbIndexPathNat
 * Signature: (I)Ljava/lang/String;
 */
JNIEXPORT jstring JNICALL Java_org_sleuthkit_datamodel_SleuthkitJNI_hashDbIndexPathNat
  (JNIEnv *, jclass, jint);

/*
 * Class:     org_sleuthkit_datamodel_SleuthkitJNI
 * Method:    hashDbGetDisplayName
 * Signature: (I)Ljava/lang/String;
 */
JNIEXPORT jstring JNICALL Java_org_sleuthkit_datamodel_SleuthkitJNI_hashDbGetDisplayName
  (JNIEnv *, jclass, jint);

/*
 * Class:     org_sleuthkit_datamodel_SleuthkitJNI
 * Method:    hashDbCloseAll
 * Signature: ()V
 */
JNIEXPORT void JNICALL Java_org_sleuthkit_datamodel_SleuthkitJNI_hashDbCloseAll
  (JNIEnv *, jclass);

/*
 * Class:     org_sleuthkit_datamodel_SleuthkitJNI
 * Method:    hashDbClose
 * Signature: (I)V
 */
JNIEXPORT void JNICALL Java_org_sleuthkit_datamodel_SleuthkitJNI_hashDbClose
  (JNIEnv *, jclass, jint);

/*
 * Class:     org_sleuthkit_datamodel_SleuthkitJNI
 * Method:    hashDbCreateIndexNat
 * Signature: (I)V
 */
JNIEXPORT void JNICALL Java_org_sleuthkit_datamodel_SleuthkitJNI_hashDbCreateIndexNat
  (JNIEnv *, jclass, jint);

/*
 * Class:     org_sleuthkit_datamodel_SleuthkitJNI
 * Method:    hashDbIndexExistsNat
 * Signature: (I)Z
 */
JNIEXPORT jboolean JNICALL Java_org_sleuthkit_datamodel_SleuthkitJNI_hashDbIndexExistsNat
  (JNIEnv *, jclass, jint);

/*
 * Class:     org_sleuthkit_datamodel_SleuthkitJNI
 * Method:    hashDbIsIdxOnlyNat
 * Signature: (I)Z
 */
JNIEXPORT jboolean JNICALL Java_org_sleuthkit_datamodel_SleuthkitJNI_hashDbIsIdxOnlyNat
  (JNIEnv *, jclass, jint);

/*
 * Class:     org_sleuthkit_datamodel_SleuthkitJNI
 * Method:    hashDbLookup
 * Signature: (Ljava/lang/String;I)Z
 */
JNIEXPORT jboolean JNICALL Java_org_sleuthkit_datamodel_SleuthkitJNI_hashDbLookup
  (JNIEnv *, jclass, jstring, jint);

/*
 * Class:     org_sleuthkit_datamodel_SleuthkitJNI
 * Method:    hashDbLookupVerbose
 * Signature: (Ljava/lang/String;I)Lorg/sleuthkit/datamodel/HashHitInfo;
 */
JNIEXPORT jobject JNICALL Java_org_sleuthkit_datamodel_SleuthkitJNI_hashDbLookupVerbose
  (JNIEnv *, jclass, jstring, jint);

/*
 * Class:     org_sleuthkit_datamodel_SleuthkitJNI
 * Method:    initAddImgNat
 * Signature: (JLjava/lang/String;ZZ)J
 */
JNIEXPORT jlong JNICALL Java_org_sleuthkit_datamodel_SleuthkitJNI_initAddImgNat
  (JNIEnv *, jclass, jlong, jstring, jboolean, jboolean);

/*
 * Class:     org_sleuthkit_datamodel_SleuthkitJNI
 * Method:    initializeAddImgNat
 * Signature: (JLjava/lang/String;ZZZ)J
 */
JNIEXPORT jlong JNICALL Java_org_sleuthkit_datamodel_SleuthkitJNI_initializeAddImgNat
  (JNIEnv *, jclass, jlong, jstring, jboolean, jboolean, jboolean);

/*
 * Class:     org_sleuthkit_datamodel_SleuthkitJNI
<<<<<<< HEAD
 * Method:    runAddImgNat
 * Signature: (JLjava/lang/String;[Ljava/lang/String;ILjava/lang/String;Ljava/lang/String;)V
 */
JNIEXPORT void JNICALL Java_org_sleuthkit_datamodel_SleuthkitJNI_runAddImgNat
  (JNIEnv *, jclass, jlong, jstring, jobjectArray, jint, jstring, jstring);
=======
 * Method:    runOpenAndAddImgNat
 * Signature: (JLjava/lang/String;[Ljava/lang/String;ILjava/lang/String;)V
 */
JNIEXPORT void JNICALL Java_org_sleuthkit_datamodel_SleuthkitJNI_runOpenAndAddImgNat
  (JNIEnv *, jclass, jlong, jstring, jobjectArray, jint, jstring);
>>>>>>> c7ef3b38

/*
 * Class:     org_sleuthkit_datamodel_SleuthkitJNI
 * Method:    runAddImgNat
 * Signature: (JLjava/lang/String;JLjava/lang/String;)V
 */
JNIEXPORT void JNICALL Java_org_sleuthkit_datamodel_SleuthkitJNI_runAddImgNat
  (JNIEnv *, jclass, jlong, jstring, jlong, jstring);

/*
 * Class:     org_sleuthkit_datamodel_SleuthkitJNI
 * Method:    stopAddImgNat
 * Signature: (J)V
 */
JNIEXPORT void JNICALL Java_org_sleuthkit_datamodel_SleuthkitJNI_stopAddImgNat
  (JNIEnv *, jclass, jlong);

/*
 * Class:     org_sleuthkit_datamodel_SleuthkitJNI
 * Method:    revertAddImgNat
 * Signature: (J)V
 */
JNIEXPORT void JNICALL Java_org_sleuthkit_datamodel_SleuthkitJNI_revertAddImgNat
  (JNIEnv *, jclass, jlong);

/*
 * Class:     org_sleuthkit_datamodel_SleuthkitJNI
 * Method:    commitAddImgNat
 * Signature: (J)J
 */
JNIEXPORT jlong JNICALL Java_org_sleuthkit_datamodel_SleuthkitJNI_commitAddImgNat
  (JNIEnv *, jclass, jlong);

/*
 * Class:     org_sleuthkit_datamodel_SleuthkitJNI
 * Method:    openImgNat
 * Signature: ([Ljava/lang/String;I)J
 */
JNIEXPORT jlong JNICALL Java_org_sleuthkit_datamodel_SleuthkitJNI_openImgNat
  (JNIEnv *, jclass, jobjectArray, jint);

/*
 * Class:     org_sleuthkit_datamodel_SleuthkitJNI
 * Method:    openVsNat
 * Signature: (JJ)J
 */
JNIEXPORT jlong JNICALL Java_org_sleuthkit_datamodel_SleuthkitJNI_openVsNat
  (JNIEnv *, jclass, jlong, jlong);

/*
 * Class:     org_sleuthkit_datamodel_SleuthkitJNI
 * Method:    openVolNat
 * Signature: (JJ)J
 */
JNIEXPORT jlong JNICALL Java_org_sleuthkit_datamodel_SleuthkitJNI_openVolNat
  (JNIEnv *, jclass, jlong, jlong);

/*
 * Class:     org_sleuthkit_datamodel_SleuthkitJNI
 * Method:    openFsNat
 * Signature: (JJ)J
 */
JNIEXPORT jlong JNICALL Java_org_sleuthkit_datamodel_SleuthkitJNI_openFsNat
  (JNIEnv *, jclass, jlong, jlong);

/*
 * Class:     org_sleuthkit_datamodel_SleuthkitJNI
 * Method:    openFileNat
 * Signature: (JJII)J
 */
JNIEXPORT jlong JNICALL Java_org_sleuthkit_datamodel_SleuthkitJNI_openFileNat
  (JNIEnv *, jclass, jlong, jlong, jint, jint);

/*
 * Class:     org_sleuthkit_datamodel_SleuthkitJNI
 * Method:    readImgNat
 * Signature: (J[BJJ)I
 */
JNIEXPORT jint JNICALL Java_org_sleuthkit_datamodel_SleuthkitJNI_readImgNat
  (JNIEnv *, jclass, jlong, jbyteArray, jlong, jlong);

/*
 * Class:     org_sleuthkit_datamodel_SleuthkitJNI
 * Method:    readVsNat
 * Signature: (J[BJJ)I
 */
JNIEXPORT jint JNICALL Java_org_sleuthkit_datamodel_SleuthkitJNI_readVsNat
  (JNIEnv *, jclass, jlong, jbyteArray, jlong, jlong);

/*
 * Class:     org_sleuthkit_datamodel_SleuthkitJNI
 * Method:    readVolNat
 * Signature: (J[BJJ)I
 */
JNIEXPORT jint JNICALL Java_org_sleuthkit_datamodel_SleuthkitJNI_readVolNat
  (JNIEnv *, jclass, jlong, jbyteArray, jlong, jlong);

/*
 * Class:     org_sleuthkit_datamodel_SleuthkitJNI
 * Method:    readFsNat
 * Signature: (J[BJJ)I
 */
JNIEXPORT jint JNICALL Java_org_sleuthkit_datamodel_SleuthkitJNI_readFsNat
  (JNIEnv *, jclass, jlong, jbyteArray, jlong, jlong);

/*
 * Class:     org_sleuthkit_datamodel_SleuthkitJNI
 * Method:    readFileNat
 * Signature: (J[BJIJ)I
 */
JNIEXPORT jint JNICALL Java_org_sleuthkit_datamodel_SleuthkitJNI_readFileNat
  (JNIEnv *, jclass, jlong, jbyteArray, jlong, jint, jlong);

/*
 * Class:     org_sleuthkit_datamodel_SleuthkitJNI
 * Method:    saveFileMetaDataTextNat
 * Signature: (JLjava/lang/String;)I
 */
JNIEXPORT jint JNICALL Java_org_sleuthkit_datamodel_SleuthkitJNI_saveFileMetaDataTextNat
  (JNIEnv *, jclass, jlong, jstring);

/*
 * Class:     org_sleuthkit_datamodel_SleuthkitJNI
 * Method:    closeImgNat
 * Signature: (J)V
 */
JNIEXPORT void JNICALL Java_org_sleuthkit_datamodel_SleuthkitJNI_closeImgNat
  (JNIEnv *, jclass, jlong);

/*
 * Class:     org_sleuthkit_datamodel_SleuthkitJNI
 * Method:    closeVsNat
 * Signature: (J)V
 */
JNIEXPORT void JNICALL Java_org_sleuthkit_datamodel_SleuthkitJNI_closeVsNat
  (JNIEnv *, jclass, jlong);

/*
 * Class:     org_sleuthkit_datamodel_SleuthkitJNI
 * Method:    closeFsNat
 * Signature: (J)V
 */
JNIEXPORT void JNICALL Java_org_sleuthkit_datamodel_SleuthkitJNI_closeFsNat
  (JNIEnv *, jclass, jlong);

/*
 * Class:     org_sleuthkit_datamodel_SleuthkitJNI
 * Method:    closeFileNat
 * Signature: (J)V
 */
JNIEXPORT void JNICALL Java_org_sleuthkit_datamodel_SleuthkitJNI_closeFileNat
  (JNIEnv *, jclass, jlong);

/*
 * Class:     org_sleuthkit_datamodel_SleuthkitJNI
 * Method:    findDeviceSizeNat
 * Signature: (Ljava/lang/String;)J
 */
JNIEXPORT jlong JNICALL Java_org_sleuthkit_datamodel_SleuthkitJNI_findDeviceSizeNat
  (JNIEnv *, jclass, jstring);

/*
 * Class:     org_sleuthkit_datamodel_SleuthkitJNI
 * Method:    getCurDirNat
 * Signature: (J)Ljava/lang/String;
 */
JNIEXPORT jstring JNICALL Java_org_sleuthkit_datamodel_SleuthkitJNI_getCurDirNat
  (JNIEnv *, jclass, jlong);

/*
 * Class:     org_sleuthkit_datamodel_SleuthkitJNI
 * Method:    isImageSupportedNat
 * Signature: (Ljava/lang/String;)Z
 */
JNIEXPORT jboolean JNICALL Java_org_sleuthkit_datamodel_SleuthkitJNI_isImageSupportedNat
  (JNIEnv *, jclass, jstring);

/*
 * Class:     org_sleuthkit_datamodel_SleuthkitJNI
 * Method:    enableImageWriterNat
 * Signature: (JLjava/lang/String;Ljava/lang/String;)I
 */
JNIEXPORT jint JNICALL Java_org_sleuthkit_datamodel_SleuthkitJNI_enableImageWriterNat
  (JNIEnv *, jclass, jlong, jstring, jstring);

#ifdef __cplusplus
}
#endif
#endif
/* Header for class org_sleuthkit_datamodel_SleuthkitJNI_TSK_FS_FILE_READ_OFFSET_TYPE_ENUM */

#ifndef _Included_org_sleuthkit_datamodel_SleuthkitJNI_TSK_FS_FILE_READ_OFFSET_TYPE_ENUM
#define _Included_org_sleuthkit_datamodel_SleuthkitJNI_TSK_FS_FILE_READ_OFFSET_TYPE_ENUM
#ifdef __cplusplus
extern "C" {
#endif
#ifdef __cplusplus
}
#endif
#endif
/* Header for class org_sleuthkit_datamodel_SleuthkitJNI_CaseDbHandle */

#ifndef _Included_org_sleuthkit_datamodel_SleuthkitJNI_CaseDbHandle
#define _Included_org_sleuthkit_datamodel_SleuthkitJNI_CaseDbHandle
#ifdef __cplusplus
extern "C" {
#endif
#ifdef __cplusplus
}
#endif
#endif
/* Header for class org_sleuthkit_datamodel_SleuthkitJNI_CaseDbHandle_AddImageProcess */

#ifndef _Included_org_sleuthkit_datamodel_SleuthkitJNI_CaseDbHandle_AddImageProcess
#define _Included_org_sleuthkit_datamodel_SleuthkitJNI_CaseDbHandle_AddImageProcess
#ifdef __cplusplus
extern "C" {
#endif
#ifdef __cplusplus
}
#endif
#endif<|MERGE_RESOLUTION|>--- conflicted
+++ resolved
@@ -225,27 +225,19 @@
 
 /*
  * Class:     org_sleuthkit_datamodel_SleuthkitJNI
-<<<<<<< HEAD
- * Method:    runAddImgNat
- * Signature: (JLjava/lang/String;[Ljava/lang/String;ILjava/lang/String;Ljava/lang/String;)V
- */
-JNIEXPORT void JNICALL Java_org_sleuthkit_datamodel_SleuthkitJNI_runAddImgNat
-  (JNIEnv *, jclass, jlong, jstring, jobjectArray, jint, jstring, jstring);
-=======
  * Method:    runOpenAndAddImgNat
  * Signature: (JLjava/lang/String;[Ljava/lang/String;ILjava/lang/String;)V
  */
 JNIEXPORT void JNICALL Java_org_sleuthkit_datamodel_SleuthkitJNI_runOpenAndAddImgNat
   (JNIEnv *, jclass, jlong, jstring, jobjectArray, jint, jstring);
->>>>>>> c7ef3b38
 
 /*
  * Class:     org_sleuthkit_datamodel_SleuthkitJNI
  * Method:    runAddImgNat
- * Signature: (JLjava/lang/String;JLjava/lang/String;)V
+ * Signature: (JLjava/lang/String;JLjava/lang/String;Ljava/lang/String;)V
  */
 JNIEXPORT void JNICALL Java_org_sleuthkit_datamodel_SleuthkitJNI_runAddImgNat
-  (JNIEnv *, jclass, jlong, jstring, jlong, jstring);
+  (JNIEnv *, jclass, jlong, jstring, jlong, jstring, jstring);
 
 /*
  * Class:     org_sleuthkit_datamodel_SleuthkitJNI
