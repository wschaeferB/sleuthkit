--- conflicted
+++ resolved
@@ -24,13 +24,10 @@
 import java.util.logging.Level;
 import java.util.logging.Logger;
 import org.sleuthkit.datamodel.TskData.FileKnown;
-<<<<<<< HEAD
 import org.sleuthkit.datamodel.TskData.TSK_DB_FILES_TYPE_ENUM;
-=======
 import org.sleuthkit.datamodel.TskData.TSK_FS_ATTR_TYPE_ENUM;
 import org.sleuthkit.datamodel.TskData.TSK_FS_META_FLAG_ENUM;
 import org.sleuthkit.datamodel.TskData.TSK_FS_META_MODE_ENUM;
->>>>>>> 588f99ed
 import org.sleuthkit.datamodel.TskData.TSK_FS_META_TYPE_ENUM;
 import org.sleuthkit.datamodel.TskData.TSK_FS_NAME_FLAG_ENUM;
 import org.sleuthkit.datamodel.TskData.TSK_FS_NAME_TYPE_ENUM;
@@ -84,8 +81,7 @@
 	 * @param modes
 	 * @param uid
 	 * @param gid
-<<<<<<< HEAD
-	 * @param md5Hash
+	 * @param md5Hash String of MD5 hash of content or null if not known
 	 * @param knownState
 	 * @param parentPath 
 	 */
@@ -96,37 +92,6 @@
 			String parentPath) {
 		super(db, objId, attrType, attrId, name, TskData.TSK_DB_FILES_TYPE_ENUM.FS, metaAddr, dirType, metaType, dirFlag, metaFlags, size, ctime, crtime, atime, mtime, modes, uid, gid, md5Hash, knownState, parentPath);
 		this.fsObjId = fsObjId;
-=======
-	 * @param mode
-	 * @param known
-	 * @param parent_path
-	 * @param md5Hash String of MD5 hash of content or null if not known
-	 */
-	FsContent(SleuthkitCase db, long obj_id, String name, long fs_obj_id, long meta_addr,
-			TSK_FS_ATTR_TYPE_ENUM attrType, short attr_id, TSK_FS_META_TYPE_ENUM metaType, TSK_FS_NAME_TYPE_ENUM dirType, TSK_FS_NAME_FLAG_ENUM dirFlag,
-			short meta_flags, long size, long ctime, long crtime, long atime, long mtime, int uid, int gid, short modes, FileKnown known,
-			String parent_path, String md5Hash) {
-		super(db, obj_id, name, TskData.TSK_DB_FILES_TYPE_ENUM.FS);
-		this.fsObjId = fs_obj_id;
-		this.metaAddr = meta_addr;
-		this.attrType = attrType;
-		this.attrId = attr_id;
-		this.metaType = metaType;
-		this.dirType = dirType;
-		this.dirFlag = dirFlag;
-		this.metaFlags = TSK_FS_META_FLAG_ENUM.valuesOf(meta_flags);
-		this.size = size;
-		this.ctime = ctime;
-		this.crtime = crtime;
-		this.atime = atime;
-		this.mtime = mtime;
-		this.uid = uid;
-		this.gid = gid;
-		this.modes = TSK_FS_META_MODE_ENUM.valuesOf(modes);
-		this.known = known;
-		this.parentPath = parent_path;
-		this.md5Hash = md5Hash;
->>>>>>> 588f99ed
 	}
 
 
@@ -216,240 +181,6 @@
 		return Collections.<TskFileRange>emptyList();
 	}
 
-<<<<<<< HEAD
-	
-=======
-	/**
-	 * Get the change time
-	 *
-	 * @return change time
-	 */
-	public long getCtime() {
-		return ctime;
-	}
-
-	/**
-	 * Get the change time as Date
-	 *
-	 * @return change time as Date
-	 */
-	public String getCtimeAsDate() {
-		return FsContent.epochToTime(ctime);
-	}
-
-	/**
-	 * Get the creation time
-	 *
-	 * @return creation time
-	 */
-	public long getCrtime() {
-		return crtime;
-	}
-
-	/**
-	 * Get the creation time as Date
-	 *
-	 * @return creation time as Date
-	 */
-	public String getCrtimeAsDate() {
-		return FsContent.epochToTime(crtime);
-	}
-
-	/**
-	 * Get the access time
-	 *
-	 * @return access time
-	 */
-	public long getAtime() {
-		return atime;
-	}
-
-	/**
-	 * Get the access time as Date
-	 *
-	 * @return access time as Date
-	 */
-	public String getAtimeAsDate() {
-		return FsContent.epochToTime(atime);
-	}
-
-	/**
-	 * Get the modified time
-	 *
-	 * @return modified time
-	 */
-	public long getMtime() {
-		return mtime;
-	}
-
-	/**
-	 * Get the modified time as Date
-	 *
-	 * @return modified time as Date
-	 */
-	public String getMtimeAsDate() {
-		return FsContent.epochToTime(mtime);
-	}
-
-	/**
-	 * Get the user id
-	 *
-	 * @return user id
-	 */
-	public int getUid() {
-		return uid;
-	}
-
-	/**
-	 * Get the group id
-	 *
-	 * @return group id
-	 */
-	public int getGid() {
-		return gid;
-	}
-
-	/**
-	 * Get the file's mode as a user-displayable string
-	 *
-	 * @return  formatted user-displayable string for mode
-	 */
-	public String getModesAsString() {
-		int mode = TSK_FS_META_MODE_ENUM.toInt(modes);
-		String result = "";
-
-		short isuid = TskData.TSK_FS_META_MODE_ENUM.TSK_FS_META_MODE_ISUID.getMode();
-		short isgid = TskData.TSK_FS_META_MODE_ENUM.TSK_FS_META_MODE_ISGID.getMode();
-		short isvtx = TskData.TSK_FS_META_MODE_ENUM.TSK_FS_META_MODE_ISVTX.getMode();
-
-		short irusr = TskData.TSK_FS_META_MODE_ENUM.TSK_FS_META_MODE_IRUSR.getMode();
-		short iwusr = TskData.TSK_FS_META_MODE_ENUM.TSK_FS_META_MODE_IWUSR.getMode();
-		short ixusr = TskData.TSK_FS_META_MODE_ENUM.TSK_FS_META_MODE_IXUSR.getMode();
-
-		short irgrp = TskData.TSK_FS_META_MODE_ENUM.TSK_FS_META_MODE_IRGRP.getMode();
-		short iwgrp = TskData.TSK_FS_META_MODE_ENUM.TSK_FS_META_MODE_IWGRP.getMode();
-		short ixgrp = TskData.TSK_FS_META_MODE_ENUM.TSK_FS_META_MODE_IXGRP.getMode();
-
-		short iroth = TskData.TSK_FS_META_MODE_ENUM.TSK_FS_META_MODE_IROTH.getMode();
-		short iwoth = TskData.TSK_FS_META_MODE_ENUM.TSK_FS_META_MODE_IWOTH.getMode();
-		short ixoth = TskData.TSK_FS_META_MODE_ENUM.TSK_FS_META_MODE_IXOTH.getMode();
-
-		// first character = the Meta Type
-		result += metaType.toString();
-
-		// second and third characters = user permissions
-		if ((mode & irusr) == irusr) {
-			result += "r";
-		} else {
-			result += "-";
-		}
-		if ((mode & iwusr) == iwusr) {
-			result += "w";
-		} else {
-			result += "-";
-		}
-
-		// fourth character = set uid
-		if ((mode & isuid) == isuid) {
-			if ((mode & ixusr) == ixusr) {
-				result += "s";
-			} else {
-				result += "S";
-			}
-		} else {
-			if ((mode & ixusr) == ixusr) {
-				result += "x";
-			} else {
-				result += "-";
-			}
-		}
-
-		// fifth and sixth characters = group permissions
-		if ((mode & irgrp) == irgrp) {
-			result += "r";
-		} else {
-			result += "-";
-		}
-		if ((mode & iwgrp) == iwgrp) {
-			result += "w";
-		} else {
-			result += "-";
-		}
-
-		// seventh character = set gid
-		if ((mode & isgid) == isgid) {
-			if ((mode & ixgrp) == ixgrp) {
-				result += "s";
-			} else {
-				result += "S";
-			}
-		} else {
-			if ((mode & ixgrp) == ixgrp) {
-				result += "x";
-			} else {
-				result += "-";
-			}
-		}
-
-		// eighth and ninth character = other permissions
-		if ((mode & iroth) == iroth) {
-			result += "r";
-		} else {
-			result += "-";
-		}
-		if ((mode & iwoth) == iwoth) {
-			result += "w";
-		} else {
-			result += "-";
-		}
-
-		// tenth character = sticky bit
-		if ((mode & isvtx) == isvtx) {
-			if ((mode & ixoth) == ixoth) {
-				result += "t";
-			} else {
-				result += "T";
-			}
-		} else {
-			if ((mode & ixoth) == ixoth) {
-				result += "x";
-			} else {
-				result += "-";
-			}
-		}
-
-		// check the result
-		if (result.length() != 10) {
-			// throw error here
-			result = "ERROR";
-		}
-		return result;
-	}
-
-	public boolean isModeSet(TSK_FS_META_MODE_ENUM mode) {
-		return modes.contains(mode);
-	}
-
-	/**
-	 * Get "known" file status - after running a HashDB ingest on it As marked
-	 * by a known file database, such as NSRL
-	 *
-	 * @return file known status enum value
-	 */
-	public FileKnown getKnown() {
-		return known;
-	}
-
-	/**
-	 * Get the absolute parent path string of this FsContent
-	 *
-	 * @return the parent path string
-	 */
-	public String getParentPath() {
-		return this.parentPath;
-	}
-
->>>>>>> 588f99ed
 	@Override
 	public synchronized String getUniquePath() throws TskCoreException {
 		if (uniquePath == null) {
