--- conflicted
+++ resolved
@@ -20,15 +20,12 @@
 
 import java.util.ArrayList;
 import java.util.List;
-<<<<<<< HEAD
 import java.util.Set;
 import org.sleuthkit.datamodel.TskData.FileKnown;
 import org.sleuthkit.datamodel.TskData.TSK_FS_META_FLAG_ENUM;
 import org.sleuthkit.datamodel.TskData.TSK_FS_META_TYPE_ENUM;
 import org.sleuthkit.datamodel.TskData.TSK_FS_NAME_FLAG_ENUM;
 import org.sleuthkit.datamodel.TskData.TSK_FS_NAME_TYPE_ENUM;
-=======
->>>>>>> 9382b1d4
 
 /**
  * Common fields methods for objects stored in tsk_files table Abstract files
@@ -524,7 +521,6 @@
 		}
 		return files;
 	}
-<<<<<<< HEAD
 
 	/**
 	 * Get the meta data type
@@ -589,9 +585,24 @@
 		return metaFlags.contains(metaFlag);
 	}
 
+		
 	@Override
-	public String toString() {
-		return "AbstractFile{" + "fileType=" + fileType + ", dirType=" + dirType + ", metaType=" + metaType + ", dirFlag=" + dirFlag + ", metaFlags=" + metaFlags + ", size=" + size + ", metaAddr=" + metaAddr + ", ctime=" + ctime + ", crtime=" + crtime + ", atime=" + atime + ", mtime=" + mtime + ", uid=" + uid + ", gid=" + gid + ", attrId=" + attrId + ", attrType=" + attrType + ", modes=" + modes + ", parentPath=" + parentPath + ", knownState=" + knownState + ", md5Hash=" + md5Hash + '}';
+	public String toString(boolean preserveState) {
+		return super.toString(preserveState) + "AbstractFile [\t" 
+				+ "\t" + "fileType " + fileType
+				+ "\tctime " + ctime 
+				+ "\tcrtime " + crtime 
+				+ "\t" + "mtime " + mtime + "\t" + "atime " + atime 
+				+ "\t" + "attrId " + attrId 
+				+ "\t" + "attrType " + attrType
+				+ "\t" + "dirFlag " + dirFlag + "\t" + "dirType " + dirType 
+				+ "\t" + "uid " + uid
+				+ "\t" + "gid " + gid 
+				+ "\t" + "metaAddr " + metaAddr + "\t" + "metaFlags " + metaFlags 
+				+ "\t" + "metaType " + metaType + "\t" + "modes " + modes 
+				+ "\t" + "parentPath " + parentPath + "\t" + "size " + size 
+				+ "\t" + "knownState " + knownState + "\t" + "md5Hash " + md5Hash 
+				+ "]\t";
 	}
 
 	/*
@@ -627,10 +638,7 @@
 		}
 
 		return epoch;
-=======
-	@Override
-    public String toString(boolean preserveState){
-		return super.toString(preserveState) + "AbstractFile [\t" + "type " + type + "\t" + "isDir " + isDir() + "\t" + "isFile " + isFile() + "\t" + "isRoot " + isRoot() + "\t" + "isVirtual\t" + isVirtual() + "]\t";
->>>>>>> 9382b1d4
-	}
+	}
+	
+	
 }