/*
 * Sleuth Kit Data Model
 *
 * Copyright 2012 Basis Technology Corp.
 * Contact: carrier <at> sleuthkit <dot> org
 *
 * Licensed under the Apache License, Version 2.0 (the "License");
 * you may not use this file except in compliance with the License.
 * You may obtain a copy of the License at
 *
 *	 http://www.apache.org/licenses/LICENSE-2.0
 *
 * Unless required by applicable law or agreed to in writing, software
 * distributed under the License is distributed on an "AS IS" BASIS,
 * WITHOUT WARRANTIES OR CONDITIONS OF ANY KIND, either express or implied.
 * See the License for the specific language governing permissions and
 * limitations under the License.
 */
package org.sleuthkit.datamodel;

import java.io.BufferedInputStream;
import java.io.BufferedOutputStream;
import java.io.FileInputStream;
import java.io.FileOutputStream;
import java.io.IOException;
import java.io.InputStream;
import java.io.OutputStream;
import java.sql.Connection;
import java.sql.DriverManager;
import java.sql.PreparedStatement;
import java.sql.ResultSet;
import java.sql.SQLException;
import java.sql.Statement;
import java.util.*;
import java.util.concurrent.locks.Lock;
import java.util.concurrent.locks.ReentrantReadWriteLock;
import java.util.logging.Level;
import org.sleuthkit.datamodel.TskData.ObjectType;
import java.util.logging.Logger;
import org.sleuthkit.datamodel.BlackboardArtifact.ARTIFACT_TYPE;
import org.sleuthkit.datamodel.BlackboardAttribute.ATTRIBUTE_TYPE;
import org.sleuthkit.datamodel.SleuthkitJNI.CaseDbHandle.AddImageProcess;
import org.sleuthkit.datamodel.TskData.FileKnown;
import org.sleuthkit.datamodel.TskData.TSK_DB_FILES_TYPE_ENUM;
import org.sleuthkit.datamodel.TskData.TSK_FS_META_FLAG_ENUM;
import org.sleuthkit.datamodel.TskData.TSK_FS_META_TYPE_ENUM;
import org.sleuthkit.datamodel.TskData.TSK_FS_NAME_FLAG_ENUM;
import org.sleuthkit.datamodel.TskData.TSK_FS_NAME_TYPE_ENUM;
import org.sqlite.SQLiteJDBCLoader;

/**
 * Represents the case database and abstracts out the most commonly used
 * database operations.
 *
 * Also provides case database-level lock that protect access to the database
 * resource. The lock is available outside of the class to synchronize certain
 * actions (such as addition of an image) with concurrent database writes, for
 * database implementations (such as SQLite) that might need it.
 */
public class SleuthkitCase {

	private String dbPath;
	private String dbDirPath;
	private volatile SleuthkitJNI.CaseDbHandle caseHandle;
	private volatile Connection con;
	private ResultSetHelper rsHelper = new ResultSetHelper(this);
	private int artifactIDcounter = 1001;
	private int attributeIDcounter = 1001;
	
	// for use by getCarvedDirectoryId method only
<<<<<<< HEAD
	private Map<Long, Long> systemIdMap;
=======
	private Map<Long, Long> systemIdMap = new HashMap<Long, Long>();
>>>>>>> 249e9396

	//database lock
	private static final ReentrantReadWriteLock rwLock = new ReentrantReadWriteLock(true); //use fairness policy
	private static final Lock caseDbLock = rwLock.writeLock(); //using exclusing lock for all db ops for now
	//private static final Lock caseDbWriteLock = rwLock.writeLock();
	//private static final Lock caseDbReadLock = rwLock.readLock();
	//prepared statements
	private PreparedStatement getBlackboardAttributesSt;
	private PreparedStatement getBlackboardArtifactSt;
	private PreparedStatement getBlackboardArtifactsSt;
	private PreparedStatement getBlackboardArtifactsTypeCountSt;
	private PreparedStatement getBlackboardArtifactsContentCountSt;
	private PreparedStatement getArtifactsHelper1St;
	private PreparedStatement getArtifactsHelper2St;
	private PreparedStatement getArtifactsCountHelperSt;
	private PreparedStatement getAbstractFileChildren;
	private PreparedStatement getAbstractFileChildrenIds;
	private PreparedStatement getAbstractFileById;
	private PreparedStatement addArtifactSt1;
	private PreparedStatement addArtifactSt2;
	private PreparedStatement getLastArtifactId;
	private PreparedStatement addBlackboardAttributeStringSt;
	private PreparedStatement addBlackboardAttributeByteSt;
	private PreparedStatement addBlackboardAttributeIntegerSt;
	private PreparedStatement addBlackboardAttributeLongSt;
	private PreparedStatement addBlackboardAttributeDoubleSt;
	private PreparedStatement getFileSt;
	private PreparedStatement getFileWithParentSt;
	private PreparedStatement updateMd5St;
	private PreparedStatement getPathSt;
	private PreparedStatement getDerivedInfoSt;
	private PreparedStatement getDerivedMethodSt;
	private PreparedStatement addObjectSt;
	private PreparedStatement addFileSt;
	private PreparedStatement addLayoutFileSt;
	private PreparedStatement addPathSt;
	private PreparedStatement hasChildrenSt;
	private PreparedStatement getLastContentIdSt;
	private static final Logger logger = Logger.getLogger(SleuthkitCase.class.getName());

	/**
	 * constructor (private) - client uses openCase() and newCase() instead
	 *
	 * @param dbPath path to the database file
	 * @param caseHandle handle to the case database API
	 * @throws SQLException thrown if SQL error occurred
	 * @throws ClassNotFoundException thrown if database driver could not be
	 * loaded
	 * @throws TskCoreException thrown if critical error occurred within TSK
	 * case
	 */
	private SleuthkitCase(String dbPath, SleuthkitJNI.CaseDbHandle caseHandle) throws SQLException, ClassNotFoundException, TskCoreException {
		Class.forName("org.sqlite.JDBC");
		this.dbPath = dbPath;
		this.dbDirPath = new java.io.File(dbPath).getParentFile().getAbsolutePath();
		this.caseHandle = caseHandle;
		con = DriverManager.getConnection("jdbc:sqlite:" + dbPath);
		configureDB();
		initBlackboardTypes();
		initStatements();
	}

	/**
	 * Get location of the database directory
	 *
	 * @return absolute database directory path
	 */
	public String getDbDirPath() {
		return dbDirPath;
	}

	private void initStatements() throws SQLException {
		getBlackboardAttributesSt = con.prepareStatement(
				"SELECT artifact_id, source, context, attribute_type_id, value_type, "
				+ "value_byte, value_text, value_int32, value_int64, value_double "
				+ "FROM blackboard_attributes WHERE artifact_id = ?");

		getBlackboardArtifactSt = con.prepareStatement(
				"SELECT obj_id, artifact_type_id FROM blackboard_artifacts WHERE artifact_id = ?");

		getBlackboardArtifactsSt = con.prepareStatement(
				"SELECT artifact_id, obj_id FROM blackboard_artifacts "
				+ "WHERE artifact_type_id = ?");

		getBlackboardArtifactsTypeCountSt = con.prepareStatement(
				"SELECT COUNT(*) FROM blackboard_artifacts WHERE artifact_type_id = ?");

		getBlackboardArtifactsContentCountSt = con.prepareStatement(
				"SELECT COUNT(*) FROM blackboard_artifacts WHERE obj_id = ?");

		getArtifactsHelper1St = con.prepareStatement(
				"SELECT artifact_id FROM blackboard_artifacts WHERE obj_id = ? AND artifact_type_id = ?");

		getArtifactsHelper2St = con.prepareStatement(
				"SELECT artifact_id, obj_id FROM blackboard_artifacts WHERE artifact_type_id = ?");

		getArtifactsCountHelperSt = con.prepareStatement(
				"SELECT COUNT(*) FROM blackboard_artifacts WHERE obj_id = ? AND artifact_type_id = ?");

		getAbstractFileChildren = con.prepareStatement(
				"SELECT tsk_files.* "
				+ "FROM tsk_objects JOIN tsk_files "
				+ "ON tsk_objects.obj_id=tsk_files.obj_id "
				+ "WHERE (tsk_objects.par_obj_id = ? "
				+ "AND tsk_files.type = ? )");

		getAbstractFileChildrenIds = con.prepareStatement(
				"SELECT tsk_files.obj_id "
				+ "FROM tsk_objects JOIN tsk_files "
				+ "ON tsk_objects.obj_id=tsk_files.obj_id "
				+ "WHERE (tsk_objects.par_obj_id = ? "
				+ "AND tsk_files.type = ? )");

		getAbstractFileById = con.prepareStatement("SELECT * FROM tsk_files WHERE obj_id = ? LIMIT 1");

		addArtifactSt1 = con.prepareStatement(
				"INSERT INTO blackboard_artifacts (artifact_id, obj_id, artifact_type_id) "
				+ "VALUES (NULL, ?, ?)");


		getLastArtifactId = con.prepareStatement(
				"SELECT MAX(artifact_id) from blackboard_artifacts "
				+ "WHERE obj_id = ? AND + artifact_type_id = ?");


		addBlackboardAttributeStringSt = con.prepareStatement(
				"INSERT INTO blackboard_attributes (artifact_id, source, context, attribute_type_id, value_type, value_text) "
				+ "VALUES (?,?,?,?,?,?)");

		addBlackboardAttributeByteSt = con.prepareStatement(
				"INSERT INTO blackboard_attributes (artifact_id, source, context, attribute_type_id, value_type, value_byte) "
				+ "VALUES (?,?,?,?,?,?)");

		addBlackboardAttributeIntegerSt = con.prepareStatement(
				"INSERT INTO blackboard_attributes (artifact_id, source, context, attribute_type_id, value_type, value_int32) "
				+ "VALUES (?,?,?,?,?,?)");

		addBlackboardAttributeLongSt = con.prepareStatement(
				"INSERT INTO blackboard_attributes (artifact_id, source, context, attribute_type_id, value_type, value_int64) "
				+ "VALUES (?,?,?,?,?,?)");

		addBlackboardAttributeDoubleSt = con.prepareStatement(
				"INSERT INTO blackboard_attributes (artifact_id, source, context, attribute_type_id, value_type, value_double) "
				+ "VALUES (?,?,?,?,?,?)");

		getFileSt = con.prepareStatement("SELECT * FROM tsk_files WHERE LOWER(name) LIKE ? and LOWER(name) NOT LIKE '%journal%' AND fs_obj_id = ?");

		getFileWithParentSt = con.prepareStatement("SELECT * FROM tsk_files WHERE LOWER(name) LIKE ? AND LOWER(name) NOT LIKE '%journal%' AND LOWER(parent_path) LIKE ? AND fs_obj_id = ?");

		updateMd5St = con.prepareStatement("UPDATE tsk_files SET md5 = ? WHERE obj_id = ?");

		getPathSt = con.prepareStatement("SELECT path FROM tsk_files_path WHERE obj_id = ?");

		getDerivedInfoSt = con.prepareStatement("SELECT derived_id, rederive FROM tsk_files_derived WHERE obj_id = ?");

		getDerivedMethodSt = con.prepareStatement("SELECT tool_name, tool_version, other FROM tsk_files_derived_method WHERE derived_id = ?");

		getLastContentIdSt = con.prepareStatement(
				"SELECT MAX(obj_id) from tsk_objects");

		addObjectSt = con.prepareStatement(
				"INSERT INTO tsk_objects (obj_id, par_obj_id, type) VALUES (?, ?, ?)");

		addFileSt = con.prepareStatement(
				"INSERT INTO tsk_files (obj_id, name, type, has_path, dir_type, meta_type, dir_flags, meta_flags, size, ctime, crtime, atime, mtime, parent_path) "
				+ "VALUES (?, ?, ?, ?, ?, ?, ?, ?, ?, ?, ?, ?, ?, ?)");
		
		addLayoutFileSt = con.prepareStatement(
				"INSERT INTO tsk_file_layout (obj_id, byte_start, byte_len, sequence) "
				+ "VALUES (?, ?, ?, ?)");

		addPathSt = con.prepareStatement(
				"INSERT INTO tsk_files_path (obj_id, path) VALUES (?, ?)");

		hasChildrenSt = con.prepareStatement(
				"SELECT COUNT(obj_id) FROM tsk_objects WHERE par_obj_id = ?");

	}

	private void closeStatements() {
		try {
			if (getBlackboardAttributesSt != null) {
				getBlackboardAttributesSt.close();
				getBlackboardAttributesSt = null;
			}
			if (getBlackboardArtifactSt != null) {
				getBlackboardArtifactSt.close();
				getBlackboardArtifactSt = null;
			}
			if (getBlackboardArtifactsSt != null) {
				getBlackboardArtifactsSt.close();
				getBlackboardArtifactsSt = null;
			}
			if (getBlackboardArtifactsTypeCountSt != null) {
				getBlackboardArtifactsTypeCountSt.close();
				getBlackboardArtifactsTypeCountSt = null;
			}
			if (getBlackboardArtifactsContentCountSt != null) {
				getBlackboardArtifactsContentCountSt.close();
				getBlackboardArtifactsContentCountSt = null;
			}
			if (getArtifactsHelper1St != null) {
				getArtifactsHelper1St.close();
				getArtifactsHelper1St = null;
			}
			if (getArtifactsHelper2St != null) {
				getArtifactsHelper2St.close();
				getArtifactsHelper2St = null;
			}
			if (getArtifactsCountHelperSt != null) {
				getArtifactsCountHelperSt.close();
				getArtifactsCountHelperSt = null;
			}

			if (getAbstractFileChildren != null) {
				getAbstractFileChildren.close();
				getAbstractFileChildren = null;
			}
			if (getAbstractFileChildrenIds != null) {
				getAbstractFileChildrenIds.close();
				getAbstractFileChildrenIds = null;
			}
			if (getAbstractFileById != null) {
				getAbstractFileById.close();
				getAbstractFileById = null;
			}
			if (addArtifactSt1 != null) {
				addArtifactSt1.close();
				addArtifactSt1 = null;
			}
			if (addArtifactSt2 != null) {
				addArtifactSt2.close();
				addArtifactSt2 = null;
			}
			if (getLastArtifactId != null) {
				getLastArtifactId.close();
				getLastArtifactId = null;
			}

			if (addBlackboardAttributeStringSt != null) {
				addBlackboardAttributeStringSt.close();
				addBlackboardAttributeStringSt = null;
			}

			if (addBlackboardAttributeByteSt != null) {
				addBlackboardAttributeByteSt.close();
				addBlackboardAttributeByteSt = null;
			}

			if (addBlackboardAttributeIntegerSt != null) {
				addBlackboardAttributeIntegerSt.close();
				addBlackboardAttributeIntegerSt = null;
			}

			if (addBlackboardAttributeLongSt != null) {
				addBlackboardAttributeLongSt.close();
				addBlackboardAttributeLongSt = null;
			}

			if (addBlackboardAttributeDoubleSt != null) {
				addBlackboardAttributeDoubleSt.close();
				addBlackboardAttributeDoubleSt = null;
			}

			if (getFileSt != null) {
				getFileSt.close();
				getFileSt = null;
			}

			if (getFileWithParentSt != null) {
				getFileWithParentSt.close();
				getFileWithParentSt = null;
			}

			if (updateMd5St != null) {
				updateMd5St.close();
				updateMd5St = null;
			}
			
			if (getLastContentIdSt != null) {
				getLastContentIdSt.close();
				getLastContentIdSt = null;
			}

			if (getPathSt != null) {
				getPathSt.close();
				getPathSt = null;
			}

			if (getDerivedInfoSt != null) {
				getDerivedInfoSt.close();
				getDerivedInfoSt = null;
			}

			if (getDerivedMethodSt != null) {
				getDerivedMethodSt.close();
				getDerivedMethodSt = null;
			}


			if (addObjectSt != null) {
				addObjectSt.close();
				addObjectSt = null;
			}

			if (addFileSt != null) {
				addFileSt.close();
				addFileSt = null;
			}
			
			if (addLayoutFileSt != null) {
				addLayoutFileSt.close();
				addLayoutFileSt = null;
			}

			if (addPathSt != null) {
				addPathSt.close();
				addPathSt = null;
			}

			if (hasChildrenSt != null) {
				hasChildrenSt.close();
				hasChildrenSt = null;
			}
			

		} catch (SQLException e) {
			logger.log(Level.WARNING,
					"Error closing prepared statements", e);
		}
	}

	private void configureDB() throws TskCoreException {
		try {
			//this should match SleuthkitJNI db setup
			final Statement statement = con.createStatement();
			//reduce i/o operations, we have no OS crash recovery anyway
			statement.execute("PRAGMA synchronous = OFF;");
			//allow to query while in transaction - no need read locks
			statement.execute("PRAGMA read_uncommitted = True;");
			statement.close();

			logger.log(Level.INFO, String.format("sqlite-jdbc version %s loaded in %s mode",
					SQLiteJDBCLoader.getVersion(), SQLiteJDBCLoader.isNativeMode()
					? "native" : "pure-java"));

		} catch (SQLException e) {
			throw new TskCoreException("Couldn't configure the database connection", e);
		}
	}

	/**
	 * Lock to protect against concurrent write accesses to case database and to
	 * block readers while database is in write transaction. Should be utilized
	 * by all db code where underlying storage supports max. 1 concurrent writer
	 * MUST always call dbWriteUnLock() as early as possible, in the same thread
	 * where dbWriteLock() was called
	 */
	public static void dbWriteLock() {
		//Logger.getLogger("LOCK").log(Level.INFO, "Locking " + rwLock.toString());
		caseDbLock.lock();
	}

	/**
	 * Release previously acquired write lock acquired in this thread using
	 * dbWriteLock(). Call in "finally" block to ensure the lock is always
	 * released.
	 */
	public static void dbWriteUnlock() {
		//Logger.getLogger("LOCK").log(Level.INFO, "UNLocking " + rwLock.toString());
		caseDbLock.unlock();
	}

	/**
	 * Lock to protect against read while it is in a write transaction state.
	 * Supports multiple concurrent readers if there is no writer. MUST always
	 * call dbReadUnLock() as early as possible, in the same thread where
	 * dbReadLock() was called.
	 */
	static void dbReadLock() {
		caseDbLock.lock();
	}

	/**
	 * Release previously acquired read lock acquired in this thread using
	 * dbReadLock(). Call in "finally" block to ensure the lock is always
	 * released.
	 */
	static void dbReadUnlock() {
		caseDbLock.unlock();
	}

	/**
	 * Open an existing case
	 *
	 * @param dbPath Path to SQLite database.
	 * @return Case object
	 */
	public static SleuthkitCase openCase(String dbPath) throws TskCoreException {
		SleuthkitCase.dbWriteLock();
		SleuthkitJNI.CaseDbHandle caseHandle = SleuthkitJNI.openCaseDb(dbPath);
		try {
			return new SleuthkitCase(dbPath, caseHandle);
		} catch (SQLException ex) {
			throw new TskCoreException("Couldn't open case at " + dbPath, ex);
		} catch (ClassNotFoundException ex) {
			throw new TskCoreException("Couldn't open case at " + dbPath, ex);
		} finally {
			SleuthkitCase.dbWriteUnlock();
		}
	}

	/**
	 * Create a new case
	 *
	 * @param dbPath Path to where SQlite database should be created.
	 * @return Case object
	 */
	public static SleuthkitCase newCase(String dbPath) throws TskCoreException {
		SleuthkitCase.dbWriteLock();
		SleuthkitJNI.CaseDbHandle caseHandle = SleuthkitJNI.newCaseDb(dbPath);
		try {
			return new SleuthkitCase(dbPath, caseHandle);
		} catch (SQLException ex) {
			throw new TskCoreException("Couldn't open case at " + dbPath, ex);
		} catch (ClassNotFoundException ex) {
			throw new TskCoreException("Couldn't open case at " + dbPath, ex);
		} finally {
			SleuthkitCase.dbWriteUnlock();
		}

	}

	private void initBlackboardTypes() throws SQLException, TskCoreException {
		dbReadLock();
		try {
			Statement s = con.createStatement();
			for (ARTIFACT_TYPE type : ARTIFACT_TYPE.values()) {
				ResultSet rs = s.executeQuery("SELECT * from blackboard_artifact_types WHERE artifact_type_id = '" + type.getTypeID() + "'");
				if (!rs.next()) {
					this.addBuiltInArtifactType(type);
				}
				rs.close();
			}
			for (ATTRIBUTE_TYPE type : ATTRIBUTE_TYPE.values()) {
				ResultSet rs = s.executeQuery("SELECT * from blackboard_attribute_types WHERE attribute_type_id = '" + type.getTypeID() + "'");
				if (!rs.next()) {
					this.addBuiltInAttrType(type);
				}
				rs.close();
			}
			s.close();
		} finally {
			dbReadUnlock();
		}
	}

	/**
	 * Start process of adding an image to the case. Adding an image is a
	 * multi-step process and this returns an object that allows it to happen.
	 *
	 * @param timezone TZ timezone string to use for ingest of image.
	 * @param processUnallocSpace set to true if to process unallocated space on
	 * the image
	 * @param noFatFsOrphans true if to skip processing orphans on FAT
	 * filesystems
	 * @return object to start ingest
	 */
	public AddImageProcess makeAddImageProcess(String timezone, boolean processUnallocSpace, boolean noFatFsOrphans) {
		return this.caseHandle.initAddImageProcess(timezone, processUnallocSpace, noFatFsOrphans);
	}

	/**
	 * Set the NSRL database
	 *
	 * @param path The path to the database
	 * @return a handle for that database
	 */
	public int setNSRLDatabase(String path) throws TskCoreException {
		return this.caseHandle.setNSRLDatabase(path);
	}

	/**
	 * Add the known bad database
	 *
	 * @param path The path to the database
	 * @return a handle for that database
	 */
	public int addKnownBadDatabase(String path) throws TskCoreException {
		return this.caseHandle.addKnownBadDatabase(path);
	}

	/**
	 * Reset currently used lookup databases on that case object
	 *
	 * @throws TskCoreException exception thrown if a critical error occurs
	 * within tsk core
	 */
	public void clearLookupDatabases() throws TskCoreException {
		this.caseHandle.clearLookupDatabases();
	}

	/**
	 * Get the list of root objects, meaning image files or local files.
	 *
	 * @return list of content objects.
	 * @throws TskCoreException exception thrown if a critical error occurs
	 * within tsk core
	 */
	public List<Content> getRootObjects() throws TskCoreException {
		Collection<ObjectInfo> infos = new ArrayList<ObjectInfo>();
		dbReadLock();
		try {

			Statement s = con.createStatement();
			ResultSet rs = s.executeQuery("select obj_id, type from tsk_objects "
					+ "where par_obj_id is NULL");

			while (rs.next()) {
				infos.add(new ObjectInfo(rs.getLong("obj_id"), ObjectType.valueOf(rs.getShort("type"))));
			}
			rs.close();
			s.close();


			List<Content> rootObjs = new ArrayList<Content>();

			for (ObjectInfo i : infos) {
				if (i.type == ObjectType.IMG) {
					rootObjs.add(getImageById(i.id));
				} else {
					throw new TskCoreException("Parentless object has wrong type to be a root: " + i.type);
				}
			}

			return rootObjs;
		} catch (SQLException ex) {
			throw new TskCoreException("Error getting root objects.", ex);
		} finally {
			dbReadUnlock();
		}
	}

	/**
	 * Get all blackboard artifacts of a given type
	 *
	 * @param artifactTypeID artifact type id (must exist in database)
	 * @return list of blackboard artifacts
	 * @throws TskCoreException exception thrown if a critical error occurs
	 * within tsk core
	 */
	public ArrayList<BlackboardArtifact> getBlackboardArtifacts(int artifactTypeID) throws TskCoreException {
		String artifactTypeName = this.getArtifactTypeString(artifactTypeID);
		dbReadLock();
		try {
			ArrayList<BlackboardArtifact> artifacts = new ArrayList<BlackboardArtifact>();

			getBlackboardArtifactsSt.setInt(1, artifactTypeID);

			final ResultSet rs = getBlackboardArtifactsSt.executeQuery();

			while (rs.next()) {
				artifacts.add(new BlackboardArtifact(this, rs.getLong(1), rs.getLong(2),
						artifactTypeID, artifactTypeName, ARTIFACT_TYPE.fromID(artifactTypeID).getDisplayName()));
			}
			rs.close();
			return artifacts;
		} catch (SQLException ex) {
			throw new TskCoreException("Error getting or creating a blackboard artifact. " + ex.getMessage(), ex);
		} finally {
			dbReadUnlock();
		}

	}

	/**
	 * Get count of blackboard artifacts for a given content
	 *
	 * @param objId associated object
	 * @return count of artifacts
	 * @throws TskCoreException exception thrown if a critical error occurs
	 * within tsk core
	 */
	public long getBlackboardArtifactsCount(long objId) throws TskCoreException {
		ResultSet rs = null;
		dbReadLock();
		try {
			long count = 0;
			getBlackboardArtifactsContentCountSt.setLong(1, objId);
			rs = getBlackboardArtifactsContentCountSt.executeQuery();

			if (rs.next()) {
				count = rs.getLong(1);
			} else {
				throw new TskCoreException("Error getting count of artifacts by content. ");
			}

			return count;
		} catch (SQLException ex) {
			throw new TskCoreException("Error getting number of blackboard artifacts by content. " + ex.getMessage(), ex);
		} finally {
			if (rs != null) {
				try {
					rs.close();
				} catch (SQLException ex) {
					logger.log(Level.WARNING, "Could not close the result set, ", ex);
				}
			}

			dbReadUnlock();
		}

	}

	/**
	 * Get count of blackboard artifacts of a given type
	 *
	 * @param artifactTypeID artifact type id (must exist in database)
	 * @return count of artifacts
	 * @throws TskCoreException exception thrown if a critical error occurs
	 * within tsk core
	 */
	public long getBlackboardArtifactsTypeCount(int artifactTypeID) throws TskCoreException {
		ResultSet rs = null;
		dbReadLock();
		try {
			long count = 0;
			getBlackboardArtifactsTypeCountSt.setInt(1, artifactTypeID);
			rs = getBlackboardArtifactsTypeCountSt.executeQuery();

			if (rs.next()) {
				count = rs.getLong(1);
			} else {
				throw new TskCoreException("Error getting count of artifacts by type. ");
			}

			return count;
		} catch (SQLException ex) {
			throw new TskCoreException("Error getting number of blackboard artifacts by type. " + ex.getMessage(), ex);
		} finally {
			if (rs != null) {
				try {
					rs.close();
				} catch (SQLException ex) {
					logger.log(Level.WARNING, "Coud not close the result set, ", ex);
				}
			}

			dbReadUnlock();
		}

	}

	/**
	 * Helper to iterate over blackboard artifacts result set containing all
	 * columns and return a list of artifacts in the set. Must be enclosed in
	 * dbReadLock. Result set and statement must be freed by the caller.
	 *
	 * @param rs existing, active result set (not closed by this method)
	 * @return a list of blackboard artifacts in the result set
	 * @throws SQLException if result set could not be iterated upon
	 */
	private List<BlackboardArtifact> getArtifactsHelper(ResultSet rs) throws SQLException {
		ArrayList<BlackboardArtifact> artifacts = new ArrayList<BlackboardArtifact>();

		while (rs.next()) {
			final int artifactTypeID = rs.getInt(3);
			final ARTIFACT_TYPE artType = ARTIFACT_TYPE.fromID(artifactTypeID);
			artifacts.add(new BlackboardArtifact(this, rs.getLong(1), rs.getLong(2),
					artifactTypeID, artType.getLabel(), artType.getDisplayName()));
		}

		return artifacts;
	}

	/**
	 * Get all blackboard artifacts that have an attribute of the given type and
	 * String value
	 *
	 * @param attrType attribute of this attribute type to look for in the
	 * artifacts
	 * @param value value of the attribute of the attrType type to look for
	 * @return a list of blackboard artifacts with such an attribute
	 * @throws TskCoreException exception thrown if a critical error occurred
	 * within tsk core and artifacts could not be queried
	 */
	public List<BlackboardArtifact> getBlackboardArtifacts(BlackboardAttribute.ATTRIBUTE_TYPE attrType, String value) throws TskCoreException {
		dbReadLock();
		try {
			Statement s = con.createStatement();
			ResultSet rs = s.executeQuery("SELECT DISTINCT blackboard_artifacts.artifact_id, "
					+ "blackboard_artifacts.obj_id, blackboard_artifacts.artifact_type_id "
					+ "FROM blackboard_artifacts, blackboard_attributes "
					+ "WHERE blackboard_artifacts.artifact_id = blackboard_attributes.artifact_id "
					+ "AND blackboard_attributes.attribute_type_id IS " + attrType.getTypeID()
					+ " AND blackboard_attributes.value_text IS '" + value + "'");

			List<BlackboardArtifact> artifacts = getArtifactsHelper(rs);

			rs.close();
			s.close();
			return artifacts;
		} catch (SQLException ex) {
			throw new TskCoreException("Error getting blackboard artifacts by attribute. " + ex.getMessage(), ex);
		} finally {
			dbReadUnlock();
		}
	}

	/**
	 * Get all blackboard artifacts that have an attribute of the given type and
	 * String value
	 *
	 * @param attrType attribute of this attribute type to look for in the
	 * artifacts
	 * @param subString value substring of the string attribute of the attrType
	 * type to look for
	 * @param startsWith if true, the artifact attribute string should start
	 * with the substring, if false, it should just contain it
	 * @return a list of blackboard artifacts with such an attribute
	 * @throws TskCoreException exception thrown if a critical error occurred
	 * within tsk core and artifacts could not be queried
	 */
	public List<BlackboardArtifact> getBlackboardArtifacts(BlackboardAttribute.ATTRIBUTE_TYPE attrType, String subString, boolean startsWith) throws TskCoreException {

		subString = "%" + subString;
		if (startsWith == false) {
			subString = subString + "%";
		}

		dbReadLock();
		try {
			Statement s = con.createStatement();
			ResultSet rs = s.executeQuery("SELECT DISTINCT blackboard_artifacts.artifact_id, "
					+ "blackboard_artifacts.obj_id, blackboard_artifacts.artifact_type_id "
					+ "FROM blackboard_artifacts, blackboard_attributes "
					+ "WHERE blackboard_artifacts.artifact_id = blackboard_attributes.artifact_id "
					+ "AND blackboard_attributes.attribute_type_id IS " + attrType.getTypeID()
					+ " AND blackboard_attributes.value_text LIKE '" + subString + "'");

			List<BlackboardArtifact> artifacts = getArtifactsHelper(rs);

			rs.close();
			s.close();
			return artifacts;
		} catch (SQLException ex) {
			throw new TskCoreException("Error getting blackboard artifacts by attribute. " + ex.getMessage(), ex);
		} finally {
			dbReadUnlock();
		}
	}

	/**
	 * Get all blackboard artifacts that have an attribute of the given type and
	 * integer value
	 *
	 * @param attrType attribute of this attribute type to look for in the
	 * artifacts
	 * @param value value of the attribute of the attrType type to look for
	 * @return a list of blackboard artifacts with such an attribute
	 * @throws TskCoreException exception thrown if a critical error occurred
	 * within tsk core and artifacts could not be queried
	 */
	public List<BlackboardArtifact> getBlackboardArtifacts(BlackboardAttribute.ATTRIBUTE_TYPE attrType, int value) throws TskCoreException {
		dbReadLock();
		try {
			Statement s = con.createStatement();
			ResultSet rs = s.executeQuery("SELECT DISTINCT blackboard_artifacts.artifact_id, "
					+ "blackboard_artifacts.obj_id, blackboard_artifacts.artifact_type_id "
					+ "FROM blackboard_artifacts, blackboard_attributes "
					+ "WHERE blackboard_artifacts.artifact_id = blackboard_attributes.artifact_id "
					+ "AND blackboard_attributes.attribute_type_id IS " + attrType.getTypeID()
					+ " AND blackboard_attributes.value_int32 IS " + value);

			List<BlackboardArtifact> artifacts = getArtifactsHelper(rs);

			rs.close();
			s.close();
			return artifacts;
		} catch (SQLException ex) {
			throw new TskCoreException("Error getting blackboard artifacts by attribute. " + ex.getMessage(), ex);
		} finally {
			dbReadUnlock();
		}
	}

	/**
	 * Get all blackboard artifacts that have an attribute of the given type and
	 * long value
	 *
	 * @param attrType attribute of this attribute type to look for in the
	 * artifacts
	 * @param value value of the attribute of the attrType type to look for
	 * @return a list of blackboard artifacts with such an attribute
	 * @throws TskCoreException exception thrown if a critical error occurred
	 * within tsk core and artifacts could not be queried
	 */
	public List<BlackboardArtifact> getBlackboardArtifacts(BlackboardAttribute.ATTRIBUTE_TYPE attrType, long value) throws TskCoreException {
		dbReadLock();
		try {
			Statement s = con.createStatement();
			ResultSet rs = s.executeQuery("SELECT DISTINCT blackboard_artifacts.artifact_id, "
					+ "blackboard_artifacts.obj_id, blackboard_artifacts.artifact_type_id "
					+ "FROM blackboard_artifacts, blackboard_attributes "
					+ "WHERE blackboard_artifacts.artifact_id = blackboard_attributes.artifact_id "
					+ "AND blackboard_attributes.attribute_type_id IS " + attrType.getTypeID()
					+ " AND blackboard_attributes.value_int64 IS " + value);

			List<BlackboardArtifact> artifacts = getArtifactsHelper(rs);

			rs.close();
			s.close();
			return artifacts;
		} catch (SQLException ex) {
			throw new TskCoreException("Error getting blackboard artifacts by attribute. " + ex.getMessage(), ex);
		} finally {
			dbReadUnlock();
		}
	}

	/**
	 * Get all blackboard artifacts that have an attribute of the given type and
	 * double value
	 *
	 * @param attrType attribute of this attribute type to look for in the
	 * artifacts
	 * @param value value of the attribute of the attrType type to look for
	 * @return a list of blackboard artifacts with such an attribute
	 * @throws TskCoreException exception thrown if a critical error occurred
	 * within tsk core and artifacts could not be queried
	 */
	public List<BlackboardArtifact> getBlackboardArtifacts(BlackboardAttribute.ATTRIBUTE_TYPE attrType, double value) throws TskCoreException {
		dbReadLock();
		try {
			Statement s = con.createStatement();
			ResultSet rs = s.executeQuery("SELECT DISTINCT blackboard_artifacts.artifact_id, "
					+ "blackboard_artifacts.obj_id, blackboard_artifacts.artifact_type_id "
					+ "FROM blackboard_artifacts, blackboard_attributes "
					+ "WHERE blackboard_artifacts.artifact_id = blackboard_attributes.artifact_id "
					+ "AND blackboard_attributes.attribute_type_id IS " + attrType.getTypeID()
					+ " AND blackboard_attributes.value_double IS " + value);

			List<BlackboardArtifact> artifacts = getArtifactsHelper(rs);

			rs.close();
			s.close();
			return artifacts;
		} catch (SQLException ex) {
			throw new TskCoreException("Error getting blackboard artifacts by attribute. " + ex.getMessage(), ex);
		} finally {
			dbReadUnlock();
		}
	}

	/**
	 * Get all blackboard artifacts that have an attribute of the given type and
	 * byte value
	 *
	 * @param attrType attribute of this attribute type to look for in the
	 * artifacts
	 * @param value value of the attribute of the attrType type to look for
	 * @return a list of blackboard artifacts with such an attribute
	 * @throws TskCoreException exception thrown if a critical error occurred
	 * within tsk core and artifacts could not be queried
	 */
	public List<BlackboardArtifact> getBlackboardArtifacts(BlackboardAttribute.ATTRIBUTE_TYPE attrType, byte value) throws TskCoreException {
		dbReadLock();
		try {
			Statement s = con.createStatement();
			ResultSet rs = s.executeQuery("SELECT DISTINCT blackboard_artifacts.artifact_id, "
					+ "blackboard_artifacts.obj_id, blackboard_artifacts.artifact_type_id "
					+ "FROM blackboard_artifacts, blackboard_attributes "
					+ "WHERE blackboard_artifacts.artifact_id = blackboard_attributes.artifact_id "
					+ "AND blackboard_attributes.attribute_type_id IS " + attrType.getTypeID()
					+ " AND blackboard_attributes.value_byte IS " + value);

			List<BlackboardArtifact> artifacts = getArtifactsHelper(rs);

			rs.close();
			s.close();
			return artifacts;
		} catch (SQLException ex) {
			throw new TskCoreException("Error getting blackboard artifacts by attribute. " + ex.getMessage(), ex);
		} finally {
			dbReadUnlock();
		}
	}

	/**
	 * Get all blackboard artifact types
	 *
	 * @return list of blackboard artifact types
	 * @throws TskCoreException exception thrown if a critical error occurred
	 * within tsk core
	 */
	public ArrayList<BlackboardArtifact.ARTIFACT_TYPE> getBlackboardArtifactTypes() throws TskCoreException {
		dbReadLock();
		try {
			ArrayList<BlackboardArtifact.ARTIFACT_TYPE> artifact_types = new ArrayList<BlackboardArtifact.ARTIFACT_TYPE>();
			Statement s = con.createStatement();
			ResultSet rs = s.executeQuery("SELECT artifact_type_id FROM blackboard_artifact_types");

			while (rs.next()) {
				artifact_types.add(BlackboardArtifact.ARTIFACT_TYPE.fromID(rs.getInt(1)));
			}
			rs.close();
			s.close();
			return artifact_types;
		} catch (SQLException ex) {
			throw new TskCoreException("Error getting artifact types. " + ex.getMessage(), ex);
		} finally {
			dbReadUnlock();
		}

	}

	/**
	 * Get all blackboard attribute types
	 *
	 * Gets both static (in enum) and dynamic attributes types (created by
	 * modules at runtime)
	 *
	 * @return list of blackboard attribute types
	 * @throws TskCoreException exception thrown if a critical error occurred
	 * within tsk core
	 */
	public ArrayList<BlackboardAttribute.ATTRIBUTE_TYPE> getBlackboardAttributeTypes() throws TskCoreException {
		dbReadLock();
		try {
			ArrayList<BlackboardAttribute.ATTRIBUTE_TYPE> attribute_types = new ArrayList<BlackboardAttribute.ATTRIBUTE_TYPE>();
			Statement s = con.createStatement();
			ResultSet rs = s.executeQuery("SELECT type_name FROM blackboard_attribute_types");

			while (rs.next()) {
				attribute_types.add(BlackboardAttribute.ATTRIBUTE_TYPE.fromLabel(rs.getString(1)));
			}
			rs.close();
			s.close();
			return attribute_types;
		} catch (SQLException ex) {
			throw new TskCoreException("Error getting attribute types. " + ex.getMessage(), ex);
		} finally {
			dbReadUnlock();
		}
	}

	/**
	 * Get count of blackboard attribute types
	 *
	 * Counts both static (in enum) and dynamic attributes types (created by
	 * modules at runtime)
	 *
	 * @return count of attribute types
	 * @throws TskCoreException exception thrown if a critical error occurs
	 * within tsk core
	 */
	public int getBlackboardAttributeTypesCount() throws TskCoreException {
		ResultSet rs = null;
		Statement s = null;
		dbReadLock();
		try {
			int count = 0;
			s = con.createStatement();
			rs = s.executeQuery("SELECT COUNT(*) FROM blackboard_attribute_types");

			if (rs.next()) {
				count = rs.getInt(1);
			} else {
				throw new TskCoreException("Error getting count of attribute types. ");
			}

			return count;
		} catch (SQLException ex) {
			throw new TskCoreException("Error getting number of blackboard artifacts by type. " + ex.getMessage(), ex);
		} finally {
			if (rs != null) {
				try {
					rs.close();
				} catch (SQLException ex) {
					logger.log(Level.WARNING, "Coud not close the result set, ", ex);
				}
			}
			if (s != null) {
				try {
					s.close();
				} catch (SQLException ex) {
					logger.log(Level.WARNING, "Coud not close the statement, ", ex);
				}
			}

			dbReadUnlock();
		}

	}

	/**
	 * Helper method to get all artifacts matching the type id name and object
	 * id
	 *
	 * @param artifactTypeID artifact type id
	 * @param artifactTypeName artifact type name
	 * @param obj_id associated object id
	 * @return list of blackboard artifacts
	 * @throws TskCoreException exception thrown if a critical error occurs
	 * within tsk core
	 */
	private ArrayList<BlackboardArtifact> getArtifactsHelper(int artifactTypeID, String artifactTypeName, long obj_id) throws TskCoreException {
		dbReadLock();
		try {
			ArrayList<BlackboardArtifact> artifacts = new ArrayList<BlackboardArtifact>();

			getArtifactsHelper1St.setLong(1, obj_id);
			getArtifactsHelper1St.setInt(1, artifactTypeID);
			ResultSet rs = getArtifactsHelper1St.executeQuery();

			while (rs.next()) {
				artifacts.add(new BlackboardArtifact(this, rs.getLong(1), obj_id, artifactTypeID, artifactTypeName, this.getArtifactTypeDisplayName(artifactTypeID)));
			}
			rs.close();

			return artifacts;
		} catch (SQLException ex) {
			throw new TskCoreException("Error getting or creating a blackboard artifact. " + ex.getMessage(), ex);
		} finally {
			dbReadUnlock();
		}
	}

	/**
	 * Helper method to get count of all artifacts matching the type id name and
	 * object id
	 *
	 * @param artifactTypeID artifact type id
	 * @param obj_id associated object id
	 * @return count of matching blackboard artifacts
	 * @throws TskCoreException exception thrown if a critical error occurs
	 * within tsk core
	 */
	private long getArtifactsCountHelper(int artifactTypeID, long obj_id) throws TskCoreException {
		ResultSet rs = null;
		dbReadLock();
		try {
			long count = 0;

			getArtifactsCountHelperSt.setLong(1, obj_id);
			getArtifactsCountHelperSt.setInt(1, artifactTypeID);
			rs = getArtifactsCountHelperSt.executeQuery();

			if (rs.next()) {
				count = rs.getLong(1);
			} else {
				throw new TskCoreException("Error getting blackboard artifact count, no rows returned");
			}

			return count;
		} catch (SQLException ex) {
			throw new TskCoreException("Error getting blackboard artifact count, " + ex.getMessage(), ex);
		} finally {
			if (rs != null) {
				try {
					rs.close();
				} catch (SQLException ex) {
					logger.log(Level.SEVERE, "Could not close the result set. ", ex);
				}
			}
			dbReadUnlock();
		}
	}

	/**
	 * helper method to get all artifacts matching the type id name
	 *
	 * @param artifactTypeID artifact type id
	 * @param artifactTypeName artifact type name
	 * @return list of blackboard artifacts
	 * @throws TskCoreException exception thrown if a critical error occurs
	 * within tsk core
	 */
	private ArrayList<BlackboardArtifact> getArtifactsHelper(int artifactTypeID, String artifactTypeName) throws TskCoreException {
		dbReadLock();
		try {
			ArrayList<BlackboardArtifact> artifacts = new ArrayList<BlackboardArtifact>();

			getArtifactsHelper2St.setInt(1, artifactTypeID);
			ResultSet rs = getArtifactsHelper2St.executeQuery();

			while (rs.next()) {
				artifacts.add(new BlackboardArtifact(this, rs.getLong(1), rs.getLong(2), artifactTypeID, artifactTypeName, this.getArtifactTypeDisplayName(artifactTypeID)));
			}
			rs.close();

			return artifacts;
		} catch (SQLException ex) {
			throw new TskCoreException("Error getting or creating a blackboard artifact. " + ex.getMessage(), ex);
		} finally {
			dbReadUnlock();
		}
	}

	/**
	 * Get all blackboard artifacts of a given type for the given object id
	 *
	 * @param artifactTypeName artifact type name
	 * @param obj_id object id
	 * @return list of blackboard artifacts
	 * @throws TskCoreException exception thrown if a critical error occurs
	 * within tsk core
	 */
	public ArrayList<BlackboardArtifact> getBlackboardArtifacts(String artifactTypeName, long obj_id) throws TskCoreException {
		int artifactTypeID = this.getArtifactTypeID(artifactTypeName);
		return getArtifactsHelper(artifactTypeID, artifactTypeName, obj_id);
	}

	/**
	 * Get all blackboard artifacts of a given type for the given object id
	 *
	 * @param artifactTypeID artifact type id (must exist in database)
	 * @param obj_id object id
	 * @return list of blackboard artifacts
	 * @throws TskCoreException exception thrown if a critical error occurs
	 * within tsk core
	 */
	public ArrayList<BlackboardArtifact> getBlackboardArtifacts(int artifactTypeID, long obj_id) throws TskCoreException {
		String artifactTypeName = this.getArtifactTypeString(artifactTypeID);

		return getArtifactsHelper(artifactTypeID, artifactTypeName, obj_id);
	}

	/**
	 * Get all blackboard artifacts of a given type for the given object id
	 *
	 * @param artifactType artifact type enum
	 * @param obj_id object id
	 * @return list of blackboard artifacts
	 * @throws TskCoreException exception thrown if a critical error occurs
	 * within tsk core
	 */
	public ArrayList<BlackboardArtifact> getBlackboardArtifacts(ARTIFACT_TYPE artifactType, long obj_id) throws TskCoreException {
		return getArtifactsHelper(artifactType.getTypeID(), artifactType.getLabel(), obj_id);
	}

	/**
	 * Get count of all blackboard artifacts of a given type for the given
	 * object id
	 *
	 * @param artifactTypeName artifact type name
	 * @param obj_id object id
	 * @return count of blackboard artifacts
	 * @throws TskCoreException exception thrown if a critical error occurs
	 * within tsk core
	 */
	public long getBlackboardArtifactsCount(String artifactTypeName, long obj_id) throws TskCoreException {
		int artifactTypeID = this.getArtifactTypeID(artifactTypeName);
		return getArtifactsCountHelper(artifactTypeID, obj_id);
	}

	/**
	 * Get count of all blackboard artifacts of a given type for the given
	 * object id
	 *
	 * @param artifactTypeID artifact type id (must exist in database)
	 * @param obj_id object id
	 * @return count of blackboard artifacts
	 * @throws TskCoreException exception thrown if a critical error occurs
	 * within tsk core
	 */
	public long getBlackboardArtifactsCount(int artifactTypeID, long obj_id) throws TskCoreException {
		return getArtifactsCountHelper(artifactTypeID, obj_id);
	}

	/**
	 * Get count of all blackboard artifacts of a given type for the given
	 * object id
	 *
	 * @param artifactType artifact type enum
	 * @param obj_id object id
	 * @return count of blackboard artifacts
	 * @throws TskCoreException exception thrown if a critical error occurs
	 * within tsk core
	 */
	public long getBlackboardArtifactsCount(ARTIFACT_TYPE artifactType, long obj_id) throws TskCoreException {
		return getArtifactsCountHelper(artifactType.getTypeID(), obj_id);
	}

	/**
	 * Get all blackboard artifacts of a given type
	 *
	 * @param artifactTypeName artifact type name
	 * @return list of blackboard artifacts
	 * @throws TskCoreException exception thrown if a critical error occurs
	 * within tsk core
	 */
	public ArrayList<BlackboardArtifact> getBlackboardArtifacts(String artifactTypeName) throws TskCoreException {
		int artifactTypeID = this.getArtifactTypeID(artifactTypeName);
		return getArtifactsHelper(artifactTypeID, artifactTypeName);
	}

	/**
	 * Get all blackboard artifacts of a given type
	 *
	 * @param artifactType artifact type enum
	 * @return list of blackboard artifacts
	 * @throws TskCoreException exception thrown if a critical error occurs
	 * within tsk core
	 */
	public ArrayList<BlackboardArtifact> getBlackboardArtifacts(ARTIFACT_TYPE artifactType) throws TskCoreException {
		return getArtifactsHelper(artifactType.getTypeID(), artifactType.getLabel());
	}

	/**
	 * Get all blackboard artifacts of a given type with an attribute of a given
	 * type and String value.
	 *
	 * @param artifactType artifact type enum
	 * @param attrType attribute type enum
	 * @param value String value of attribute
	 * @return list of blackboard artifacts
	 * @throws TskCoreException exception thrown if a critical error occurs
	 * within tsk core
	 */
	public List<BlackboardArtifact> getBlackboardArtifacts(ARTIFACT_TYPE artifactType, BlackboardAttribute.ATTRIBUTE_TYPE attrType, String value) throws TskCoreException {
		dbReadLock();
		try {
			Statement s = con.createStatement();
			ResultSet rs = s.executeQuery("SELECT DISTINCT blackboard_artifacts.artifact_id, "
					+ "blackboard_artifacts.obj_id, blackboard_artifacts.artifact_type_id "
					+ "FROM blackboard_artifacts, blackboard_attributes "
					+ "WHERE blackboard_artifacts.artifact_id = blackboard_attributes.artifact_id "
					+ "AND blackboard_attributes.attribute_type_id IS " + attrType.getTypeID()
					+ " AND blackboard_artifacts.artifact_type_id = " + artifactType.getTypeID()
					+ " AND blackboard_attributes.value_text IS '" + value + "'");

			List<BlackboardArtifact> artifacts = getArtifactsHelper(rs);

			rs.close();
			s.close();
			return artifacts;
		} catch (SQLException ex) {
			throw new TskCoreException("Error getting blackboard artifacts by artifact type and attribute. " + ex.getMessage(), ex);
		} finally {
			dbReadUnlock();
		}
	}

	/**
	 * Get the blackboard artifact with the given artifact id
	 *
	 * @param artifactID artifact ID
	 * @return blackboard artifact
	 * @throws TskCoreException exception thrown if a critical error occurs
	 * within tsk core
	 */
	public BlackboardArtifact getBlackboardArtifact(long artifactID) throws TskCoreException {
		dbReadLock();
		try {
			getBlackboardArtifactSt.setLong(1, artifactID);
			ResultSet rs = getBlackboardArtifactSt.executeQuery();
			long obj_id = rs.getLong(1);
			int artifact_type_id = rs.getInt(2);
			rs.close();
			return new BlackboardArtifact(this, artifactID, obj_id, artifact_type_id, this.getArtifactTypeString(artifact_type_id), this.getArtifactTypeDisplayName(artifact_type_id));

		} catch (SQLException ex) {
			throw new TskCoreException("Error getting a blackboard artifact. " + ex.getMessage(), ex);
		} finally {
			dbReadUnlock();
		}
	}

	/**
	 * Add a blackboard attribute. All information for the attribute should be
	 * in the given attribute
	 *
	 * @param attr a blackboard attribute. All necessary information should be
	 * filled in.
	 * @throws TskCoreException exception thrown if a critical error occurs
	 * within tsk core
	 */
	public void addBlackboardAttribute(BlackboardAttribute attr) throws TskCoreException {
		dbWriteLock();
		try {
			PreparedStatement ps = null;
			switch (attr.getValueType()) {
				case STRING:
					addBlackboardAttributeStringSt.setString(6, escapeForBlackboard(attr.getValueString()));
					ps = addBlackboardAttributeStringSt;
					break;
				case BYTE:
					addBlackboardAttributeByteSt.setBytes(6, attr.getValueBytes());
					ps = addBlackboardAttributeByteSt;
					break;
				case INTEGER:
					addBlackboardAttributeIntegerSt.setInt(6, attr.getValueInt());
					ps = addBlackboardAttributeIntegerSt;
					break;
				case LONG:
					addBlackboardAttributeLongSt.setLong(6, attr.getValueLong());
					ps = addBlackboardAttributeLongSt;
					break;
				case DOUBLE:
					addBlackboardAttributeDoubleSt.setDouble(6, attr.getValueDouble());
					ps = addBlackboardAttributeDoubleSt;
					break;
			} // end switch

			//set common fields
			ps.setLong(1, attr.getArtifactID());
			ps.setString(2, attr.getModuleName());
			ps.setString(3, attr.getContext());
			ps.setInt(4, attr.getAttributeTypeID());
			ps.setLong(5, attr.getValueType().getType());
			ps.executeUpdate();
			ps.clearParameters();
		} catch (SQLException ex) {
			throw new TskCoreException("Error getting or creating a blackboard artifact.", ex);
		} finally {
			dbWriteUnlock();
		}
	}

	/**
	 * Add a blackboard attributes in bulk. All information for the attribute
	 * should be in the given attribute
	 *
	 * @param attributes collection of blackboard attributes. All necessary
	 * information should be filled in.
	 * @throws TskCoreException exception thrown if a critical error occurs
	 * within tsk core
	 */
	public void addBlackboardAttributes(Collection<BlackboardAttribute> attributes) throws TskCoreException {
		dbWriteLock();
		try {
			con.setAutoCommit(false);
		} catch (SQLException ex) {
			dbWriteUnlock();
			throw new TskCoreException("Error creating transaction, no attributes created.", ex);
		}

		for (final BlackboardAttribute attr : attributes) {
			PreparedStatement ps = null;
			try {
				switch (attr.getValueType()) {
					case STRING:
						addBlackboardAttributeStringSt.setString(6, escapeForBlackboard(attr.getValueString()));
						ps = addBlackboardAttributeStringSt;
						break;
					case BYTE:
						addBlackboardAttributeByteSt.setBytes(6, attr.getValueBytes());
						ps = addBlackboardAttributeByteSt;
						break;
					case INTEGER:
						addBlackboardAttributeIntegerSt.setInt(6, attr.getValueInt());
						ps = addBlackboardAttributeIntegerSt;
						break;
					case LONG:
						addBlackboardAttributeLongSt.setLong(6, attr.getValueLong());
						ps = addBlackboardAttributeLongSt;
						break;
					case DOUBLE:
						addBlackboardAttributeDoubleSt.setDouble(6, attr.getValueDouble());
						ps = addBlackboardAttributeDoubleSt;
						break;
				}

				//set commmon fields and exec. update
				ps.setLong(1, attr.getArtifactID());
				ps.setString(2, attr.getModuleName());
				ps.setString(3, attr.getContext());
				ps.setInt(4, attr.getAttributeTypeID());
				ps.setLong(5, attr.getValueType().getType());
				ps.executeUpdate();
				ps.clearParameters();

			} catch (SQLException ex) {
				logger.log(Level.WARNING, "Error adding attribute: " + attr.toString(), ex);
				//try to add more attributes 
			}
		} //end for every attribute

		//commit transaction
		try {
			con.commit();
		} catch (SQLException ex) {
			throw new TskCoreException("Error committing transaction, no attributes created.", ex);
		} finally {
			try {
				con.setAutoCommit(true);
			} catch (SQLException ex) {
				throw new TskCoreException("Error setting autocommit and closing the transaction!", ex);
			} finally {
				dbWriteUnlock();
			}
		}

	}

	/**
	 * add an attribute type with the given name
	 *
	 * @param attrTypeString name of the new attribute
	 * @param displayName the (non-unique) display name of the attribute type
	 * @return the id of the new attribute
	 * @throws TskCoreException exception thrown if a critical error occurs
	 * within tsk core
	 */
	public int addAttrType(String attrTypeString, String displayName) throws TskCoreException {
		addAttrType(attrTypeString, displayName, attributeIDcounter);
		int retval = attributeIDcounter;
		attributeIDcounter++;
		return retval;

	}

	/**
	 * helper method. add an attribute type with the given name and id
	 *
	 * @param attrTypeString type name
	 * @param displayName the (non-unique) display name of the attribute type
	 * @param typeID type id
	 * @throws TskCoreException exception thrown if a critical error occurs
	 * within tsk core
	 */
	private void addAttrType(String attrTypeString, String displayName, int typeID) throws TskCoreException {
		dbWriteLock();
		try {
			Statement s = con.createStatement();
			ResultSet rs = s.executeQuery("SELECT * from blackboard_attribute_types WHERE type_name = '" + attrTypeString + "'");
			if (!rs.next()) {
				s.executeUpdate("INSERT INTO blackboard_attribute_types (attribute_type_id, type_name, display_name) VALUES (" + typeID + ", '" + attrTypeString + "', '" + displayName + "')");
				rs.close();
				s.close();
			} else {
				rs.close();
				s.close();
				throw new TskCoreException("Attribute with that name already exists");
			}
		} catch (SQLException ex) {
			throw new TskCoreException("Error getting attribute type id.", ex);
		} finally {
			dbWriteUnlock();
		}
	}

	/**
	 * Get the attribute id that corresponds to the given string. If that string
	 * does not exist it will be added to the table.
	 *
	 * @param attrTypeString attribute type string
	 * @return attribute id
	 * @throws TskCoreException exception thrown if a critical error occurs
	 * within tsk core
	 */
	public int getAttrTypeID(String attrTypeString) throws TskCoreException {
		dbReadLock();
		try {
			Statement s = con.createStatement();
			ResultSet rs;

			rs = s.executeQuery("SELECT attribute_type_id FROM blackboard_attribute_types WHERE type_name = '" + attrTypeString + "'");
			if (rs.next()) {
				int type = rs.getInt(1);
				rs.close();
				s.close();
				return type;
			} else {
				rs.close();
				s.close();
				throw new TskCoreException("No id with that name");
			}
		} catch (SQLException ex) {
			throw new TskCoreException("Error getting attribute type id.", ex);
		} finally {
			dbReadUnlock();
		}
	}

	/**
	 * Get the string associated with the given id. Will throw an error if that
	 * id does not exist
	 *
	 * @param attrTypeID attribute id
	 * @return string associated with the given id
	 * @throws TskCoreException exception thrown if a critical error occurs
	 * within tsk core
	 */
	public String getAttrTypeString(int attrTypeID) throws TskCoreException {
		dbReadLock();
		try {
			Statement s = con.createStatement();
			ResultSet rs;

			rs = s.executeQuery("SELECT type_name FROM blackboard_attribute_types WHERE attribute_type_id = " + attrTypeID);
			if (rs.next()) {
				String type = rs.getString(1);
				rs.close();
				s.close();
				return type;
			} else {
				rs.close();
				s.close();
				throw new TskCoreException("No type with that id.");
			}

		} catch (SQLException ex) {
			throw new TskCoreException("Error getting or creating a attribute type name.", ex);
		} finally {
			dbReadUnlock();
		}
	}

	/**
	 * Get the display name for the attribute with the given id. Will throw an
	 * error if that id does not exist
	 *
	 * @param attrTypeID attribute id
	 * @return string associated with the given id
	 * @throws TskCoreException exception thrown if a critical error occurs
	 * within tsk core
	 */
	public String getAttrTypeDisplayName(int attrTypeID) throws TskCoreException {
		dbReadLock();
		try {
			Statement s = con.createStatement();
			ResultSet rs;

			rs = s.executeQuery("SELECT display_name FROM blackboard_attribute_types WHERE attribute_type_id = " + attrTypeID);
			if (rs.next()) {
				String type = rs.getString(1);
				rs.close();
				s.close();
				return type;
			} else {
				rs.close();
				s.close();
				throw new TskCoreException("No type with that id.");
			}

		} catch (SQLException ex) {
			throw new TskCoreException("Error getting or creating a attribute type name.", ex);
		} finally {
			dbReadUnlock();
		}
	}

	/**
	 * Get artifact type id for the given string. Will throw an error if one
	 * with that name does not exist.
	 *
	 * @param artifactTypeString name for an artifact type
	 * @return artifact type
	 * @throws TskCoreException exception thrown if a critical error occurs
	 * within tsk core
	 */
	int getArtifactTypeID(String artifactTypeString) throws TskCoreException {
		dbReadLock();
		try {
			Statement s = con.createStatement();
			ResultSet rs;

			rs = s.executeQuery("SELECT artifact_type_id FROM blackboard_artifact_types WHERE type_name = '" + artifactTypeString + "'");
			if (rs.next()) {
				int type = rs.getInt(1);
				rs.close();
				s.close();
				return type;
			} else {
				rs.close();
				s.close();
				throw new TskCoreException("No artifact with that name exists");
			}

		} catch (SQLException ex) {
			throw new TskCoreException("Error getting artifact type id." + ex.getMessage(), ex);
		} finally {
			dbReadUnlock();
		}
	}

	/**
	 * Get artifact type name for the given string. Will throw an error if that
	 * artifact doesn't exist. Use addArtifactType(...) to create a new one.
	 *
	 * @param artifactTypeID id for an artifact type
	 * @return name of that artifact type
	 * @throws TskCoreException exception thrown if a critical error occurs
	 * within tsk core
	 */
	String getArtifactTypeString(int artifactTypeID) throws TskCoreException {
		dbReadLock();
		try {
			Statement s = con.createStatement();
			ResultSet rs;

			rs = s.executeQuery("SELECT type_name FROM blackboard_artifact_types WHERE artifact_type_id = " + artifactTypeID);
			if (rs.next()) {
				String type = rs.getString(1);
				rs.close();
				s.close();
				return type;
			} else {
				rs.close();
				s.close();
				throw new TskCoreException("Error: no artifact with that name in database");
			}

		} catch (SQLException ex) {
			throw new TskCoreException("Error getting artifact type id.", ex);
		} finally {
			dbReadUnlock();
		}
	}

	/**
	 * Get artifact type display name for the given string. Will throw an error
	 * if that artifact doesn't exist. Use addArtifactType(...) to create a new
	 * one.
	 *
	 * @param artifactTypeID id for an artifact type
	 * @return display name of that artifact type
	 * @throws TskCoreException exception thrown if a critical error occurs
	 * within tsk core
	 */
	String getArtifactTypeDisplayName(int artifactTypeID) throws TskCoreException {
		dbReadLock();
		try {
			Statement s = con.createStatement();
			ResultSet rs;

			rs = s.executeQuery("SELECT display_name FROM blackboard_artifact_types WHERE artifact_type_id = " + artifactTypeID);
			if (rs.next()) {
				String type = rs.getString(1);
				rs.close();
				s.close();
				return type;
			} else {
				rs.close();
				s.close();
				throw new TskCoreException("Error: no artifact with that name in database");
			}

		} catch (SQLException ex) {
			throw new TskCoreException("Error getting artifact type id.", ex);
		} finally {
			dbReadUnlock();
		}
	}

	/**
	 * Add an artifact type with the given name. Will return an id that can be
	 * used to look that artifact type up.
	 *
	 * @param artifactTypeName System (unique) name of artifact
	 * @param displayName Display (non-unique) name of artifact
	 * @return ID of artifact added
	 * @throws TskCoreException exception thrown if a critical error occurs
	 * within tsk core
	 */
	public int addArtifactType(String artifactTypeName, String displayName) throws TskCoreException {
		addArtifactType(artifactTypeName, displayName, artifactIDcounter);
		int retval = artifactIDcounter;
		artifactIDcounter++;
		return retval;
	}

	/**
	 * helper method. add an artifact with the given type and id
	 *
	 * @param artifactTypeName type name
	 * @param displayName Display (non-unique) name of artifact
	 * @param typeID type id
	 * @throws TskCoreException exception thrown if a critical error occurs
	 * within tsk core
	 */
	private void addArtifactType(String artifactTypeName, String displayName, int typeID) throws TskCoreException {
		dbWriteLock();
		try {
			Statement s = con.createStatement();
			ResultSet rs = s.executeQuery("SELECT * FROM blackboard_artifact_types WHERE type_name = '" + artifactTypeName + "'");
			if (!rs.next()) {
				s.executeUpdate("INSERT INTO blackboard_artifact_types (artifact_type_id, type_name, display_name) VALUES (" + typeID + " , '" + artifactTypeName + "', '" + displayName + "')");
				rs.close();
				s.close();
			} else {
				rs.close();
				s.close();
				throw new TskCoreException("Artifact with that name already exists");
			}
		} catch (SQLException ex) {
			throw new TskCoreException("Error adding artifact type.", ex);
		} finally {
			dbWriteUnlock();
		}

	}

	public ArrayList<BlackboardAttribute> getBlackboardAttributes(final BlackboardArtifact artifact) throws TskCoreException {
		final ArrayList<BlackboardAttribute> attributes = new ArrayList<BlackboardAttribute>();
		ResultSet rs = null;
		dbReadLock();
		try {
			getBlackboardAttributesSt.setLong(1, artifact.getArtifactID());
			rs = getBlackboardAttributesSt.executeQuery();
			while (rs.next()) {

				final BlackboardAttribute attr = new BlackboardAttribute(
						rs.getLong(1),
						rs.getInt(4),
						rs.getString(2),
						rs.getString(3),
						BlackboardAttribute.TSK_BLACKBOARD_ATTRIBUTE_VALUE_TYPE.fromType(rs.getInt(5)),
						rs.getInt(8),
						rs.getLong(9),
						rs.getDouble(10),
						rs.getString(7),
						rs.getBytes(6), this);

				attributes.add(attr);
			}
			rs.close();

			return attributes;
		} catch (SQLException ex) {
			throw new TskCoreException("Error getting attributes for artifact: " + artifact.getArtifactID(), ex);
		} finally {
			dbReadUnlock();
		}
	}

	/**
	 * Get all attributes that match a where clause. The clause should begin
	 * with "WHERE" or "JOIN". To use this method you must know the database
	 * tables
	 *
	 * @param whereClause a sqlite where clause
	 * @return a list of matching attributes
	 * @throws TskCoreException exception thrown if a critical error occurs
	 * within tsk core
	 */
	public ArrayList<BlackboardAttribute> getMatchingAttributes(String whereClause) throws TskCoreException {
		ArrayList<BlackboardAttribute> matches = new ArrayList<BlackboardAttribute>();
		dbReadLock();
		try {
			Statement s;

			s = con.createStatement();

			ResultSet rs = s.executeQuery("Select artifact_id, source, context, attribute_type_id, value_type, "
					+ "value_byte, value_text, value_int32, value_int64, value_double FROM blackboard_attributes " + whereClause);

			while (rs.next()) {
				BlackboardAttribute attr = new BlackboardAttribute(rs.getLong("artifact_id"), rs.getInt("attribute_type_id"), rs.getString("source"), rs.getString("context"),
						BlackboardAttribute.TSK_BLACKBOARD_ATTRIBUTE_VALUE_TYPE.fromType(rs.getInt("value_type")), rs.getInt("value_int32"), rs.getLong("value_int64"), rs.getDouble("value_double"),
						rs.getString("value_text"), rs.getBytes("value_byte"), this);
				matches.add(attr);
			}
			rs.close();
			s.close();

			return matches;
		} catch (SQLException ex) {
			throw new TskCoreException("Error getting attributes. using this where clause: " + whereClause, ex);
		} finally {
			dbReadUnlock();
		}
	}

	/**
	 * Get all artifacts that match a where clause. The clause should begin with
	 * "WHERE" or "JOIN". To use this method you must know the database tables
	 *
	 * @param whereClause a sqlite where clause
	 * @return a list of matching artifacts
	 * @throws TskCoreException exception thrown if a critical error occurs
	 * within tsk core
	 */
	public ArrayList<BlackboardArtifact> getMatchingArtifacts(String whereClause) throws TskCoreException {
		ArrayList<BlackboardArtifact> matches = new ArrayList<BlackboardArtifact>();
		dbReadLock();
		try {
			Statement s;
			s = con.createStatement();

			ResultSet rs = s.executeQuery("Select artifact_id, obj_id, artifact_type_id FROM blackboard_artifacts " + whereClause);

			while (rs.next()) {
				BlackboardArtifact artifact = new BlackboardArtifact(this, rs.getLong(1), rs.getLong(2), rs.getInt(3), this.getArtifactTypeString(rs.getInt(3)), this.getArtifactTypeDisplayName(rs.getInt(3)));
				matches.add(artifact);
			}
			rs.close();
			s.close();
			return matches;
		} catch (SQLException ex) {
			throw new TskCoreException("Error getting attributes. using this where clause: " + whereClause, ex);
		} finally {
			dbReadUnlock();
		}
	}

	/**
	 * Add a new blackboard artifact with the given type. If that artifact type
	 * does not exist an error will be thrown. The artifact typename can be
	 * looked up in the returned blackboard artifact
	 *
	 * @param artifactTypeID the type the given artifact should have
	 * @param obj_id the content object id associated with this artifact
	 * @return a new blackboard artifact
	 * @throws TskCoreException exception thrown if a critical error occurs
	 * within tsk core
	 */
	public BlackboardArtifact newBlackboardArtifact(int artifactTypeID, long obj_id) throws TskCoreException {
		dbWriteLock();
		try {
			String artifactTypeName = this.getArtifactTypeString(artifactTypeID);
			String artifactDisplayName = this.getArtifactTypeDisplayName(artifactTypeID);

			long artifactID = -1;
			addArtifactSt1.setLong(1, obj_id);
			addArtifactSt1.setInt(2, artifactTypeID);
			addArtifactSt1.executeUpdate();

			getLastArtifactId.setLong(1, obj_id);
			getLastArtifactId.setInt(2, artifactTypeID);

			final ResultSet rs = getLastArtifactId.executeQuery();
			artifactID = rs.getLong(1);
			rs.close();

			addArtifactSt1.clearParameters();
			getLastArtifactId.clearParameters();

			return new BlackboardArtifact(this, artifactID, obj_id, artifactTypeID,
					artifactTypeName, artifactDisplayName);

		} catch (SQLException ex) {
			throw new TskCoreException("Error getting or creating a blackboard artifact. " + ex.getMessage(), ex);
		} finally {
			dbWriteUnlock();
		}
	}

	/**
	 * Add a new blackboard artifact with the given type.
	 *
	 * @param artifactType the type the given artifact should have
	 * @param obj_id the content object id associated with this artifact
	 * @return a new blackboard artifact
	 * @throws TskCoreException exception thrown if a critical error occurs
	 * within tsk core
	 */
	public BlackboardArtifact newBlackboardArtifact(ARTIFACT_TYPE artifactType, long obj_id) throws TskCoreException {
		dbWriteLock();
		try {
			final int type = artifactType.getTypeID();

			long artifactID = -1;
			addArtifactSt1.setLong(1, obj_id);
			addArtifactSt1.setInt(2, type);
			addArtifactSt1.executeUpdate();

			getLastArtifactId.setLong(1, obj_id);
			getLastArtifactId.setInt(2, type);
			final ResultSet rs = getLastArtifactId.executeQuery();
			if (rs.next()) {
				artifactID = rs.getLong(1);
			}

			rs.close();

			addArtifactSt1.clearParameters();
			getLastArtifactId.clearParameters();

			return new BlackboardArtifact(this, artifactID, obj_id, type,
					artifactType.getLabel(), artifactType.getDisplayName());

		} catch (SQLException ex) {
			throw new TskCoreException("Error getting or creating a blackboard artifact. " + ex.getMessage(), ex);
		} finally {
			dbWriteUnlock();
		}
	}

	/**
	 * Add one of the built in artifact types
	 *
	 * @param type type enum
	 * @throws TskException
	 * @throws TskCoreException exception thrown if a critical error occurs
	 * within tsk core
	 */
	private void addBuiltInArtifactType(ARTIFACT_TYPE type) throws TskCoreException {
		addArtifactType(type.getLabel(), type.getDisplayName(), type.getTypeID());
	}

	/**
	 * Add one of the built in attribute types
	 *
	 * @param type type enum
	 * @throws TskCoreException exception thrown if a critical error occurs
	 * within tsk core
	 */
	private void addBuiltInAttrType(ATTRIBUTE_TYPE type) throws TskCoreException {
		addAttrType(type.getLabel(), type.getDisplayName(), type.getTypeID());
	}

	/**
	 * Checks if the content object has children. Note: this is generally more
	 * efficient then preloading all children and checking if the set is empty,
	 * and facilities lazy loading.
	 *
	 * @param content content object to check for children
	 * @return true if has children, false otherwise
	 * @throws TskCoreException exception thrown if a critical error occurs
	 * within tsk core
	 */
	boolean getContentHasChildren(Content content) throws TskCoreException {
		boolean hasChildren = false;

		ResultSet rs = null;
		dbReadLock();
		try {
			hasChildrenSt.setLong(1, content.getId());
			rs = hasChildrenSt.executeQuery();
			if (rs.next()) {
				hasChildren = rs.getInt(1) > 0;
			}

		} catch (SQLException e) {
			logger.log(Level.SEVERE, "Error checking for children of parent: " + content, e);
		} finally {
			if (rs != null) {
				try {
					rs.close();
				} catch (SQLException ex) {
					logger.log(Level.SEVERE, "Error closing a result set after checking for children.", ex);
				}
			}
			dbReadUnlock();

		}
		return hasChildren;

	}
	
	/**
	 * Counts if the content object  children. Note: this is generally more
	 * efficient then preloading all children and counting,
	 * and facilities lazy loading.
	 *
	 * @param content content object to check for children count
	 * @return children count
	 * @throws TskCoreException exception thrown if a critical error occurs
	 * within tsk core
	 */
	int getContentChildrenCount(Content content) throws TskCoreException {
		int countChildren = -1;

		ResultSet rs = null;
		dbReadLock();
		try {
			hasChildrenSt.setLong(1, content.getId());
			rs = hasChildrenSt.executeQuery();
			if (rs.next()) {
				countChildren = rs.getInt(1);
			}

		} catch (SQLException e) {
			logger.log(Level.SEVERE, "Error checking for children of parent: " + content, e);
		} finally {
			if (rs != null) {
				try {
					rs.close();
				} catch (SQLException ex) {
					logger.log(Level.SEVERE, "Error closing a result set after checking for children.", ex);
				}
			}
			dbReadUnlock();

		}
		return countChildren;

	}

	/**
	 * Returns the list of AbstractFile Children for a given AbstractFileParent
	 *
	 * @param parent the content parent to get abstract file children for
	 * @param type children type to look for, defined in TSK_DB_FILES_TYPE_ENUM
	 * @throws TskCoreException exception thrown if a critical error occurs
	 * within tsk core
	 */
	List<Content> getAbstractFileChildren(Content parent, TSK_DB_FILES_TYPE_ENUM type) throws TskCoreException {

		List<Content> children = new ArrayList<Content>();

		dbReadLock();
		try {

			long parentId = parent.getId();

			getAbstractFileChildren.setLong(1, parentId);
			getAbstractFileChildren.setShort(2, type.getFileType());

			final ResultSet rs = getAbstractFileChildren.executeQuery();

			while (rs.next()) {
				if (type == TSK_DB_FILES_TYPE_ENUM.FS) {
					FsContent result;
					if (rs.getShort("meta_type") == TSK_FS_META_TYPE_ENUM.TSK_FS_META_TYPE_DIR.getValue()) {
						result = rsHelper.directory(rs, null);
					} else {
						result = rsHelper.file(rs, null);
					}
					children.add(result);
				} else if (type == TSK_DB_FILES_TYPE_ENUM.VIRTUAL_DIR) {
					String parentPath = rs.getString("parent_path");
					if (parentPath == null) {
						parentPath = "";
					}
					VirtualDirectory virtDir = new VirtualDirectory(this, rs.getLong("obj_id"),
							rs.getString("name"),
							TSK_FS_NAME_TYPE_ENUM.valueOf(rs.getShort("dir_type")), 
							TSK_FS_META_TYPE_ENUM.ValueOf(rs.getShort("meta_type")),
							TSK_FS_NAME_FLAG_ENUM.valueOf(rs.getShort("dir_flags")), rs.getShort("meta_flags"),
							rs.getLong("size"), rs.getString("md5"), 
							FileKnown.valueOf(rs.getByte("known")), parentPath);
					children.add(virtDir);
				} else if (type == TSK_DB_FILES_TYPE_ENUM.UNALLOC_BLOCKS ||
						type == TSK_DB_FILES_TYPE_ENUM.CARVED) {
					String parentPath = rs.getString("parent_path");
					if (parentPath == null) {
						parentPath = "";
					}
					final LayoutFile lf =
							new LayoutFile(this, rs.getLong("obj_id"), rs.getString("name"),
							type,
							TSK_FS_NAME_TYPE_ENUM.valueOf(rs.getShort("dir_type")), 
							TSK_FS_META_TYPE_ENUM.ValueOf(rs.getShort("meta_type")),
							TSK_FS_NAME_FLAG_ENUM.valueOf(rs.getShort("dir_flags")), 
							rs.getShort("meta_flags"),
							rs.getLong("size"),
							rs.getString("md5"), FileKnown.valueOf(rs.getByte("known")), parentPath);
					children.add(lf);
				} else if (type == TSK_DB_FILES_TYPE_ENUM.DERIVED) {
					final DerivedFile df = rsHelper.derivedFile(rs, parentId);
					children.add(df);
				} else if (type == TSK_DB_FILES_TYPE_ENUM.LOCAL) {
					//TODO
				}
			}
			rs.close();
		} catch (SQLException ex) {
			throw new TskCoreException("Error getting AbstractFile children for Content.", ex);
		} finally {
			dbReadUnlock();
		}
		return children;
	}

	List<Long> getAbstractFileChildrenIds(Content parent, TSK_DB_FILES_TYPE_ENUM type) throws TskCoreException {
		final List<Long> children = new ArrayList<Long>();

		dbReadLock();
		try {

			getAbstractFileChildrenIds.setLong(1, parent.getId());
			getAbstractFileChildrenIds.setShort(2, type.getFileType());

			ResultSet rs = getAbstractFileChildrenIds.executeQuery();

			while (rs.next()) {
				children.add(rs.getLong(1));
			}
			rs.close();
		} catch (SQLException ex) {
			throw new TskCoreException("Error getting AbstractFile children for Content.", ex);
		} finally {
			dbReadUnlock();
		}
		return children;
	}

	/**
	 * Stores a pair of object ID and its type
	 */
	static class ObjectInfo {

		long id;
		TskData.ObjectType type;

		ObjectInfo(long id, ObjectType type) {
			this.id = id;
			this.type = type;
		}
	}

	/**
	 * Get info about children of a given Content from the database. TODO: the
	 * results of this method are volumes, file systems, and fs files.
	 *
	 * @param c Parent object to run query against
	 * @throws TskCoreException exception thrown if a critical error occurs
	 * within tsk core
	 */
	Collection<ObjectInfo> getChildrenInfo(Content c) throws TskCoreException {
		dbReadLock();
		try {
			Statement s = con.createStatement();
			String query = "SELECT tsk_objects.obj_id, tsk_objects.type ";
			query += "FROM tsk_objects left join tsk_files ";
			query += "ON tsk_objects.obj_id=tsk_files.obj_id ";
			query += "WHERE tsk_objects.par_obj_id = " + c.getId() + " ";
			ResultSet rs = s.executeQuery(query);

			Collection<ObjectInfo> infos = new ArrayList<ObjectInfo>();

			while (rs.next()) {
				infos.add(new ObjectInfo(rs.getLong("obj_id"), ObjectType.valueOf(rs.getShort("type"))));
			}
			rs.close();
			s.close();
			return infos;
		} catch (SQLException ex) {
			throw new TskCoreException("Error getting Children Info for Content.", ex);
		} finally {
			dbReadUnlock();
		}
	}

	/**
	 * Get parent info for the parent of the content object
	 *
	 * @param c content object to get parent info for
	 * @return the parent object info with the parent object type and id
	 * @throws TskCoreException exception thrown if a critical error occurs
	 * within tsk core
	 */
	ObjectInfo getParentInfo(Content c) throws TskCoreException {
		dbReadLock();
		try {
			Statement s = con.createStatement();
			ResultSet rs = s.executeQuery("SELECT parent.obj_id, parent.type "
					+ "FROM tsk_objects AS parent JOIN tsk_objects AS child "
					+ "ON child.par_obj_id = parent.obj_id "
					+ "WHERE child.obj_id = " + c.getId());

			ObjectInfo info;

			if (rs.next()) {
				info = new ObjectInfo(rs.getLong(1), ObjectType.valueOf(rs.getShort(2)));
				rs.close();
				s.close();
				return info;
			} else {
				rs.close();
				s.close();
				throw new TskCoreException("Given content (id: " + c.getId() + ") has no parent.");
			}
		} catch (SQLException ex) {
			throw new TskCoreException("Error getting Parent Info for Content.", ex);
		} finally {
			dbReadUnlock();
		}
	}

	/**
	 * Get parent info for the parent of the content object id
	 *
	 * @param id content object id to get parent info for
	 * @return the parent object info with the parent object type and id
	 * @throws TskCoreException exception thrown if a critical error occurs
	 * within tsk core
	 */
	ObjectInfo getParentInfo(long contentId) throws TskCoreException {
		dbReadLock();
		try {
			Statement s = con.createStatement();
			ResultSet rs = s.executeQuery("SELECT parent.obj_id, parent.type "
					+ "FROM tsk_objects AS parent JOIN tsk_objects AS child "
					+ "ON child.par_obj_id = parent.obj_id "
					+ "WHERE child.obj_id = " + contentId);

			ObjectInfo info;

			if (rs.next()) {
				info = new ObjectInfo(rs.getLong(1), ObjectType.valueOf(rs.getShort(2)));
				rs.close();
				s.close();
				return info;
			} else {
				rs.close();
				s.close();
				throw new TskCoreException("Given content (id: " + contentId + ") has no parent.");
			}
		} catch (SQLException ex) {
			throw new TskCoreException("Error getting Parent Info for Content: " + contentId, ex);
		} finally {
			dbReadUnlock();
		}
	}

	/**
	 * Gets parent directory for FsContent object
	 *
	 * @param fsc FsContent to get parent dir for
	 * @return the parent Directory
	 * @throws TskCoreException thrown if critical error occurred within tsk
	 * core
	 */
	Directory getParentDirectory(FsContent fsc) throws TskCoreException {
		if (fsc.isRoot()) {
			throw new TskCoreException("Given FsContent (id: " + fsc.getId() + ") is a root object (can't have parent directory).");
		} else {
			ObjectInfo parentInfo = getParentInfo(fsc);

			Directory parent = null;

			if (parentInfo.type == ObjectType.ABSTRACTFILE) {
				parent = getDirectoryById(parentInfo.id, fsc.getFileSystem());
			} else {
				throw new TskCoreException("Parent of FsContent (id: " + fsc.getId() + ") has wrong type to be directory: " + parentInfo.type);
			}

			return parent;
		}
	}

	/**
	 * Get content object by content id
	 *
	 * @param id to get content object for
	 * @return instance of a Content object (one of its subclasses), or null if
	 * not found.
	 * @throws TskCoreException thrown if critical error occurred within tsk
	 * core
	 */
	public Content getContentById(long id) throws TskCoreException {
		dbReadLock();
		Statement s = null;
		ResultSet contentRs = null;
		try {
			s = con.createStatement();
			contentRs = s.executeQuery("SELECT * FROM tsk_objects WHERE obj_id = " + id + " LIMIT  1");
			if (!contentRs.next()) {
				contentRs.close();
				s.close();
				return null;
			}

			AbstractContent content = null;
			long parentId = contentRs.getLong("par_obj_id");
			final TskData.ObjectType type = TskData.ObjectType.valueOf(contentRs.getShort("type"));
			switch (type) {
				case IMG:
					content = getImageById(id);
					break;
				case VS:
					content = getVolumeSystemById(id, parentId);
					break;
				case VOL:
					content = getVolumeById(id, parentId);
					break;
				case FS:
					content = getFileSystemById(id, parentId);
					break;
				case ABSTRACTFILE:
					content = getAbstractFileById(id);
					break;
				default:
					throw new TskCoreException("Could not obtain Content object with ID: " + id);
			}
			return content;
		} catch (SQLException ex) {
			throw new TskCoreException("Error getting Content by ID.", ex);
		} finally {
			try {
				if (contentRs != null) {
					contentRs.close();
				}
				if (s != null) {
					s.close();
				}
			} catch (SQLException ex) {
				throw new TskCoreException("Error closing statement when getting Content by ID.", ex);
			}
			dbReadUnlock();
		}
	}

	/**
	 * /internal Get a path of a file in tsk_files_path table or null if there
	 * is none
	 *
	 * @param id id of the file to get path for
	 * @return file path or null
	 */
	String getFilePath(long id) {

		String filePath = null;
		ResultSet rs = null;
		dbReadLock();
		try {
			getPathSt.setLong(1, id);
			rs = getPathSt.executeQuery();
			if (rs.next()) {
				filePath = rs.getString(1);
			}
		} catch (SQLException ex) {
			logger.log(Level.SEVERE, "Error getting file path for file: " + id, ex);
		} finally {
			if (rs != null) {
				try {
					rs.close();
				} catch (SQLException ex) {
					logger.log(Level.SEVERE, "Error closing result set after getting file path by id.", ex);
				}
			}
			dbReadUnlock();
		}

		return filePath;
	}

	/**
	 * Get a derived method for a file, or null if none
	 *
	 * @param id id of the derived file
	 * @return derived method or null if not present
	 * @throws TskCoreException exception throws if core error occurred and
	 * method could not be queried
	 */
	DerivedFile.DerivedMethod getDerivedMethod(long id) throws TskCoreException {
		DerivedFile.DerivedMethod method = null;

		ResultSet rs1 = null;
		ResultSet rs2 = null;
		dbReadLock();
		try {
			getDerivedInfoSt.setLong(1, id);
			rs1 = getDerivedInfoSt.executeQuery();
			if (rs1.next()) {
				int method_id = rs1.getInt(1);
				String rederive = rs1.getString(1);

				method = new DerivedFile.DerivedMethod(method_id, rederive);

				getDerivedMethodSt.setInt(1, method_id);
				rs2 = getDerivedMethodSt.executeQuery();
				if (rs2.next()) {
					method.setToolName(rs2.getString(1));
					method.setToolVersion(rs2.getString(2));
					method.setOther(rs2.getString(3));
				}
			}
		} catch (SQLException e) {
			logger.log(Level.SEVERE, "Error getting derived method for file: " + id, e);
		} finally {
			if (rs1 != null) {
				try {
					rs1.close();
				} catch (SQLException ex) {
					logger.log(Level.SEVERE, "Error closing result set after getting derived file method", ex);
				}
			}
			if (rs2 != null) {
				try {
					rs2.close();
				} catch (SQLException ex) {
					logger.log(Level.SEVERE, "Error closing result set after getting derived file method", ex);
				}
			}

			dbReadUnlock();
		}

		return method;
	}

	/**
	 * Get abstract file object from tsk_files table by its id
	 *
	 * @param id id of the file object in tsk_files table
	 * @return AbstractFile object populated, or null if not found.
	 * @throws TskCoreException thrown if critical error occurred within tsk
	 * core and file could not be queried
	 */
	public AbstractFile getAbstractFileById(long id) throws TskCoreException {
		ResultSet rs = null;
		dbReadLock();
		try {
			getAbstractFileById.setLong(1, id);
			rs = getAbstractFileById.executeQuery();

			List<AbstractFile> results;
			if ((results = resultSetToAbstractFiles(rs)).size() > 0) {
				return results.get(0);
			} else {
				return null;
			}
		} catch (SQLException ex) {
			throw new TskCoreException("Error getting FsContent by ID.", ex);
		} finally {
			if (rs != null) {
				try {
					rs.close();
				} catch (SQLException ex) {
					logger.log(Level.SEVERE, "Error closing result set after getting file by id.", ex);
				}
			}
			dbReadUnlock();
		}

	}

	/**
	 * @param image the image to search for the given file name
	 * @param fileName the name of the file or directory to match (case
	 * insensitive)
	 * @return a list of FsContent for files/directories whose name matches the
	 * given fileName
	 */
	public List<FsContent> findFiles(Image image, String fileName) throws TskCoreException {
		dbReadLock();

		// set the file name in the PS
		List<FsContent> fsContents = new ArrayList<FsContent>();
		try {
			for (FileSystem fileSystem : getFileSystems(image)) {
				getFileSt.setString(1, fileName.toLowerCase());
				getFileSt.setLong(2, fileSystem.getId());

				// get the result set
				ResultSet rs = getFileSt.executeQuery();

				// convert to FsConents
				fsContents.addAll(resultSetToFsContents(rs));

				// close the ResultSet
				rs.close();
			}
		} catch (Exception e) {
			throw new TskCoreException(e.getMessage());
		} finally {
			dbReadUnlock();
		}

		return fsContents;
	}

	/**
	 * @param image the image to search for the given file name
	 * @param fileName the name of the file or directory to match (case
	 * insensitive)
	 * @param dirName the name of a parent directory of fileName (case
	 * insensitive)
	 * @return a list of FsContent for files/directories whose name matches
	 * fileName and whose parent directory contains dirName.
	 */
	public List<FsContent> findFiles(Image image, String fileName, String dirName) throws TskCoreException {
		dbReadLock();

		ResultSet rs = null;
		List<FsContent> fsContents = new ArrayList<FsContent>();
		try {
			for (FileSystem fileSystem : getFileSystems(image)) {
				getFileWithParentSt.setString(1, fileName.toLowerCase());

				// set the parent directory name
				getFileWithParentSt.setString(2, "%" + dirName.toLowerCase() + "%");

				// set the image ID
				getFileWithParentSt.setLong(3, fileSystem.getId());

				// get the result set
				rs = getFileWithParentSt.executeQuery();

				// convert to FsConents
				fsContents.addAll(resultSetToFsContents(rs));

				// close the ResultSet
				rs.close();
			}
		} catch (Exception e) {
			throw new TskCoreException(e.getMessage());
		} finally {
			dbReadUnlock();
		}

		return fsContents;
	}

	
	/**
	 * Add a path (such as a local path) for a content object to tsk_file_paths
	 *
	 * @param objId object id of the file to add the path for
	 * @param path the path to add
	 * @throws SQLException exception thrown when database error occurred and
	 * path was not added
	 */
	private void addFilePath(long objId, String path) throws SQLException {
		try {
			addPathSt.setLong(1, objId);
			addPathSt.setString(2, path);
			addPathSt.executeUpdate();
		}
		finally {
			addPathSt.clearParameters();
		}
	}
	
	/**
	 * Adds a virtual directory to the database and returns a VirtualDirectory
	 * object representing it.
	 * @param parentId the ID of the parent
	 * @param directoryName the name of the virtual directory to create
	 * @return a VirtualDirectory object representing the one added to the database.
	 * @throws TskCoreException 
	 */
	private VirtualDirectory addVirtualDirectory(long parentId, String directoryName) throws TskCoreException {
		
		// get the parent path
		String parentPath = getFilePath(parentId);
		if (parentPath == null) {
			parentPath = "";
		}
		
		dbWriteLock();
		
		VirtualDirectory vd = null;

		//all in one write lock and transaction
		//get last object id
		//create tsk_objects object with new id
		//create tsk_files object with the new id
		try {

			con.setAutoCommit(false);

			long newObjId = getLastObjectId() + 1;
			if (newObjId < 1) {
				throw new TskCoreException("Error creating a virtual directory, cannot get new id of the object.");
			}

			//tsk_objects
			addObjectSt.setLong(1, newObjId);
			addObjectSt.setLong(2, parentId);
			addObjectSt.setLong(3, TskData.ObjectType.ABSTRACTFILE.getObjectType());
			addObjectSt.executeUpdate();

			//tsk_files
			//obj_id, fs_obj_id, name, type, has_path, dir_type, meta_type, dir_flags, meta_flags, size, parent_path

			//obj_id, fs_obj_id, name
			addFileSt.setLong(1, newObjId);
			addFileSt.setString(2, directoryName);

			//type, has_path
			addFileSt.setShort(3, TskData.TSK_DB_FILES_TYPE_ENUM.VIRTUAL_DIR.getFileType());
			addFileSt.setBoolean(4, true);

			//flags
			final TSK_FS_NAME_TYPE_ENUM dirType = TSK_FS_NAME_TYPE_ENUM.DIR;
			addFileSt.setShort(5, dirType.getValue());
			final TSK_FS_META_TYPE_ENUM metaType = TSK_FS_META_TYPE_ENUM.TSK_FS_META_TYPE_DIR;
			addFileSt.setShort(6, metaType.getValue());

			//note: using alloc under assumption that derived files derive from alloc files
			final TSK_FS_NAME_FLAG_ENUM dirFlag = TSK_FS_NAME_FLAG_ENUM.ALLOC;
			addFileSt.setShort(7, dirFlag.getValue());
			final short metaFlags = (short) (TSK_FS_META_FLAG_ENUM.ALLOC.getValue()
					| TSK_FS_META_FLAG_ENUM.USED.getValue());
			addFileSt.setShort(8, metaFlags);

			//size
			long size = 0;
			addFileSt.setLong(9, size);

			//parent path
			addFileSt.setString(14, parentPath);

			addFileSt.executeUpdate();
			
			vd = new VirtualDirectory(this, newObjId, directoryName, dirType,
					metaType, dirFlag, metaFlags, size, null, FileKnown.UKNOWN,
					parentPath);
		} catch (SQLException e) {
			throw new TskCoreException("Error creating virtual directory '" + directoryName + "'", e);
		} finally {
			try {
				addObjectSt.clearParameters();
				addFileSt.clearParameters();
			} catch (SQLException ex) {
				logger.log(Level.SEVERE, "Error clearing parameters after adding virtual directory.", ex);
			}
			
			try {
				con.commit();
			} catch (SQLException ex) {
				logger.log(Level.SEVERE, "Error committing after adding virtual directory.", ex);
			} finally {
				try {
					con.setAutoCommit(true);
				} catch (SQLException ex) {
					logger.log(Level.SEVERE, "Error setting auto-commit after adding virtual directory.", ex);
				} finally {
					dbWriteUnlock();
				}
			}
		}

		return vd;
	}
	
	/**
<<<<<<< HEAD
	 * @param systemId a volume or file system ID
	 * @return the ID of the '$CarvedFiles' directory for the given systemId
	 */
	private long getCarvedDirectoryId(long systemId) throws TskCoreException {
=======
	 * @param id an image, volume or file system ID
	 * @return the ID of the '$CarvedFiles' directory for the given systemId
	 */
	private long getCarvedDirectoryId(long id) throws TskCoreException {
>>>>>>> 249e9396
		
		final String carvedFilesDirName = "$CarvedFiles";
		
		// first, check the cache
<<<<<<< HEAD
		Long carvedDirId = systemIdMap.get(systemId);
=======
		Long carvedDirId = systemIdMap.get(id);
>>>>>>> 249e9396
		if (carvedDirId != null) {
			return carvedDirId;
		}

		// it's not in the cache. Go to the DB
		// determine if we've got a volume system or file system ID
<<<<<<< HEAD
		Content vsOrFs = getContentById(systemId);
		List<Content> children = null;
		if (vsOrFs instanceof FileSystem) {
			FileSystem fs = (FileSystem)vsOrFs;
			children = fs.getRootDirectory().getChildren();
		} else if (vsOrFs instanceof VolumeSystem) {
			VolumeSystem vs = (VolumeSystem)vsOrFs;
			children = vs.getChildren();
		} else {
			throw new TskCoreException("The given ID (" + systemId + ") was not a file system or volume system.");
=======
		Content parent = getContentById(id);
		if (parent == null) {
			throw new TskCoreException("No Content object found with this ID (" + id + ").");
		}
		
		List<Content> children = Collections.<Content>emptyList();
		if (parent instanceof FileSystem) {
			FileSystem fs = (FileSystem)parent;
			children = fs.getRootDirectory().getChildren();
		} else if (parent instanceof Volume ||
				parent instanceof Image) {
			children = parent.getChildren();
		} else {
			throw new TskCoreException("The given ID (" + id + ") was not an image, volume or file system.");
>>>>>>> 249e9396
		}

		// see if any of the children are a '$CarvedFiles' directory
		Content carvedFilesDir = null;
		for (Content child : children) {
			if (child.getName().equals(carvedFilesDirName)) {
				carvedFilesDir = child;
				break;
			}
		}
		
		// if we found it, add it to the cache and return its ID
		if (carvedFilesDir != null) {
			
			// add it to the cache
<<<<<<< HEAD
			systemIdMap.put(systemId, carvedFilesDir.getId());
=======
			systemIdMap.put(id, carvedFilesDir.getId());
>>>>>>> 249e9396
			
			return carvedFilesDir.getId();
		}
		
		// a carved files directory does not exist; create one
<<<<<<< HEAD
		VirtualDirectory vd = addVirtualDirectory(systemId, carvedFilesDirName);
		
		// add it to the cache
		systemIdMap.put(systemId, vd.getId());
=======
		VirtualDirectory vd = addVirtualDirectory(id, carvedFilesDirName);
		
		// add it to the cache
		systemIdMap.put(id, vd.getId());
>>>>>>> 249e9396

		return vd.getId();
	}
	
	/**
	 * Adds a carved file to the VirtualDirectory '$CarvedFiles' in the volume
	 * or file system given by systemId.
	 * @param name the name of the carved file (containing appropriate extension)
	 * @param systemId the ID of the parent volume or file system
	 * @param sectors a list of SectorGroups giving this sectors that make up
	 * this carved file.
	 */
	public LayoutFile addCarvedFile(String carvedFileName, long carvedFileSize,
			long systemId, List<TskFileRange> data) throws TskCoreException {
		
		// get the ID of the appropriate '$CarvedFiles' directory
		long carvedFilesId = getCarvedDirectoryId(systemId);
		
		// get the path for the $CarvedFiles directory
		String parentPath = getFilePath(carvedFilesId);
		if (parentPath == null) {
			parentPath = "";
		}
		
		dbWriteLock();
		
		LayoutFile lf = null;

		//all in one write lock and transaction
		//get last object id
		//create tsk_objects object with new id
		//create tsk_files object with the new id
		try {

			con.setAutoCommit(false);

			long newObjId = getLastObjectId() + 1;
			if (newObjId < 1) {
				throw new TskCoreException("Error creating a virtual directory, cannot get new id of the object.");
			}

			//tsk_objects
			addObjectSt.setLong(1, newObjId);
			addObjectSt.setLong(2, carvedFilesId);
			addObjectSt.setLong(3, TskData.ObjectType.ABSTRACTFILE.getObjectType());
			addObjectSt.executeUpdate();

			// tsk_files
			// obj_id, fs_obj_id, name, type, has_path, dir_type, meta_type, dir_flags, meta_flags, size, parent_path

			//obj_id, fs_obj_id, name
			addFileSt.setLong(1, newObjId);
			addFileSt.setString(2, carvedFileName);

<<<<<<< HEAD
			//type, has_path
			final TSK_DB_FILES_TYPE_ENUM type = TSK_DB_FILES_TYPE_ENUM.UNALLOC_BLOCKS;
			addFileSt.setShort(3, type.getFileType());
=======
			// type
			final TSK_DB_FILES_TYPE_ENUM type = TSK_DB_FILES_TYPE_ENUM.CARVED;
			addFileSt.setShort(3, type.getFileType());
			
			// has_path
>>>>>>> 249e9396
			addFileSt.setBoolean(4, true);

			// dirType
			final TSK_FS_NAME_TYPE_ENUM dirType = TSK_FS_NAME_TYPE_ENUM.REG;
			addFileSt.setShort(5, dirType.getValue());

			// metaType
			final TSK_FS_META_TYPE_ENUM metaType = TSK_FS_META_TYPE_ENUM.TSK_FS_META_TYPE_REG;
			addFileSt.setShort(6, metaType.getValue());

			// dirFlag
			final TSK_FS_NAME_FLAG_ENUM dirFlag = TSK_FS_NAME_FLAG_ENUM.UNALLOC;
			addFileSt.setShort(7, dirFlag.getValue());

			// metaFlags
			final short metaFlags = TSK_FS_META_FLAG_ENUM.UNALLOC.getValue();
			addFileSt.setShort(8, metaFlags);

			// size
			addFileSt.setLong(9, carvedFileSize);

			// parent path
			addFileSt.setString(14, parentPath);

			addFileSt.executeUpdate();
			
			// tsk_file_layout
			
			// add an entry in the tsk_layout_file table for each TskFileRange
			for (TskFileRange tskFileRange : data) {
				
				// set the object ID
				addLayoutFileSt.setLong(1, newObjId);
				
				// set byte_start
				addLayoutFileSt.setLong(2, tskFileRange.getByteStart());
				
				// set byte_len
				addLayoutFileSt.setLong(3, tskFileRange.getByteLen());
				
				// set the sequence number
				addLayoutFileSt.setLong(4, tskFileRange.getSequence());
				
				// execute it
				addLayoutFileSt.executeUpdate();
			}

			// create the LayoutFile object
			lf = new LayoutFile(this, newObjId, carvedFileName, type, dirType,
					metaType, dirFlag, metaFlags, carvedFileSize, null,
					FileKnown.UKNOWN, parentPath);

		} catch (SQLException e) {
			throw new TskCoreException("Error creating a carved file '" + carvedFileName + "'", e);
		} finally {
			try {
				addObjectSt.clearParameters();
				addFileSt.clearParameters();
			} catch (SQLException ex) {
				logger.log(Level.SEVERE, "Error clearing parameters after adding derived file", ex);
			}
			
			try {
				con.commit();
			} catch (SQLException ex) {
				logger.log(Level.SEVERE, "Error committing after adding derived file", ex);
			} finally {
				try {
					con.setAutoCommit(true);
				} catch (SQLException ex) {
					logger.log(Level.SEVERE, "Error setting auto-commit after adding derived file", ex);
				} finally {
					dbWriteUnlock();
				}
			}
		}

		return lf;
	}

	/**
	 * Creates a new derived file object, adds it to database and returns it.
	 *
	 * TODO add support for adding derived method and re-factor common code with
	 * LocalFiles
	 *
	 * @param fileName file name the derived file
	 * @param localPath local path of the derived file, including the file name.
	 * The path is relative to the database path.
	 * @param size size of the derived file in bytes
	 * @param ctime
	 * @param crtime
	 * @param atime
	 * @param mtime
	 * @param isFile whether a file or directory, true if a file
	 * @param parentFile parent file object (derived or local file)
	 * @param rederiveDetails details needed to re-derive file (will be specific
	 * to the derivation method), currently unused
	 * @param toolName name of derivation method/tool, currently unused
	 * @param toolVersion version of derivation method/tool, currently unused
	 * @param otherDetails details of derivation method/tool, currently unused
	 * @return newly created derived file object
	 * @throws TskCoreException exception thrown if the object creation failed
	 * due to a critical system error
	 */
	public DerivedFile addDerivedFile(String fileName, String localPath,
			long size, long ctime, long crtime, long atime, long mtime, 
			boolean isFile, AbstractFile parentFile,
			String rederiveDetails, String toolName, String toolVersion, String otherDetails) throws TskCoreException {
		
		final long parentId = parentFile.getId();
		final String parentPath = parentFile.getParentPath() + parentFile.getName() + '/';

		DerivedFile ret = null;
		
		long newObjId = -1;

		dbWriteLock();

		//all in one write lock and transaction
		//get last object id
		//create tsk_objects object with new id
		//create tsk_files object with the new id
		try {

			con.setAutoCommit(false);

			newObjId = getLastObjectId() + 1;
			if (newObjId < 1) {
				String msg = "Error creating a derived file, cannot get new id of the object, file name: " + fileName;
				throw new TskCoreException(msg);
			}

			//tsk_objects
			addObjectSt.setLong(1, newObjId);
			addObjectSt.setLong(2, parentId);
			addObjectSt.setLong(3, TskData.ObjectType.ABSTRACTFILE.getObjectType());
			addObjectSt.executeUpdate();

			//tsk_files
			//obj_id, fs_obj_id, name, type, has_path, dir_type, meta_type, dir_flags, meta_flags, size, parent_path

			//obj_id, fs_obj_id, name
			addFileSt.setLong(1, newObjId);
			addFileSt.setString(2, fileName);

			//type, has_path
			addFileSt.setShort(3, TskData.TSK_DB_FILES_TYPE_ENUM.DERIVED.getFileType());
			addFileSt.setBoolean(4, true);

			//flags
			final TSK_FS_NAME_TYPE_ENUM dirType = isFile ? TSK_FS_NAME_TYPE_ENUM.REG : TSK_FS_NAME_TYPE_ENUM.DIR;
			addFileSt.setShort(5, dirType.getValue());
			final TSK_FS_META_TYPE_ENUM metaType = isFile ? TSK_FS_META_TYPE_ENUM.TSK_FS_META_TYPE_REG : TSK_FS_META_TYPE_ENUM.TSK_FS_META_TYPE_DIR;
			addFileSt.setShort(6, metaType.getValue());

			//note: using alloc under assumption that derived files derive from alloc files
			final TSK_FS_NAME_FLAG_ENUM dirFlag = TSK_FS_NAME_FLAG_ENUM.ALLOC;
			addFileSt.setShort(7, dirFlag.getValue());
			final short metaFlags = (short) (TSK_FS_META_FLAG_ENUM.ALLOC.getValue()
					| TSK_FS_META_FLAG_ENUM.USED.getValue());
			addFileSt.setShort(8, metaFlags);

			//size
			addFileSt.setLong(9, size);
			//mactimes
			//long ctime, long crtime, long atime, long mtime,
			addFileSt.setLong(10, ctime);
			addFileSt.setLong(11, crtime);
			addFileSt.setLong(12, atime);
			addFileSt.setLong(13, mtime);
			//parent path
			addFileSt.setString(14, parentPath);

			addFileSt.executeUpdate();
			
			//add localPath 
			addFilePath(newObjId, localPath);

			ret = new DerivedFile(this, newObjId, fileName, dirType, metaType, dirFlag, metaFlags,
					size, ctime, crtime, atime, mtime, null, null, parentPath, localPath, parentId);

			//TODO add derived method to tsk_files_derived and tsk_files_derived_method 

		} catch (SQLException e) {
			String msg = "Error creating a derived file, file name: " + fileName;
			throw new TskCoreException(msg, e);
		} finally {
			try {
				addObjectSt.clearParameters();
				addFileSt.clearParameters();
			} catch (SQLException ex) {
				logger.log(Level.SEVERE, "Error clearing parameters after adding derived file", ex);
			}
			
			try {
				con.commit();
			} catch (SQLException ex) {
				logger.log(Level.SEVERE, "Error committing after adding derived file", ex);
			} finally {
				try {
					con.setAutoCommit(true);
				} catch (SQLException ex) {
					logger.log(Level.SEVERE, "Error setting auto-commit after adding derived file", ex);
				} finally {
					dbWriteUnlock();
				}
			}
		}


		return ret;
	}

	/**
	 * @param image the image to search for the given file name
	 * @param fileName the name of the file or directory to match (case
	 * insensitive)
	 * @param parentFsContent
	 * @return a list of FsContent for files/directories whose name matches
	 * fileName and that were inside a directory described by parentFsContent.
	 */
	public List<FsContent> findFiles(Image image, String fileName, FsContent parentFsContent) throws TskCoreException {
		return findFiles(image, fileName, parentFsContent.getName());
	}

	
	/**
	 * Count files matching the specific Where clause
	 * 
	 * @param sqlWhereClause a SQL where clause appropriate for the desired
	 * files (do not begin the WHERE clause with the word WHERE!)
	 * @return count of files each of which satisfy the given WHERE clause
	 * @throws TskCoreException
	 */
	public long countFilesWhere(String sqlWhereClause) throws TskCoreException {
		Statement statement = null;
		ResultSet rs = null;
		dbReadLock();
		try {
			statement = con.createStatement();
			rs = statement.executeQuery("SELECT COUNT (*) FROM tsk_files WHERE " + sqlWhereClause);
			return rs.getLong(1);
		} catch (SQLException e) {
			throw new TskCoreException("SQLException thrown when calling 'SleuthkitCase.findFilesWhere().", e);
		} finally {
			if (rs != null) {
				try {
					rs.close();
				} catch (SQLException ex) {
					logger.log(Level.SEVERE, "Error closing result set after executing  countFilesWhere", ex);
				}
			}
			if (statement != null) {
				try {
					statement.close();
				} catch (SQLException ex) {
					logger.log(Level.SEVERE, "Error closing statement after executing  countFilesWhere", ex);
				}
			}
			dbReadUnlock();
		}
	}
<<<<<<< HEAD
=======
	
	
	/**
	 * Find and return list of all (abstract) files matching the specific Where clause
	 * 
	 * @param sqlWhereClause a SQL where clause appropriate for the desired
	 * files (do not begin the WHERE clause with the word WHERE!)
	 * @return a list of FsContent each of which satisfy the given WHERE clause
	 * @throws TskCoreException
	 */
	public List<AbstractFile> findAllFilesWhere(String sqlWhereClause) throws TskCoreException {
		Statement statement = null;
		ResultSet rs = null;
		dbReadLock();
		try {
			statement = con.createStatement();
			rs = statement.executeQuery("SELECT * FROM tsk_files WHERE " + sqlWhereClause);
			return resultSetToAbstractFiles(rs);
		} catch (SQLException e) {
			throw new TskCoreException("SQLException thrown when calling 'SleuthkitCase.findAllFilesWhere().", e);
		} finally {
			if (rs != null) {
				try {
					rs.close();
				} catch (SQLException ex) {
					logger.log(Level.SEVERE, "Error closing result set after executing  findFilesWhere", ex);
				}
			}
			if (statement != null) {
				try {
					statement.close();
				} catch (SQLException ex) {
					logger.log(Level.SEVERE, "Error closing statement after executing  findFilesWhere", ex);
				}
			}
			dbReadUnlock();
		}
	}

>>>>>>> 249e9396

	/**
	 * Find and return list of files matching the specific Where clause
	 * 
	 * @param sqlWhereClause a SQL where clause appropriate for the desired
	 * files (do not begin the WHERE clause with the word WHERE!)
	 * @return a list of FsContent each of which satisfy the given WHERE clause
	 * @throws TskCoreException
	 */
	public List<FsContent> findFilesWhere(String sqlWhereClause) throws TskCoreException {
		Statement statement = null;
		ResultSet rs = null;
		dbReadLock();
		try {
			statement = con.createStatement();
			rs = statement.executeQuery("SELECT * FROM tsk_files WHERE " + sqlWhereClause);
			return resultSetToFsContents(rs);
		} catch (SQLException e) {
			throw new TskCoreException("SQLException thrown when calling 'SleuthkitCase.findFilesWhere().", e);
		} finally {
			if (rs != null) {
				try {
					rs.close();
				} catch (SQLException ex) {
					logger.log(Level.SEVERE, "Error closing result set after executing  findFilesWhere", ex);
				}
			}
			if (statement != null) {
				try {
					statement.close();
				} catch (SQLException ex) {
					logger.log(Level.SEVERE, "Error closing statement after executing  findFilesWhere", ex);
				}
			}
			dbReadUnlock();
		}
	}

	/**
	 * @param image the image to search for the given file name
	 * @param filePath The full path to the file(s) of interest. This can
	 * optionally include the image and volume names. Treated in a case-
	 * insensitive manner.
	 * @return a list of FsContent that have the given file path.
	 */
	public List<FsContent> openFiles(Image image, String filePath) throws TskCoreException {

		// get the non-unique path (strip of image and volume path segments, if
		// the exist.
		String path = AbstractFile.createNonUniquePath(filePath).toLowerCase();

		// split the file name from the parent path
		int lastSlash = path.lastIndexOf("/");

		// if the last slash is at the end, strip it off
		if (lastSlash == path.length()) {
			path = path.substring(0, lastSlash - 1);
			lastSlash = path.lastIndexOf("/");
		}

		String parentPath = path.substring(0, lastSlash);
		String fileName = path.substring(lastSlash);

		return findFiles(image, fileName, parentPath);
	}

	/**
	 * Get file layout ranges from tsk_file_layout, for a file with specified id
	 *
	 * @param id of the file to get file layout ranges for
	 * @return list of populated file ranges
	 * @throws TskCoreException thrown if a critical error occurred within tsk
	 * core
	 */
	public List<TskFileRange> getFileRanges(long id) throws TskCoreException {
		List<TskFileRange> ranges = new ArrayList<TskFileRange>();
		dbReadLock();
		try {
			Statement s1 = con.createStatement();

			ResultSet rs1 = s1.executeQuery("select * from tsk_file_layout where obj_id = " + id + " order by sequence");

			while (rs1.next()) {
				ranges.add(rsHelper.tskFileRange(rs1));
			}
			rs1.close();
			s1.close();
			return ranges;
		} catch (SQLException ex) {
			throw new TskCoreException("Error getting TskFileLayoutRanges by ID.", ex);
		} finally {
			dbReadUnlock();
		}
	}

	/**
	 * Get am image by the image object id
	 *
	 * @param id of the image object
	 * @return Image object populated
	 * @throws TskCoreException thrown if a critical error occurred within tsk
	 * core
	 */
	public Image getImageById(long id) throws TskCoreException {
		dbReadLock();
		try {
			Statement s1 = con.createStatement();

			ResultSet rs1 = s1.executeQuery("select * from tsk_image_info where obj_id = " + id);

			Image temp;
			if (rs1.next()) {
				long obj_id = rs1.getLong("obj_id");
				Statement s2 = con.createStatement();
				ResultSet rs2 = s2.executeQuery("select * from tsk_image_names where obj_id = " + obj_id);
				List<String> imagePaths = new ArrayList<String>();
				while (rs2.next()) {
					imagePaths.add(rsHelper.imagePath(rs2));
				}

				String path1 = imagePaths.get(0);
				String name = (new java.io.File(path1)).getName();

				temp = rsHelper.image(rs1, name, imagePaths.toArray(new String[imagePaths.size()]));
				rs2.close();
				s2.close();
			} else {
				rs1.close();
				s1.close();
				throw new TskCoreException("No image found for id: " + id);
			}
			rs1.close();
			s1.close();
			return temp;
		} catch (SQLException ex) {
			throw new TskCoreException("Error getting Image by ID.", ex);
		} finally {
			dbReadUnlock();
		}
	}

	/**
	 * Get a volume system by the volume system object id
	 *
	 * @param id id of the volume system
	 * @param parent image containing the volume system
	 * @return populated VolumeSystem object
	 * @throws TskCoreException thrown if a critical error occurred within tsk
	 * core
	 */
	VolumeSystem getVolumeSystemById(long id, Image parent) throws TskCoreException {
		dbReadLock();
		try {
			Statement s = con.createStatement();

			ResultSet rs = s.executeQuery("select * from tsk_vs_info "
					+ "where obj_id = " + id);
			VolumeSystem temp;

			if (rs.next()) {
				temp = rsHelper.volumeSystem(rs, parent);
			} else {
				rs.close();
				s.close();
				throw new TskCoreException("No volume system found for id:" + id);
			}
			rs.close();
			s.close();
			return temp;
		} catch (SQLException ex) {
			throw new TskCoreException("Error getting Volume System by ID.", ex);
		} finally {
			dbReadUnlock();
		}
	}

	/**
	 * @param id ID of the desired VolumeSystem
	 * @param parentId ID of the VolumeSystem's parent
	 * @return the VolumeSystem with the given ID
	 * @throws TskCoreException
	 */
	VolumeSystem getVolumeSystemById(long id, long parentId) throws TskCoreException {
		VolumeSystem vs = getVolumeSystemById(id, null);
		vs.setParentId(parentId);
		return vs;
	}

	/**
	 * Get a file system by the object id
	 *
	 * @param id of the filesystem
	 * @param parent parent Image of the file system
	 * @return populated FileSystem object
	 * @throws TskCoreException thrown if a critical error occurred within tsk
	 * core
	 */
	FileSystem getFileSystemById(long id, Image parent) throws TskCoreException {
		return getFileSystemByIdHelper(id, parent);
	}

	/**
	 * @param id ID of the desired FileSystem
	 * @param parentId ID of the FileSystem's parent
	 * @return the desired FileSystem
	 * @throws TskCoreException
	 */
	FileSystem getFileSystemById(long id, long parentId) throws TskCoreException {
		Volume vol = null;
		FileSystem fs = getFileSystemById(id, vol);
		fs.setParentId(parentId);
		return fs;
	}

	/**
	 * Get a file system by the object id
	 *
	 * @param id of the filesystem
	 * @param parent parent Volume of the file system
	 * @return populated FileSystem object
	 * @throws TskCoreException thrown if a critical error occurred within tsk
	 * core
	 */
	FileSystem getFileSystemById(long id, Volume parent) throws TskCoreException {
		return getFileSystemByIdHelper(id, parent);
	}

	/**
	 * Get file system by id and Content parent
	 *
	 * @param id of the filesystem to get
	 * @param parent a direct parent Content object
	 * @return populated FileSystem object
	 * @throws TskCoreException thrown if a critical error occurred within tsk
	 * core
	 */
	private FileSystem getFileSystemByIdHelper(long id, Content parent) throws TskCoreException {
		dbReadLock();
		try {
			Statement s = con.createStatement();
			FileSystem temp;

			ResultSet rs = s.executeQuery("select * from tsk_fs_info "
					+ "where obj_id = " + id);

			if (rs.next()) {
				temp = rsHelper.fileSystem(rs, parent);
			} else {
				rs.close();
				s.close();
				throw new TskCoreException("No file system found for id:" + id);
			}
			rs.close();
			s.close();

			return temp;
		} catch (SQLException ex) {
			throw new TskCoreException("Error getting File System by ID.", ex);
		} finally {
			dbReadUnlock();
		}
	}

	/**
	 * Get volume by id
	 *
	 * @param id
	 * @param parent volume system
	 * @return populated Volume object
	 * @throws TskCoreException thrown if a critical error occurred within tsk
	 * core
	 */
	Volume getVolumeById(long id, VolumeSystem parent) throws TskCoreException {
		dbReadLock();
		try {
			Statement s = con.createStatement();
			Volume temp;

			ResultSet rs = s.executeQuery("select * from tsk_vs_parts "
					+ "where obj_id = " + id);

			if (rs.next()) {
				temp = rsHelper.volume(rs, parent);
			} else {
				rs.close();
				s.close();
				throw new TskCoreException("No volume found for id:" + id);
			}
			rs.close();
			s.close();
			return temp;
		} catch (SQLException ex) {
			throw new TskCoreException("Error getting Volume by ID.", ex);
		} finally {
			dbReadUnlock();
		}
	}

	/**
	 * @param id ID of the desired Volume
	 * @param parentId ID of the Volume's parent
	 * @return the desired Volume
	 * @throws TskCoreException
	 */
	Volume getVolumeById(long id, long parentId) throws TskCoreException {
		Volume vol = getVolumeById(id, null);
		vol.setParentId(parentId);
		return vol;
	}

	/**
	 * Get a directory by id
	 *
	 * @param id of the directory object
	 * @param parentFs parent file system
	 * @return populated Directory object
	 * @throws TskCoreException thrown if a critical error occurred within tsk
	 * core
	 */
	Directory getDirectoryById(long id, FileSystem parentFs) throws TskCoreException {
		dbReadLock();
		try {
			Statement s = con.createStatement();
			Directory temp = null;

			ResultSet rs = s.executeQuery("SELECT * FROM tsk_files "
					+ "WHERE obj_id = " + id);

			if (rs.next()) {
				final short type = rs.getShort("type");
				if (type == TSK_DB_FILES_TYPE_ENUM.FS.getFileType()) {
					if (rs.getShort("meta_type") == TSK_FS_META_TYPE_ENUM.TSK_FS_META_TYPE_DIR.getValue()) {
						temp = rsHelper.directory(rs, parentFs);
					}
				} else if (type == TSK_DB_FILES_TYPE_ENUM.VIRTUAL_DIR.getFileType()) {
					rs.close();
					s.close();
					throw new TskCoreException("Expecting an FS-type directory, got virtual, id: " + id);
				}
			} else {
				rs.close();
				s.close();
				throw new TskCoreException("No Directory found for id:" + id);
			}
			rs.close();
			s.close();
			return temp;
		} catch (SQLException ex) {
			throw new TskCoreException("Error getting Directory by ID.", ex);
		} finally {
			dbReadUnlock();
		}
	}

	/**
	 * Helper to return FileSystems in an Image
	 *
	 * @param image Image to lookup FileSystem for
	 * @return Collection of FileSystems in the image
	 */
	public Collection<FileSystem> getFileSystems(Image image) {

		// create a query to get all file system objects
		String allFsObjects = "SELECT * FROM tsk_fs_info";

		// perform the query and create a list of FileSystem objects
		List<FileSystem> allFileSystems = new ArrayList<FileSystem>();

		dbReadLock();
		Statement statement = null;
		ResultSet rs = null;
		try {
			statement = con.createStatement();
			rs = statement.executeQuery(allFsObjects);
			while (rs.next()) {
				allFileSystems.add(rsHelper.fileSystem(rs, null));
			}
		} catch (SQLException ex) {
			logger.log(Level.SEVERE, "There was a problem while trying to obtain this image's file systems.", ex);
		} finally {
			if (rs != null) {
				try {
					rs.close();
				} catch (SQLException ex) {
					logger.log(Level.SEVERE, "Cannot close result set after query of all fs objects", ex);
				}
			}
			if (statement != null) {
				try {
					statement.close();
				} catch (SQLException ex) {
					logger.log(Level.SEVERE, "Cannot close statement after query of all fs objects", ex);
				}
			}
			dbReadUnlock();
		}

		// for each file system, find the image to which it belongs by iteratively
		// climbing the tsk_ojbects hierarchy only taking those file systems
		// that belong to this image.
		List<FileSystem> fileSystems = new ArrayList<FileSystem>();
		for (FileSystem fs : allFileSystems) {
			Long imageID = null;
			Long currentObjID = fs.getId();
			while (imageID == null) {
				dbReadLock();
				try {
					statement = con.createStatement();
					rs = statement.executeQuery("SELECT * FROM tsk_objects WHERE tsk_objects.obj_id = " + currentObjID);
					currentObjID = rs.getLong("par_obj_id");
					if (rs.getInt("type") == TskData.ObjectType.IMG.getObjectType()) {
						imageID = rs.getLong("obj_id");
					}
				} catch (SQLException ex) {
					logger.log(Level.SEVERE, "There was a problem while trying to obtain this image's file systems.", ex);
				} finally {
					if (rs != null) {
						try {
							rs.close();
						} catch (SQLException ex) {
							logger.log(Level.SEVERE, "Cannot close result set after query of all fs objects for fs", ex);
						}
					}
					if (statement != null) {
						try {
							statement.close();
						} catch (SQLException ex) {
							logger.log(Level.SEVERE, "Cannot close statement after query of all fs objects for fs", ex);
						}
					}
					dbReadUnlock();
				}
			}

			// see if imageID is this image's ID
			if (imageID == image.getId()) {
				fileSystems.add(fs);
			}
		}

		return fileSystems;
	}

	/**
	 * Returns the list of direct children for a given Image
	 *
	 * @param img image to get children for
	 * @return list of Contents (direct image children)
	 * @throws TskCoreException thrown if a critical error occurred within tsk
	 * core
	 */
	List<Content> getImageChildren(Image img) throws TskCoreException {
		Collection<ObjectInfo> childInfos = getChildrenInfo(img);

		List<Content> children = new ArrayList<Content>();

		for (ObjectInfo info : childInfos) {

			if (info.type == ObjectType.VS) {
				children.add(getVolumeSystemById(info.id, img));
			} else if (info.type == ObjectType.FS) {
				children.add(getFileSystemById(info.id, img));
			} else if (info.type == ObjectType.ABSTRACTFILE) {
				children.add(getAbstractFileById(info.id));
			} else {
				throw new TskCoreException("Image has child of invalid type: " + info.type);
			}
		}

		return children;
	}

	/**
	 * Returns the list of direct children IDs for a given Image
	 *
	 * @param img image to get children for
	 * @return list of IDs (direct image children)
	 * @throws TskCoreException thrown if a critical error occurred within tsk
	 * core
	 */
	List<Long> getImageChildrenIds(Image img) throws TskCoreException {
		Collection<ObjectInfo> childInfos = getChildrenInfo(img);

		List<Long> children = new ArrayList<Long>();

		for (ObjectInfo info : childInfos) {

			if (info.type == ObjectType.VS
					|| info.type == ObjectType.FS
					|| info.type == ObjectType.ABSTRACTFILE) {
				children.add(info.id);
			} else {
				throw new TskCoreException("Image has child of invalid type: " + info.type);
			}
		}
		return children;
	}

	/**
	 * Returns the list of direct children for a given VolumeSystem
	 *
	 * @param vs volume system to get children for
	 * @return list of volume system children objects
	 * @throws TskCoreException thrown if a critical error occurred within tsk
	 * core
	 */
	List<Content> getVolumeSystemChildren(VolumeSystem vs) throws TskCoreException {
		Collection<ObjectInfo> childInfos = getChildrenInfo(vs);

		List<Content> children = new ArrayList<Content>();

		for (ObjectInfo info : childInfos) {

			if (info.type == ObjectType.VOL) {
				children.add(getVolumeById(info.id, vs));
			} else if (info.type == ObjectType.ABSTRACTFILE) {
				children.add(getAbstractFileById(info.id));
			} else {
				throw new TskCoreException("VolumeSystem has child of invalid type: " + info.type);
			}
		}

		return children;
	}

	/**
	 * Returns the list of direct children IDs for a given VolumeSystem
	 *
	 * @param vs volume system to get children for
	 * @return list of volume system children IDs
	 * @throws TskCoreException thrown if a critical error occurred within tsk
	 * core
	 */
	List<Long> getVolumeSystemChildrenIds(VolumeSystem vs) throws TskCoreException {
		Collection<ObjectInfo> childInfos = getChildrenInfo(vs);

		List<Long> children = new ArrayList<Long>();

		for (ObjectInfo info : childInfos) {

			if (info.type == ObjectType.VOL || info.type == ObjectType.ABSTRACTFILE) {
				children.add(info.id);
			} else {
				throw new TskCoreException("VolumeSystem has child of invalid type: " + info.type);
			}
		}
		return children;
	}

	/**
	 * Returns a list of direct children for a given Volume
	 *
	 * @param vol volume to get children of
	 * @return list of Volume children
	 * @throws TskCoreException thrown if a critical error occurred within tsk
	 * core
	 */
	List<Content> getVolumeChildren(Volume vol) throws TskCoreException {
		Collection<ObjectInfo> childInfos = getChildrenInfo(vol);

		List<Content> children = new ArrayList<Content>();

		for (ObjectInfo info : childInfos) {
			if (info.type == ObjectType.FS) {
				children.add(getFileSystemById(info.id, vol));
			} else if (info.type == ObjectType.ABSTRACTFILE) {
				children.add(getAbstractFileById(info.id));
			} else {
				throw new TskCoreException("Volume has child of invalid type: " + info.type);
			}
		}

		return children;
	}

	/**
	 * Returns a list of direct children IDs for a given Volume
	 *
	 * @param vol volume to get children of
	 * @return list of Volume children IDs
	 * @throws TskCoreException thrown if a critical error occurred within tsk
	 * core
	 */
	List<Long> getVolumeChildrenIds(Volume vol) throws TskCoreException {
		final Collection<ObjectInfo> childInfos = getChildrenInfo(vol);

		final List<Long> children = new ArrayList<Long>();

		for (ObjectInfo info : childInfos) {
			if (info.type == ObjectType.FS || info.type == ObjectType.ABSTRACTFILE) {
				children.add(info.id);
			} else {
				throw new TskCoreException("Volume has child of invalid type: " + info.type);
			}
		}
		return children;
	}

	/**
	 * Returns a list of direct children for a given file system
	 *
	 * @param fs file system to get the list of children for
	 * @return the list of direct files children of the filesystem
	 * @throws TskCoreException thrown if a critical error occurred within tsk
	 * core
	 */
	List<Content> getFileSystemChildren(FileSystem fs) throws TskCoreException {
		List<Content> ret = new ArrayList<Content>();
		for (TskData.TSK_DB_FILES_TYPE_ENUM type : TskData.TSK_DB_FILES_TYPE_ENUM.values()) {
			ret.addAll(getAbstractFileChildren(fs, type));
		}
		return ret;
	}

	/**
	 * Returns a list of direct children IDs for a given file system
	 *
	 * @param fs file system to get the list of children for
	 * @return the list of direct files children IDs of the filesystem
	 * @throws TskCoreException thrown if a critical error occurred within tsk
	 * core
	 */
	List<Long> getFileSystemChildrenIds(FileSystem fs) throws TskCoreException {
		List<Long> ret = new ArrayList<Long>();
		for (TskData.TSK_DB_FILES_TYPE_ENUM type : TskData.TSK_DB_FILES_TYPE_ENUM.values()) {
			ret.addAll(getAbstractFileChildrenIds(fs, type));
		}
		return ret;
	}

	/**
	 * Returns a list of direct children for a given directory
	 *
	 * @param dir directory to get the list of direct children for
	 * @return list of direct children (files) for a given directory
	 * @throws TskCoreException thrown if a critical error occurred within tsk
	 * core
	 */
	List<Content> getDirectoryChildren(Directory dir) throws TskCoreException {
		List<Content> ret = new ArrayList<Content>();
		for (TskData.TSK_DB_FILES_TYPE_ENUM type : TskData.TSK_DB_FILES_TYPE_ENUM.values()) {
			ret.addAll(getAbstractFileChildren(dir, type));
		}
		return ret;
	}

	/**
	 * Returns a list of direct children IDs for a given directory
	 *
	 * @param dir directory to get the list of direct children for
	 * @return list of direct children (files) IDs for a given directory
	 * @throws TskCoreException thrown if a critical error occurred within tsk
	 * core
	 */
	List<Long> getDirectoryChildrenIds(Directory dir) throws TskCoreException {
		List<Long> ret = new ArrayList<Long>();
		for (TskData.TSK_DB_FILES_TYPE_ENUM type : TskData.TSK_DB_FILES_TYPE_ENUM.values()) {
			ret.addAll(getAbstractFileChildrenIds(dir, type));
		}
		return ret;
	}

	/**
	 * Returns a list of direct children for a given layout directory
	 *
	 * @param ldir layout directory to get the list of direct children for
	 * @return list of direct children (layout files or layout directories) for
	 * a given layout directory
	 * @throws TskCoreException thrown if a critical error occurred within tsk
	 * core
	 */
	List<Content> getLayoutDirectoryChildren(VirtualDirectory ldir) throws TskCoreException {
		List<Content> ret = new ArrayList<Content>();
		for (TskData.TSK_DB_FILES_TYPE_ENUM type : TskData.TSK_DB_FILES_TYPE_ENUM.values()) {
			ret.addAll(getAbstractFileChildren(ldir, type));
		}
		return ret;
	}

	/**
	 * Returns a list of direct children IDs for a given layout directory
	 *
	 * @param ldir layout directory to get the list of direct children for
	 * @return list of direct children IDs (layout files or layout directories)
	 * for a given layout directory
	 * @throws TskCoreException thrown if a critical error occurred within tsk
	 * core
	 */
	List<Long> getLayoutDirectoryChildrenIds(VirtualDirectory ldir) throws TskCoreException {
		List<Long> ret = new ArrayList<Long>();
		for (TskData.TSK_DB_FILES_TYPE_ENUM type : TskData.TSK_DB_FILES_TYPE_ENUM.values()) {
			ret.addAll(getAbstractFileChildrenIds(ldir, type));
		}
		return ret;
	}

	/**
	 * Returns a map of image object IDs to a list of fully qualified file paths
	 * for that image
	 *
	 * @return map of image object IDs to file paths
	 * @throws TskCoreException thrown if a critical error occurred within tsk
	 * core
	 */
	public Map<Long, List<String>> getImagePaths() throws TskCoreException {
		Map<Long, List<String>> imgPaths = new LinkedHashMap<Long, List<String>>();

		dbReadLock();
		try {
			Statement s1 = con.createStatement();

			ResultSet rs1 = s1.executeQuery("select * from tsk_image_info");

			while (rs1.next()) {
				long obj_id = rs1.getLong("obj_id");
				Statement s2 = con.createStatement();
				ResultSet rs2 = s2.executeQuery("select * from tsk_image_names where obj_id = " + obj_id);
				List<String> paths = new ArrayList<String>();
				while (rs2.next()) {
					paths.add(rsHelper.imagePath(rs2));
				}
				rs2.close();
				s2.close();
				imgPaths.put(obj_id, paths);
			}

			rs1.close();
			s1.close();
		} catch (SQLException ex) {
			throw new TskCoreException("Error getting image paths.", ex);
		} finally {
			dbReadUnlock();
		}


		return imgPaths;
	}

	/**
	 * @return a collection of Images associated with this instance of
	 * SleuthkitCase
	 * @throws TskCoreException
	 */
	public List<Image> getImages() throws TskCoreException {
		dbReadLock();
		Collection<Long> imageIDs = new ArrayList<Long>();
		try {
			ResultSet rs = con.createStatement().executeQuery("select * from tsk_image_info");
			while (rs.next()) {
				imageIDs.add(rs.getLong("obj_id"));
			}
			rs.close();
		} catch (SQLException ex) {
			throw new TskCoreException("Error retrieving images.", ex);
		} finally {
			dbReadUnlock();
		}

		List<Image> images = new ArrayList<Image>();
		for (long id : imageIDs) {
			images.add(getImageById(id));
		}

		return images;
	}
	
	
	/**
	 * Get last (max) object id of content object in tsk_objects.
	 * 
	 * Note, if you
	 * are using this id to create a new object, make sure you are getting and
	 * using it in the same write lock/transaction to avoid potential
	 * concurrency issues with other writes
	 *
	 * @return currently max id
	 * @throws TskCoreException exception thrown when database error occurs and last object id could not be queried
	 */
	public long getLastObjectId() throws TskCoreException {
		long id = -1;
		ResultSet rs = null;
		dbReadLock();
		try {
			rs = getLastContentIdSt.executeQuery();
			if (rs.next()) {
				id = rs.getLong(1);
			}
		} catch (SQLException e) {
			final String msg = "Error closing result set after getting last object id.";
			logger.log(Level.SEVERE, msg, e);
			throw new TskCoreException(msg, e);
		} finally {
			if (rs != null) {
				try {
					rs.close();
				} catch (SQLException ex) {
					logger.log(Level.SEVERE, "Error closing result set after getting last object id.", ex);
				}
			}
			dbReadUnlock();
		}

		return id;
	}


	/**
	 * Set the file paths for the image given by obj_id
	 *
	 * @param obj_id the ID of the image to update
	 * @param paths the fully qualified path to the files that make up the image
	 * @throws TskCoreException exception thrown when critical error occurs
	 * within tsk core and the update fails
	 */
	public void setImagePaths(long obj_id, List<String> paths) throws TskCoreException {

		dbWriteLock();
		try {
			Statement s1 = con.createStatement();

			s1.executeUpdate("DELETE FROM tsk_image_names WHERE obj_id = " + obj_id);
			for (int i = 0; i < paths.size(); i++) {
				s1.executeUpdate("INSERT INTO tsk_image_names VALUES (" + obj_id + ", \"" + paths.get(i) + "\", " + i + ")");
			}

			s1.close();
		} catch (SQLException ex) {
			throw new TskCoreException("Error updating image paths.", ex);
		} finally {
			dbWriteUnlock();
		}

	}

	/**
	 * Creates file object from a SQL query result set of rows from the
	 * tsk_files table. Assumes that the query was of the form "SELECT * FROM
	 * tsk_files WHERE XYZ".
	 *
	 * @param rs ResultSet to get content from. Caller is responsible for
	 * closing it.
	 * @return list of file objects from tsk_files table containing the results
	 * @throws SQLException if the query fails
	 */
	private List<AbstractFile> resultSetToAbstractFiles(ResultSet rs) throws SQLException {

		ArrayList<AbstractFile> results = new ArrayList<AbstractFile>();
		dbReadLock();
		try {
			while (rs.next()) {
				final short type = rs.getShort("type");
				if (type == TSK_DB_FILES_TYPE_ENUM.FS.getFileType()) {
					FsContent result;
					if (rs.getShort("meta_type") == TSK_FS_META_TYPE_ENUM.TSK_FS_META_TYPE_DIR.getValue()) {
						result = rsHelper.directory(rs, null);
					} else {
						result = rsHelper.file(rs, null);
					}
					results.add(result);
				} else if (type == TSK_DB_FILES_TYPE_ENUM.VIRTUAL_DIR.getFileType()) {
					String parentPath = rs.getString("parent_path");
					if (parentPath == null) {
						parentPath = "";
					}
					final VirtualDirectory virtDir = new VirtualDirectory(this, rs.getLong("obj_id"),
							rs.getString("name"),
							TSK_FS_NAME_TYPE_ENUM.valueOf(rs.getShort("dir_type")), 
							TSK_FS_META_TYPE_ENUM.ValueOf(rs.getShort("meta_type")),
							TSK_FS_NAME_FLAG_ENUM.valueOf(rs.getShort("dir_flags")), 
							rs.getShort("meta_flags"),
							rs.getLong("size"), rs.getString("md5"), 
							FileKnown.valueOf(rs.getByte("known")), parentPath);
					results.add(virtDir);
				} else if (type == TSK_DB_FILES_TYPE_ENUM.UNALLOC_BLOCKS.getFileType() ||
						type == TSK_DB_FILES_TYPE_ENUM.CARVED.getFileType()) {
					TSK_DB_FILES_TYPE_ENUM atype = TSK_DB_FILES_TYPE_ENUM.valueOf(type);
					String parentPath = rs.getString("parent_path");
					if (parentPath == null) {
						parentPath = "";
					}
					LayoutFile lf = new LayoutFile(this, rs.getLong("obj_id"),
							rs.getString("name"),
							atype,
							TSK_FS_NAME_TYPE_ENUM.valueOf(rs.getShort("dir_type")), TSK_FS_META_TYPE_ENUM.ValueOf(rs.getShort("meta_type")),
							TSK_FS_NAME_FLAG_ENUM.valueOf(rs.getShort("dir_flags")), rs.getShort("meta_flags"),
							rs.getLong("size"),
							rs.getString("md5"), FileKnown.valueOf(rs.getByte("known")), parentPath);
					results.add(lf);
				} else if (type == TSK_DB_FILES_TYPE_ENUM.DERIVED.getFileType()) {
					final DerivedFile df;
					df = rsHelper.derivedFile(rs, AbstractContent.UNKNOWN_ID);
					results.add(df);
				} else if (type == TSK_DB_FILES_TYPE_ENUM.LOCAL.getFileType()) {
					//TODO
				}

			} //end for each rs
		} catch (SQLException e) {
			logger.log(Level.SEVERE, "Error getting abstract file from result set.", e);
		} finally {
			dbReadUnlock();
		}

		return results;
	}

	/**
	 * Creates FsContent objects from SQL query result set on tsk_files table
	 *
	 * @param rs the result set with the query results
	 * @return list of fscontent objects matching the query
	 * @throws SQLException if SQL query result getting failed
	 */
	public List<FsContent> resultSetToFsContents(ResultSet rs) throws SQLException {
		List<FsContent> results = new ArrayList<FsContent>();
		List<AbstractFile> temp = resultSetToAbstractFiles(rs);
		for (AbstractFile f : temp) {
			final TSK_DB_FILES_TYPE_ENUM type = f.getType();
			if (type.equals(TskData.TSK_DB_FILES_TYPE_ENUM.FS)) {
				results.add((FsContent) f);
			}


		}
		return results;
	}

	/**
	 * Process a read-only query on the tsk database, any table Can be used to
	 * e.g. to find files of a given criteria. resultSetToFsContents() will
	 * convert the results to useful objects. MUST CALL closeRunQuery() when
	 * done
	 *
	 * @param query the given string query to run
	 * @return	the resultSet from running the query. Caller MUST CALL
	 * closeRunQuery(resultSet) as soon as possible, when done with retrieving
	 * data from the resultSet
	 * @throws SQLException if error occurred during the query
	 * @deprecated use specific datamodel methods that encapsulate SQL layer
	 */
	@Deprecated
	public ResultSet runQuery(String query) throws SQLException {
		Statement statement;
		dbReadLock();
		try {
			statement = con.createStatement();
			ResultSet rs = statement.executeQuery(query);
			return rs;
		} finally {
			//TODO unlock should be done in closeRunQuery()
			//but currently not all code calls closeRunQuery - need to fix this
			dbReadUnlock();
		}
	}

	/**
	 * Closes ResultSet and its Statement previously retrieved from runQuery()
	 *
	 * @param resultSet with its Statement to close
	 * @throws SQLException of closing the query results failed
	 * @deprecated use specific datamodel methods that encapsulate SQL layer
	 */
	@Deprecated
	public void closeRunQuery(ResultSet resultSet) throws SQLException {
		final Statement statement = resultSet.getStatement();
		resultSet.close();
		if (statement != null) {
			statement.close();
		}
	}

	@Override
	public void finalize() throws Throwable {
		try {
			close();
		} finally {
			super.finalize();
		}
	}

	/**
	 * Closes the database connection of this instance.
	 */
	private void closeConnection() {
		SleuthkitCase.dbWriteLock();
		try {
			if (con != null) {
				con.close();
				con = null;
			}
			closeStatements();

		} catch (SQLException e) {
			// connection close failed.
			logger.log(Level.WARNING,
					"Error closing connection.", e);
		} finally {
			SleuthkitCase.dbWriteUnlock();
		}
	}

	/**
	 * Call to free resources when done with instance.
	 */
	public void close() {
		System.err.println(this.hashCode() + " closed");
		System.err.flush();
		SleuthkitCase.dbWriteLock();
		this.closeConnection();
		try {
			if (this.caseHandle != null) {
				this.caseHandle.free();
				this.caseHandle = null;


			}

		} catch (TskCoreException ex) {
			logger.log(Level.WARNING,
					"Error freeing case handle.", ex);
		} finally {
			SleuthkitCase.dbWriteUnlock();
		}
	}

	/**
	 * Make a duplicate / backup copy of the current case database Makes a new
	 * copy only, and continues to use the current db
	 *
	 * @param newDBPath path to the copy to be created. File will be overwritten
	 * if it exists
	 * @throws IOException if copying fails
	 */
	public void copyCaseDB(String newDBPath) throws IOException {
		InputStream in = null;
		OutputStream out = null;
		SleuthkitCase.dbReadLock();
		try {
			InputStream inFile = new FileInputStream(this.dbPath);
			in = new BufferedInputStream(inFile);
			OutputStream outFile = new FileOutputStream(newDBPath);
			out = new BufferedOutputStream(outFile);
			int readBytes = 0;
			while ((readBytes = in.read()) != -1) {
				out.write(readBytes);
			}
		} finally {
			try {
				if (in != null) {
					in.close();
				}
				if (out != null) {
					out.flush();
					out.close();


				}
			} catch (IOException e) {
				logger.log(Level.WARNING, "Could not close streams after db copy", e);
			}
			SleuthkitCase.dbReadUnlock();
		}
	}

	/**
	 * Store the known status for the FsContent in the database Note: will not
	 * update status if content is already 'Known Bad'
	 *
	 * @param	file	The AbstractFile object
	 * @param	fileKnown	The object's known status
	 * @return	true if the known status was updated, false otherwise
	 * @throws TskCoreException thrown if a critical error occurred within tsk
	 * core
	 */
	public boolean setKnown(AbstractFile file, FileKnown fileKnown) throws TskCoreException {
		long id = file.getId();
		FileKnown currentKnown = file.getKnown();
		if (currentKnown.compareTo(fileKnown) > 0) {
			return false;
		}
		SleuthkitCase.dbWriteLock();
		try {
			Statement s = con.createStatement();
			s.executeUpdate("UPDATE tsk_files "
					+ "SET known='" + fileKnown.getFileKnownValue() + "' "
					+ "WHERE obj_id=" + id);
			s.close();
			//update the object itself
			file.setKnown(fileKnown);
		} catch (SQLException ex) {
			throw new TskCoreException("Error setting Known status.", ex);
		} finally {
			SleuthkitCase.dbWriteUnlock();
		}
		return true;
	}

	/**
	 * Store the md5Hash for the file in the database
	 *
	 * @param	file	The file object
	 * @param	md5Hash	The object's md5Hash
	 * @throws TskCoreException thrown if a critical error occurred within tsk
	 * core
	 */
	void setMd5Hash(AbstractFile file, String md5Hash) throws TskCoreException {
		long id = file.getId();
		SleuthkitCase.dbWriteLock();
		try {
			updateMd5St.setString(1, md5Hash);
			updateMd5St.setLong(2, id);
			updateMd5St.executeUpdate();
			//update the object itself
			file.setMd5Hash(md5Hash);
		} catch (SQLException ex) {
			throw new TskCoreException("Error setting MD5 hash.", ex);
		} finally {
			SleuthkitCase.dbWriteUnlock();
		}
	}

	/**
	 * Look up the given hash in the NSRL database
	 *
	 * @param md5Hash The hash to look up
	 * @return the status of the hash in the NSRL
	 * @throws TskCoreException thrown if a critical error occurred within tsk
	 * core
	 */
	public TskData.FileKnown nsrlLookupMd5(String md5Hash) throws TskCoreException {
		return SleuthkitJNI.nsrlHashLookup(md5Hash);
	}

	/**
	 * Look up the given hash in the known bad database
	 *
	 * @param md5Hash The hash to look up
	 * @param dbHandle The handle of the open database to look in
	 * @return the status of the hash in the known bad database
	 * @throws TskCoreException thrown if a critical error occurred within tsk
	 * core
	 */
	public TskData.FileKnown knownBadLookupMd5(String md5Hash, int dbHandle) throws TskCoreException {
		return SleuthkitJNI.knownBadHashLookup(md5Hash, dbHandle);
	}

	/**
	 * Return the number of objects in the database of a given file type.
	 *
	 * @param contentType Type of file to count
	 * @return Number of objects with that type.
	 * @throws TskCoreException thrown if a critical error occurred within tsk
	 * core
	 */
	public int countFsContentType(TskData.TSK_FS_META_TYPE_ENUM contentType) throws TskCoreException {
		int count = 0;
		Short contentShort = contentType.getValue();
		dbReadLock();
		try {
			Statement s = con.createStatement();
			ResultSet rs = s.executeQuery("SELECT COUNT(*) FROM tsk_files WHERE meta_type = '" + contentShort.toString() + "'");
			while (rs.next()) {
				count = rs.getInt(1);
			}
			rs.close();
			s.close();
		} catch (SQLException ex) {
			throw new TskCoreException("Error getting number of objects.", ex);
		} finally {
			dbReadUnlock();
		}
		return count;
	}
	

	/**
	 * Escape the single quotes in the given string so they can be added to the
	 * SQL db
	 *
	 * @param text
	 * @return text the escaped version
	 */
	private static String escapeForBlackboard(String text) {
		if (text != null) {
			text = text.replaceAll("'", "''");
		}
		return text;
	}

	/**
	 * Find all the files with the given MD5 hash.
	 *
	 * @param md5Hash hash value to match files with
	 * @return List of AbstractFile with the given hash
	 */
	public List<AbstractFile> findFilesByMd5(String md5Hash) {
		ResultSet rs = null;
		Statement s = null;
		dbReadLock();
		try {
			s = con.createStatement();
			rs = s.executeQuery("SELECT * FROM tsk_files WHERE "
				+ " md5 = '" + md5Hash + "' "
					+ "AND size > 0");
			return resultSetToAbstractFiles(rs);


		} catch (SQLException ex) {
			logger.log(Level.WARNING, "Error querying database.", ex);
		} finally {
			if (rs != null) {
				try {
					rs.close();
					s.close();


				} catch (SQLException ex) {
					logger.log(Level.WARNING, "Unable to close ResultSet and Statement.", ex);
				}
			}
			dbReadUnlock();
		}
		return Collections.<AbstractFile>emptyList();
	}

	/**
	 * Query all the files to verify if they have an MD5 hash associated with
	 * them.
	 *
	 * @return true if all files have an MD5 hash
	 */
	public boolean allFilesMd5Hashed() {
		ResultSet rs = null;
		Statement s = null;
		dbReadLock();
		try {
			s = con.createStatement();
			rs = s.executeQuery("SELECT COUNT(*) FROM tsk_files "
					+ "WHERE type = '" + TskData.TSK_DB_FILES_TYPE_ENUM.FS.getFileType() + "' "
					+ "AND dir_type = '" + TskData.TSK_FS_NAME_TYPE_ENUM.REG.getValue() + "' "
					+ "AND md5 IS NULL "
					+ "AND size > '0'");
			rs.next();
			int size = rs.getInt(1);
			if (size == 0) {
				return true;


			}
		} catch (SQLException ex) {
			logger.log(Level.WARNING, "Failed to query for all the files.", ex);
		} finally {
			if (rs != null) {
				try {
					rs.close();
					s.close();


				} catch (SQLException ex) {
					logger.log(Level.WARNING, "Failed to close the result set.", ex);
				}
			}
			dbReadUnlock();
		}
		return false;
	}

	/**
	 * Query all the files and counts how many have an MD5 hash.
	 *
	 * @return the number of files with an MD5 hash
	 */
	public int countFilesMd5Hashed() {
		ResultSet rs = null;
		Statement s = null;
		int count = 0;
		dbReadLock();
		try {
			s = con.createStatement();
			rs = s.executeQuery("SELECT COUNT(*) FROM tsk_files "
					+ "WHERE type = '" + TskData.TSK_DB_FILES_TYPE_ENUM.FS.getFileType() + "' "
					+ "AND dir_type = '" + TskData.TSK_FS_NAME_TYPE_ENUM.REG.getValue() + "' "
					+ "AND md5 IS NOT NULL "
					+ "AND size > '0'");
			rs.next();
			count = rs.getInt(1);


		} catch (SQLException ex) {
			logger.log(Level.WARNING, "Failed to query for all the files.", ex);
		} finally {
			if (rs != null) {
				try {
					rs.close();
					s.close();


				} catch (SQLException ex) {
					logger.log(Level.WARNING, "Failed to close the result set.", ex);
				}
			}
			dbReadUnlock();
		}
		return count;
	}
}<|MERGE_RESOLUTION|>--- conflicted
+++ resolved
@@ -68,11 +68,7 @@
 	private int attributeIDcounter = 1001;
 	
 	// for use by getCarvedDirectoryId method only
-<<<<<<< HEAD
-	private Map<Long, Long> systemIdMap;
-=======
 	private Map<Long, Long> systemIdMap = new HashMap<Long, Long>();
->>>>>>> 249e9396
 
 	//database lock
 	private static final ReentrantReadWriteLock rwLock = new ReentrantReadWriteLock(true); //use fairness policy
@@ -2687,44 +2683,21 @@
 	}
 	
 	/**
-<<<<<<< HEAD
-	 * @param systemId a volume or file system ID
-	 * @return the ID of the '$CarvedFiles' directory for the given systemId
-	 */
-	private long getCarvedDirectoryId(long systemId) throws TskCoreException {
-=======
 	 * @param id an image, volume or file system ID
 	 * @return the ID of the '$CarvedFiles' directory for the given systemId
 	 */
 	private long getCarvedDirectoryId(long id) throws TskCoreException {
->>>>>>> 249e9396
 		
 		final String carvedFilesDirName = "$CarvedFiles";
 		
 		// first, check the cache
-<<<<<<< HEAD
-		Long carvedDirId = systemIdMap.get(systemId);
-=======
 		Long carvedDirId = systemIdMap.get(id);
->>>>>>> 249e9396
 		if (carvedDirId != null) {
 			return carvedDirId;
 		}
 
 		// it's not in the cache. Go to the DB
 		// determine if we've got a volume system or file system ID
-<<<<<<< HEAD
-		Content vsOrFs = getContentById(systemId);
-		List<Content> children = null;
-		if (vsOrFs instanceof FileSystem) {
-			FileSystem fs = (FileSystem)vsOrFs;
-			children = fs.getRootDirectory().getChildren();
-		} else if (vsOrFs instanceof VolumeSystem) {
-			VolumeSystem vs = (VolumeSystem)vsOrFs;
-			children = vs.getChildren();
-		} else {
-			throw new TskCoreException("The given ID (" + systemId + ") was not a file system or volume system.");
-=======
 		Content parent = getContentById(id);
 		if (parent == null) {
 			throw new TskCoreException("No Content object found with this ID (" + id + ").");
@@ -2739,7 +2712,6 @@
 			children = parent.getChildren();
 		} else {
 			throw new TskCoreException("The given ID (" + id + ") was not an image, volume or file system.");
->>>>>>> 249e9396
 		}
 
 		// see if any of the children are a '$CarvedFiles' directory
@@ -2755,27 +2727,16 @@
 		if (carvedFilesDir != null) {
 			
 			// add it to the cache
-<<<<<<< HEAD
-			systemIdMap.put(systemId, carvedFilesDir.getId());
-=======
 			systemIdMap.put(id, carvedFilesDir.getId());
->>>>>>> 249e9396
 			
 			return carvedFilesDir.getId();
 		}
 		
 		// a carved files directory does not exist; create one
-<<<<<<< HEAD
-		VirtualDirectory vd = addVirtualDirectory(systemId, carvedFilesDirName);
-		
-		// add it to the cache
-		systemIdMap.put(systemId, vd.getId());
-=======
 		VirtualDirectory vd = addVirtualDirectory(id, carvedFilesDirName);
 		
 		// add it to the cache
 		systemIdMap.put(id, vd.getId());
->>>>>>> 249e9396
 
 		return vd.getId();
 	}
@@ -2830,17 +2791,11 @@
 			addFileSt.setLong(1, newObjId);
 			addFileSt.setString(2, carvedFileName);
 
-<<<<<<< HEAD
-			//type, has_path
-			final TSK_DB_FILES_TYPE_ENUM type = TSK_DB_FILES_TYPE_ENUM.UNALLOC_BLOCKS;
-			addFileSt.setShort(3, type.getFileType());
-=======
 			// type
 			final TSK_DB_FILES_TYPE_ENUM type = TSK_DB_FILES_TYPE_ENUM.CARVED;
 			addFileSt.setShort(3, type.getFileType());
 			
 			// has_path
->>>>>>> 249e9396
 			addFileSt.setBoolean(4, true);
 
 			// dirType
@@ -3104,8 +3059,6 @@
 			dbReadUnlock();
 		}
 	}
-<<<<<<< HEAD
-=======
 	
 	
 	/**
@@ -3145,7 +3098,6 @@
 		}
 	}
 
->>>>>>> 249e9396
 
 	/**
 	 * Find and return list of files matching the specific Where clause
