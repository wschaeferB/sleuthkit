/*
 * Sleuth Kit Data Model
 *
 * Copyright 2012-2015 Basis Technology Corp.
 * Contact: carrier <at> sleuthkit <dot> org
 *
 * Licensed under the Apache License, Version 2.0 (the "License");
 * you may not use this file except in compliance with the License.
 * You may obtain a copy of the License at
 *
 *	 http://www.apache.org/licenses/LICENSE-2.0
 *
 * Unless required by applicable law or agreed to in writing, software
 * distributed under the License is distributed on an "AS IS" BASIS,
 * WITHOUT WARRANTIES OR CONDITIONS OF ANY KIND, either express or implied.
 * See the License for the specific language governing permissions and
 * limitations under the License.
 */
package org.sleuthkit.datamodel;

import com.mchange.v2.c3p0.ComboPooledDataSource;
import com.mchange.v2.c3p0.DataSources;
import com.mchange.v2.c3p0.PooledDataSource;
import java.beans.PropertyVetoException;
import java.io.BufferedInputStream;
import java.io.BufferedOutputStream;
import java.io.File;
import java.io.FileInputStream;
import java.io.FileOutputStream;
import java.io.IOException;
import java.io.InputStream;
import java.io.OutputStream;
import java.nio.file.Paths;
import java.sql.Connection;
import java.sql.PreparedStatement;
import java.sql.ResultSet;
import java.sql.SQLException;
import java.sql.Statement;
import java.text.MessageFormat;
import java.util.ArrayList;
import java.util.Arrays;
import java.util.Collection;
import java.util.Collections;
import java.util.EnumMap;
import java.util.HashMap;
import java.util.LinkedHashMap;
import java.util.List;
import java.util.Map;
import java.util.ResourceBundle;
import java.util.concurrent.locks.ReentrantReadWriteLock;
import java.util.logging.Level;
import java.util.logging.Logger;
import org.postgresql.util.PSQLException;
import org.postgresql.util.PSQLState;
import org.sleuthkit.datamodel.BlackboardArtifact.ARTIFACT_TYPE;
import org.sleuthkit.datamodel.BlackboardAttribute.ATTRIBUTE_TYPE;
import org.sleuthkit.datamodel.SleuthkitJNI.CaseDbHandle.AddImageProcess;
import org.sleuthkit.datamodel.TskData.DbType;
import org.sleuthkit.datamodel.TskData.FileKnown;
import org.sleuthkit.datamodel.TskData.ObjectType;
import org.sleuthkit.datamodel.TskData.TSK_DB_FILES_TYPE_ENUM;
import org.sleuthkit.datamodel.TskData.TSK_FS_META_FLAG_ENUM;
import org.sleuthkit.datamodel.TskData.TSK_FS_META_TYPE_ENUM;
import org.sleuthkit.datamodel.TskData.TSK_FS_NAME_FLAG_ENUM;
import org.sleuthkit.datamodel.TskData.TSK_FS_NAME_TYPE_ENUM;
import org.sqlite.SQLiteConfig;
import org.sqlite.SQLiteDataSource;
import org.sqlite.SQLiteJDBCLoader;

/**
 * Represents the case database with methods that provide abstractions for
 * database operations.
 */
public class SleuthkitCase {

	private static final int SCHEMA_VERSION_NUMBER = 3; // This must be the same as TSK_SCHEMA_VER in tsk/auto/tsk_db.h.				
	private static final long BASE_ARTIFACT_ID = Long.MIN_VALUE; // Artifact ids will start at the lowest negative value
	private static final Logger logger = Logger.getLogger(SleuthkitCase.class.getName());
	private static final ResourceBundle bundle = ResourceBundle.getBundle("org.sleuthkit.datamodel.Bundle");
	private final ConnectionPool connections;
	private final ResultSetHelper rsHelper = new ResultSetHelper(this);
	private final Map<Long, Long> carvedFileContainersCache = new HashMap<Long, Long>(); // Caches the IDs of the root $CarvedFiles for each volume.
	private final Map<Long, FileSystem> fileSystemIdMap = new HashMap<Long, FileSystem>(); // Cache for file system results.
	private static final ArrayList<ErrorObserver> sleuthkitCaseErrorObservers = new ArrayList<ErrorObserver>();
	private final String dbPath;
	private final DbType dbType;
	private final String caseDirPath;
	private SleuthkitJNI.CaseDbHandle caseHandle;
	private int versionNumber;
	private String dbBackupPath;
	private long nextArtifactId; // Used to ensure artifact ids come from the desired range.
	// This read/write lock is used to implement a layer of locking on top of 
	// the locking protocol provided by the underlying SQLite database. The Java
	// locking protocol improves performance for reasons that are not currently
	// understood. Note that the lock is contructed to use a fairness policy.
	private final ReentrantReadWriteLock rwLock = new ReentrantReadWriteLock(true);

	/**
	 * Private constructor, clients must use newCase() or openCase() method to
	 * create an instance of this class.
	 *
	 * @param dbPath The full path to a SQLite case database file.
	 * @param caseHandle A handle to a case database object in the native code
	 * SleuthKit layer.
	 * @param dbType The type of database we're dealing with
	 * @throws Exception
	 */
	private SleuthkitCase(String dbPath, SleuthkitJNI.CaseDbHandle caseHandle, DbType dbType) throws Exception {
		Class.forName("org.sqlite.JDBC");
		this.dbPath = dbPath;
		this.dbType = dbType;
		this.caseDirPath = new java.io.File(dbPath).getParentFile().getAbsolutePath();
		this.connections = new SQLiteConnections(dbPath);
		init(caseHandle);
		updateDatabaseSchema(dbPath);
		logSQLiteJDBCDriverInfo();
	}

	/**
	 * Private constructor, clients must use newCase() or openCase() method to
	 * create an instance of this class.
	 *
	 * @param host The PostgreSQL database server.
	 * @param port The port to use connect to the PostgreSQL database server.
	 * @param dbName The name of the case database.
	 * @param userName The user name to use to connect to the case database.
	 * @param password The password to use to connect to the case database.
	 * @param caseHandle A handle to a case database object in the native code
	 * @param dbType The type of database we're dealing with SleuthKit layer.
	 * @param caseDirPath The path to the root case directory.
	 * @throws Exception
	 */
	private SleuthkitCase(String host, int port, String dbName, String userName, String password, SleuthkitJNI.CaseDbHandle caseHandle, String caseDirPath, DbType dbType) throws Exception {
		this.dbPath = "";
		this.dbType = dbType;
		this.caseDirPath = caseDirPath;
		this.connections = new PostgreSQLConnections(host, port, dbName, userName, password);
		init(caseHandle);
		updateSchemaVersion();
	}

	private void init(SleuthkitJNI.CaseDbHandle caseHandle) throws Exception {
		this.caseHandle = caseHandle;
		initBlackboardArtifactTypes();
		initBlackboardAttributeTypes();
		initNextArtifactId();
	}

	/**
	 * Make sure the predefined artifact types are in the artifact types table.
	 *
	 * @throws SQLException
	 */
	private void initBlackboardArtifactTypes() throws SQLException, TskCoreException {
		CaseDbConnection connection = connections.getConnection();
		Statement statement = null;
		ResultSet resultSet = null;
		try {
			statement = connection.createStatement();
			for (ARTIFACT_TYPE type : ARTIFACT_TYPE.values()) {
				resultSet = connection.executeQuery(statement, "SELECT COUNT(*) FROM blackboard_artifact_types WHERE artifact_type_id = '" + type.getTypeID() + "'"); //NON-NLS
				resultSet.next();
				if (resultSet.getLong(1) == 0) {
					connection.executeUpdate(statement, "INSERT INTO blackboard_artifact_types (artifact_type_id, type_name, display_name) VALUES (" + type.getTypeID() + " , '" + type.getLabel() + "', '" + type.getDisplayName() + "')"); //NON-NLS
				}
				resultSet.close();
				resultSet = null;
			}
			if (dbType == DbType.POSTGRESQL) {
				int newPrimaryKeyIndex = Collections.max(Arrays.asList(ARTIFACT_TYPE.values())).getTypeID() + 1;
				statement.execute("ALTER SEQUENCE blackboard_artifact_types_artifact_type_id_seq RESTART WITH " + newPrimaryKeyIndex);
			}
		} finally {
			closeResultSet(resultSet);
			closeStatement(statement);
			connection.close();
		}
	}

	/**
	 * Make sure the predefined artifact attribute types are in the artifact
	 * attribute types table.
	 *
	 * @throws SQLException
	 */
	private void initBlackboardAttributeTypes() throws SQLException, TskCoreException {
		CaseDbConnection connection = connections.getConnection();
		Statement statement = null;
		ResultSet resultSet = null;
		try {
			statement = connection.createStatement();
			for (ATTRIBUTE_TYPE type : ATTRIBUTE_TYPE.values()) {
				resultSet = connection.executeQuery(statement, "SELECT COUNT(*) FROM blackboard_attribute_types WHERE attribute_type_id = '" + type.getTypeID() + "'"); //NON-NLS
				resultSet.next();
				if (resultSet.getLong(1) == 0) {
					connection.executeUpdate(statement, "INSERT INTO blackboard_attribute_types (attribute_type_id, type_name, display_name) VALUES (" + type.getTypeID() + ", '" + type.getLabel() + "', '" + type.getDisplayName() + "')"); //NON-NLS
				}
				resultSet.close();
				resultSet = null;
			}
			if (this.dbType == DbType.POSTGRESQL) {
				int newPrimaryKeyIndex = Collections.max(Arrays.asList(ATTRIBUTE_TYPE.values())).getTypeID() + 1;
				statement.execute("ALTER SEQUENCE blackboard_attribute_types_attribute_type_id_seq RESTART WITH " + newPrimaryKeyIndex);
			}
		} finally {
			closeResultSet(resultSet);
			closeStatement(statement);
			connection.close();
		}
	}

	/**
	 * Initialize the next artifact id. If there are entries in the
	 * blackboard_artifacts table we will use max(artifact_id) + 1 otherwise we
	 * will initialize the value to 0x8000000000000000 (the maximum negative
	 * signed long).
	 *
	 * @throws TskCoreException
	 * @throws SQLException
	 */
	private void initNextArtifactId() throws TskCoreException, SQLException {
		CaseDbConnection connection = connections.getConnection();
		Statement statement = null;
		ResultSet resultSet = null;
		try {
			statement = connection.createStatement();
			resultSet = connection.executeQuery(statement, "SELECT MAX(artifact_id) FROM blackboard_artifacts");
			resultSet.next();
			this.nextArtifactId = resultSet.getLong(1) + 1;
			if (this.nextArtifactId == 1) {
				this.nextArtifactId = BASE_ARTIFACT_ID;
			}
		} finally {
			closeResultSet(resultSet);
			closeStatement(statement);
			connection.close();
		}
	}

	/**
	 * Modify the case database to bring it up-to-date with the current version
	 * of the database schema.
	 *
	 * @throws Exception
	 */
	private void updateDatabaseSchema(String dbPath) throws Exception {
		CaseDbConnection connection = connections.getConnection();
		ResultSet resultSet = null;
		Statement statement = null;
		try {
			connection.beginTransaction();

			// Get the schema version number of the case database from the tsk_db_info table.
			int schemaVersionNumber = SCHEMA_VERSION_NUMBER;
			statement = connection.createStatement();
			resultSet = connection.executeQuery(statement, "SELECT schema_ver FROM tsk_db_info"); //NON-NLS
			if (resultSet.next()) {
				schemaVersionNumber = resultSet.getInt("schema_ver"); //NON-NLS
			}
			resultSet.close();
			resultSet = null;

			// Do the schema update(s), if needed.
			if (SCHEMA_VERSION_NUMBER != schemaVersionNumber) {
				// Make a backup copy of the database. Client code can get the path of the backup
				// using the getBackupDatabasePath() method.
				String backupFilePath = dbPath + ".schemaVer" + schemaVersionNumber + ".backup"; //NON-NLS
				copyCaseDB(backupFilePath);
				dbBackupPath = backupFilePath;

				// ***CALL SCHEMA UPDATE METHODS HERE***
				// Each method should examine the schema number passed to it and either:
				//    a. do nothing and return the schema version number unchanged, or
				//    b. upgrade the database and then increment and return the schema version number.
				schemaVersionNumber = updateFromSchema2toSchema3(schemaVersionNumber);

				// Write the updated schema version number to the the tsk_db_info table.
				connection.executeUpdate(statement, "UPDATE tsk_db_info SET schema_ver = " + schemaVersionNumber); //NON-NLS
			}
			versionNumber = schemaVersionNumber;

			connection.commitTransaction();
		} catch (Exception ex) { // Cannot do exception multi-catch in Java 6, so use catch-all.
			connection.rollbackTransaction();
			throw ex;
		} finally {
			closeResultSet(resultSet);
			closeStatement(statement);
			connection.close();
		}
	}

	/**
	 * Get the version of the schema from the database
	 *
	 * @throws Exception
	 */
	private void updateSchemaVersion() throws Exception {
		CaseDbConnection connection = connections.getConnection();
		ResultSet resultSet = null;
		Statement statement = null;
		try {
			connection.beginTransaction();

			// Get the schema version number of the case database from the tsk_db_info table.
			int schemaVersionNumber = SCHEMA_VERSION_NUMBER;
			statement = connection.createStatement();
			resultSet = connection.executeQuery(statement, "SELECT schema_ver FROM tsk_db_info"); //NON-NLS
			if (resultSet.next()) {
				schemaVersionNumber = resultSet.getInt("schema_ver"); //NON-NLS
			}
			resultSet.close();
			resultSet = null;

			if (SCHEMA_VERSION_NUMBER != schemaVersionNumber) {
				throw new Exception(bundle.getString("SleuthkitCase.SchemaVersionMismatch"));
				// could do more updating here, if/when the convert-old-cases-to-new-cases code comes into play
			}
			versionNumber = schemaVersionNumber;

			connection.commitTransaction();
		} catch (Exception ex) { // Cannot do exception multi-catch in Java 6, so use catch-all.
			connection.rollbackTransaction();
			throw ex;
		} finally {
			closeResultSet(resultSet);
			closeStatement(statement);
			connection.close();
		}
	}

	/**
	 * Make a duplicate / backup copy of the current case database. Makes a new
	 * copy only, and continues to use the current connection.
	 *
	 * @param newDBPath Path to the copy to be created. File will be overwritten
	 * if it exists.
	 * @throws IOException if copying fails.
	 */
	public void copyCaseDB(String newDBPath) throws IOException {
		if (dbPath.isEmpty()) {
			throw new IOException("Copying case database files is not supported for this type of case database"); //NON-NLS
		}
		InputStream in = null;
		OutputStream out = null;
		acquireExclusiveLock();
		try {
			InputStream inFile = new FileInputStream(dbPath);
			in = new BufferedInputStream(inFile);
			OutputStream outFile = new FileOutputStream(newDBPath);
			out = new BufferedOutputStream(outFile);
			int bytesRead = 0;
			while ((bytesRead = in.read()) != -1) {
				out.write(bytesRead);
			}
		} finally {
			try {
				if (in != null) {
					in.close();
				}
				if (out != null) {
					out.flush();
					out.close();
				}
			} catch (IOException e) {
				logger.log(Level.WARNING, "Could not close streams after db copy", e); //NON-NLS
			}
			releaseExclusiveLock();
		}
	}

	/**
	 * Write some SQLite JDBC driver details to the log file.
	 */
	private void logSQLiteJDBCDriverInfo() {
		try {
			SleuthkitCase.logger.info(String.format("sqlite-jdbc version %s loaded in %s mode", //NON-NLS
					SQLiteJDBCLoader.getVersion(), SQLiteJDBCLoader.isNativeMode()
							? "native" : "pure-java")); //NON-NLS		
		} catch (Exception ex) {
			SleuthkitCase.logger.log(Level.SEVERE, "Error querying case database mode", ex);
		}
	}

	/**
	 * Update a version 2 database schema to a version 3 database schema.
	 *
	 * @param schemaVersionNumber The schema version number of the database.
	 * @return 3, if the input database schema version number was 2.
	 * @throws SQLException
	 * @throws TskCoreException
	 */
	@SuppressWarnings("deprecation")
	private int updateFromSchema2toSchema3(int schemaVersionNumber) throws SQLException, TskCoreException {
		if (schemaVersionNumber != 2) {
			return schemaVersionNumber;
		}

		CaseDbConnection connection = connections.getConnection();
		Statement statement = null;
		Statement updateStatement = null;
		ResultSet resultSet = null;
		try {
			statement = connection.createStatement();

			// Add new tables for tags.
			statement.execute("CREATE TABLE tag_names (tag_name_id INTEGER PRIMARY KEY, display_name TEXT UNIQUE, description TEXT NOT NULL, color TEXT NOT NULL)"); //NON-NLS
			statement.execute("CREATE TABLE content_tags (tag_id INTEGER PRIMARY KEY, obj_id INTEGER NOT NULL, tag_name_id INTEGER NOT NULL, comment TEXT NOT NULL, begin_byte_offset INTEGER NOT NULL, end_byte_offset INTEGER NOT NULL)"); //NON-NLS
			statement.execute("CREATE TABLE blackboard_artifact_tags (tag_id INTEGER PRIMARY KEY, artifact_id INTEGER NOT NULL, tag_name_id INTEGER NOT NULL, comment TEXT NOT NULL)"); //NON-NLS

			// Add a new table for reports.
			statement.execute("CREATE TABLE reports (report_id INTEGER PRIMARY KEY, path TEXT NOT NULL, crtime INTEGER NOT NULL, src_module_name TEXT NOT NULL, report_name TEXT NOT NULL)"); //NON-NLS

			// Add new columns to the image info table.
			statement.execute("ALTER TABLE tsk_image_info ADD COLUMN size INTEGER;"); //NON-NLS
			statement.execute("ALTER TABLE tsk_image_info ADD COLUMN md5 TEXT;"); //NON-NLS
			statement.execute("ALTER TABLE tsk_image_info ADD COLUMN display_name TEXT;"); //NON-NLS

			// Add a new column to the file system info table.
			statement.execute("ALTER TABLE tsk_fs_info ADD COLUMN display_name TEXT;"); //NON-NLS

			// Add a new column to the file table.
			statement.execute("ALTER TABLE tsk_files ADD COLUMN meta_seq INTEGER;"); //NON-NLS

			// Add new columns and indexes to the attributes table and populate the
			// new column. Note that addition of the new column is a denormalization 
			// to optimize attribute queries.
			statement.execute("ALTER TABLE blackboard_attributes ADD COLUMN artifact_type_id INTEGER NULL NOT NULL DEFAULT -1;"); //NON-NLS
			statement.execute("CREATE INDEX attribute_artifactTypeId ON blackboard_attributes(artifact_type_id);"); //NON-NLS
			statement.execute("CREATE INDEX attribute_valueText ON blackboard_attributes(value_text);"); //NON-NLS
			statement.execute("CREATE INDEX attribute_valueInt32 ON blackboard_attributes(value_int32);"); //NON-NLS
			statement.execute("CREATE INDEX attribute_valueInt64 ON blackboard_attributes(value_int64);"); //NON-NLS
			statement.execute("CREATE INDEX attribute_valueDouble ON blackboard_attributes(value_double);"); //NON-NLS
			resultSet = statement.executeQuery(
					"SELECT attrs.artifact_id, arts.artifact_type_id " + //NON-NLS
					"FROM blackboard_attributes AS attrs " + //NON-NLS
					"INNER JOIN blackboard_artifacts AS arts " + //NON-NLS
					"WHERE attrs.artifact_id = arts.artifact_id;"); //NON-NLS
			updateStatement = connection.createStatement();
			while (resultSet.next()) {
				long artifactId = resultSet.getLong(1);
				int artifactTypeId = resultSet.getInt(2);
				updateStatement.executeUpdate(
						"UPDATE blackboard_attributes " + //NON-NLS
						"SET artifact_type_id = " + artifactTypeId + " " + //NON-NLS
						"WHERE blackboard_attributes.artifact_id = " + artifactId + ";"); //NON-NLS					
			}
			resultSet.close();
			resultSet = null;

			// Convert existing tag artifact and attribute rows to rows in the new tags tables.
			// TODO: This code depends on prepared statements that could evolve with
			// time, breaking this upgrade. The code that follows should be rewritten 
			// to do everything with SQL specific to case database schema version 2.
			HashMap<String, TagName> tagNames = new HashMap<String, TagName>();
			for (BlackboardArtifact artifact : getBlackboardArtifacts(ARTIFACT_TYPE.TSK_TAG_FILE)) {
				Content content = getContentById(artifact.getObjectID());
				String name = ""; //NON-NLS
				String comment = ""; //NON-NLS
				ArrayList<BlackboardAttribute> attributes = getBlackboardAttributes(artifact);
				for (BlackboardAttribute attribute : attributes) {
					if (attribute.getAttributeTypeID() == ATTRIBUTE_TYPE.TSK_TAG_NAME.getTypeID()) {
						name = attribute.getValueString();
					} else if (attribute.getAttributeTypeID() == ATTRIBUTE_TYPE.TSK_COMMENT.getTypeID()) {
						comment = attribute.getValueString();
					}
				}
				if (!name.isEmpty()) {
					TagName tagName;
					if (tagNames.containsKey(name)) {
						tagName = tagNames.get(name);
					} else {
						tagName = addTagName(name, "", TagName.HTML_COLOR.NONE); //NON-NLS
						tagNames.put(name, tagName);
					}
					addContentTag(content, tagName, comment, 0, content.getSize() - 1);
				}
			}
			for (BlackboardArtifact artifact : getBlackboardArtifacts(ARTIFACT_TYPE.TSK_TAG_ARTIFACT)) {
				long taggedArtifactId = -1;
				String name = ""; //NON-NLS
				String comment = ""; //NON-NLS
				ArrayList<BlackboardAttribute> attributes = getBlackboardAttributes(artifact);
				for (BlackboardAttribute attribute : attributes) {
					if (attribute.getAttributeTypeID() == ATTRIBUTE_TYPE.TSK_TAG_NAME.getTypeID()) {
						name = attribute.getValueString();
					} else if (attribute.getAttributeTypeID() == ATTRIBUTE_TYPE.TSK_COMMENT.getTypeID()) {
						comment = attribute.getValueString();
					} else if (attribute.getAttributeTypeID() == ATTRIBUTE_TYPE.TSK_TAGGED_ARTIFACT.getTypeID()) {
						taggedArtifactId = attribute.getValueLong();
					}
				}
				if (taggedArtifactId != -1 && !name.isEmpty()) {
					TagName tagName;
					if (tagNames.containsKey(name)) {
						tagName = tagNames.get(name);
					} else {
						tagName = addTagName(name, "", TagName.HTML_COLOR.NONE); //NON-NLS
						tagNames.put(name, tagName);
					}
					addBlackboardArtifactTag(getBlackboardArtifact(taggedArtifactId), tagName, comment);
				}
			}
			statement.execute(
					"DELETE FROM blackboard_attributes WHERE artifact_id IN " + //NON-NLS
					"(SELECT artifact_id FROM blackboard_artifacts WHERE artifact_type_id = " + ARTIFACT_TYPE.TSK_TAG_FILE.getTypeID() + //NON-NLS
					" OR artifact_type_id = " + ARTIFACT_TYPE.TSK_TAG_ARTIFACT.getTypeID() + ");"); //NON-NLS
			statement.execute(
					"DELETE FROM blackboard_artifacts WHERE " + //NON-NLS
					"artifact_type_id = " + ARTIFACT_TYPE.TSK_TAG_FILE.getTypeID() + //NON-NLS	
					" OR artifact_type_id = " + ARTIFACT_TYPE.TSK_TAG_ARTIFACT.getTypeID() + ";"); //NON-NLS

			return 3;
		} finally {
			closeStatement(updateStatement);
			closeResultSet(resultSet);
			closeStatement(statement);
			connection.close();
		}
	}

	/**
	 * Returns case database schema version number.
	 *
	 * @return The schema version number as an integer.
	 */
	public int getSchemaVersion() {
		return this.versionNumber;
	}

	/**
	 * Returns the path of a backup copy of the database made when a schema
	 * version upgrade has occurred.
	 *
	 * @return The path of the backup file or null if no backup was made.
	 */
	public String getBackupDatabasePath() {
		return dbBackupPath;
	}

	/**
	 * Create a new transaction on the case database. The transaction object
	 * that is returned can be passed to methods that take a CaseDbTransaction.
	 * The caller is responsible for calling either commit() or rollback() on
	 * the transaction object.
	 *
	 * @return A CaseDbTransaction object.
	 * @throws TskCoreException
	 */
	public CaseDbTransaction beginTransaction() throws TskCoreException {
		return new CaseDbTransaction(connections.getConnection());
	}

	/**
	 * Get the full path to the case directory. For a SQLite case database, this
	 * is the same as the database directory path.
	 *
	 * @return Case directory path.
	 */
	public String getDbDirPath() {
		return caseDirPath;
	}

	/**
	 * Acquire the lock that provides exclusive access to the case database.
	 * Call this method in a try block with a call to the lock release method in
	 * an associated finally block.
	 */
	public void acquireExclusiveLock() {
		if (dbType == DbType.SQLITE) {
			rwLock.writeLock().lock();
		}
	}

	/**
	 * Release the lock that provides exclusive access to the database. This
	 * method should always be called in the finally block of a try block in
	 * which the lock was acquired.
	 */
	public void releaseExclusiveLock() {
		if (dbType == DbType.SQLITE) {
			rwLock.writeLock().unlock();
		}
	}

	/**
	 * Acquire the lock that provides shared access to the case database. Call
	 * this method in a try block with a call to the lock release method in an
	 * associated finally block.
	 */
	public void acquireSharedLock() {
		if (dbType == DbType.SQLITE) {
			rwLock.readLock().lock();
		}
	}

	/**
	 * Release the lock that provides shared access to the database. This method
	 * should always be called in the finally block of a try block in which the
	 * lock was acquired.
	 */
	public void releaseSharedLock() {
		if (dbType == DbType.SQLITE) {
			rwLock.readLock().unlock();
		}
	}

	/**
	 * Open an existing case database.
	 *
	 * @param dbPath Path to SQLite case database.
	 * @return Case database object.
	 * @throws org.sleuthkit.datamodel.TskCoreException
	 */
	public static SleuthkitCase openCase(String dbPath) throws TskCoreException {
		try {
			final SleuthkitJNI.CaseDbHandle caseHandle = SleuthkitJNI.openCaseDb(dbPath);
			return new SleuthkitCase(dbPath, caseHandle, DbType.SQLITE);
		} catch (Exception ex) {
			throw new TskCoreException("Failed to open case database at " + dbPath, ex);
		}
	}

	/**
	 * Open an existing case network database.
	 *
	 * @param info information to connect to network database.
	 * @param databaseName the name of the database
	 * @param caseDir the folder where the .aut file is stored
	 * @return Case database object.
	 * @throws org.sleuthkit.datamodel.TskCoreException
	 */
	public static SleuthkitCase openCase(String databaseName, CaseDbConnectionInfo info, String caseDir) throws TskCoreException {
		try {
			if (info.getDbType() != DbType.SQLITE) {
				if (info.canConnect()) {
					final SleuthkitJNI.CaseDbHandle caseHandle = SleuthkitJNI.openCaseDb(databaseName, info);
					return new SleuthkitCase(info.getHost(), Integer.parseInt(info.getPort()), databaseName, info.getUserName(), info.getPassword(), caseHandle, caseDir, info.getDbType());
				} else {
					throw new TskCoreException("Bad database credentials.");
				}
			} else {
				throw new TskCoreException("Multi-user cases are not enabled.");
			}
		} catch (Exception ex) {
			throw new TskCoreException(ex.getMessage(), ex);
		}
	}

	/**
	 * Create a new case database.
	 *
	 * @param dbPath Path to where SQlite case database should be created.
	 * @return Case database object.
	 * @throws org.sleuthkit.datamodel.TskCoreException
	 */
	public static SleuthkitCase newCase(String dbPath) throws TskCoreException {
		try {
			SleuthkitJNI.CaseDbHandle caseHandle = SleuthkitJNI.newCaseDb(dbPath);
			return new SleuthkitCase(dbPath, caseHandle, DbType.SQLITE);
		} catch (Exception ex) {
			throw new TskCoreException("Failed to create case database at " + dbPath, ex);
		}
	}

	/**
	 * Create a new case network database.
	 *
	 * @param info the information to connect to the database
	 * @param databaseName the name of the database
	 * @param caseDirPath the path of the case
	 * @return Case database object.
	 * @throws org.sleuthkit.datamodel.TskCoreException
	 */
	public static SleuthkitCase newCase(String databaseName, CaseDbConnectionInfo info, String caseDirPath) throws TskCoreException {
		try {
			SleuthkitJNI.CaseDbHandle caseHandle = SleuthkitJNI.newCaseDb(databaseName, info);
			return new SleuthkitCase(info.getHost(), Integer.parseInt(info.getPort()),
					databaseName, info.getUserName(), info.getPassword(), caseHandle, caseDirPath, info.getDbType());
		} catch (Exception ex) {
			throw new TskCoreException("Failed to create case database " + databaseName, ex);
		}
	}

	/**
	 * Start process of adding a image to the case. Adding an image is a
	 * multi-step process and this returns an object that allows it to happen.
	 *
	 * @param timezone TZ time zone string to use for ingest of image.
	 * @param processUnallocSpace Set to true to process unallocated space in
	 * the image.
	 * @param noFatFsOrphans Set to true to skip processing orphan files of FAT
	 * file systems.
	 * @return Object that encapsulates control of adding an image via the
	 * SleuthKit native code layer.
	 */
	public AddImageProcess makeAddImageProcess(String timezone, boolean processUnallocSpace, boolean noFatFsOrphans) {
		return this.caseHandle.initAddImageProcess(timezone, processUnallocSpace, noFatFsOrphans);
	}

	/**
	 * Get the list of root objects (data sources) from the case database, e.g.,
	 * image files, logical (local) files, virtual directories.
	 *
	 * @return List of content objects representing root objects.
	 * @throws TskCoreException
	 */
	public List<Content> getRootObjects() throws TskCoreException {
		CaseDbConnection connection = connections.getConnection();
		acquireSharedLock();
		Statement s = null;
		ResultSet rs = null;
		try {
			s = connection.createStatement();
			rs = connection.executeQuery(s, "SELECT obj_id, type FROM tsk_objects " //NON-NLS
					+ "WHERE par_obj_id IS NULL"); //NON-NLS			
			Collection<ObjectInfo> infos = new ArrayList<ObjectInfo>();
			while (rs.next()) {
				infos.add(new ObjectInfo(rs.getLong("obj_id"), ObjectType.valueOf(rs.getShort("type")))); //NON-NLS
			}

			List<Content> rootObjs = new ArrayList<Content>();
			for (ObjectInfo i : infos) {
				if (i.type == ObjectType.IMG) {
					rootObjs.add(getImageById(i.id));
				} else if (i.type == ObjectType.ABSTRACTFILE) {
					// Check if virtual dir for local files.
					AbstractFile af = getAbstractFileById(i.id);
					if (af instanceof VirtualDirectory) {
						rootObjs.add(af);
					} else {
						throw new TskCoreException("Parentless object has wrong type to be a root (ABSTRACTFILE, but not VIRTUAL_DIRECTORY: " + i.type);
					}
				} else {
					throw new TskCoreException("Parentless object has wrong type to be a root: " + i.type);
				}
			}
			return rootObjs;
		} catch (SQLException ex) {
			throw new TskCoreException("Error getting root objects", ex);
		} finally {
			closeResultSet(rs);
			closeStatement(s);
			connection.close();
			releaseSharedLock();
		}
	}

	/**
	 * Get all blackboard artifacts of a given type.
	 *
	 * @param artifactTypeID artifact type id (must exist in database)
	 * @return list of blackboard artifacts.
	 * @throws TskCoreException
	 */
	public ArrayList<BlackboardArtifact> getBlackboardArtifacts(int artifactTypeID) throws TskCoreException {
		CaseDbConnection connection = connections.getConnection();
		acquireSharedLock();
		ResultSet rs = null;
		try {
			String artifactTypeName = getArtifactTypeString(artifactTypeID);
			PreparedStatement statement = connection.getPreparedStatement(CaseDbConnection.PREPARED_STATEMENT.SELECT_ARTIFACTS_BY_TYPE);
			statement.clearParameters();
			statement.setInt(1, artifactTypeID);
			rs = connection.executeQuery(statement);
			ArrayList<BlackboardArtifact> artifacts = new ArrayList<BlackboardArtifact>();
			while (rs.next()) {
				artifacts.add(new BlackboardArtifact(this, rs.getLong(1), rs.getLong(2),
						artifactTypeID, artifactTypeName, ARTIFACT_TYPE.fromID(artifactTypeID).getDisplayName()));
			}
			return artifacts;
		} catch (SQLException ex) {
			throw new TskCoreException("Error getting or creating a blackboard artifact", ex);
		} finally {
			closeResultSet(rs);
			connection.close();
			releaseSharedLock();
		}
	}

	/**
	 * Get a count of blackboard artifacts for a given content.
	 *
	 * @param objId Id of the content.
	 * @return The artifacts count for the content.
	 * @throws TskCoreException
	 */
	public long getBlackboardArtifactsCount(long objId) throws TskCoreException {
		CaseDbConnection connection = connections.getConnection();
		acquireSharedLock();
		ResultSet rs = null;
		try {
			PreparedStatement statement = connection.getPreparedStatement(CaseDbConnection.PREPARED_STATEMENT.COUNT_ARTIFACTS_FROM_SOURCE);
			statement.clearParameters();
			statement.setLong(1, objId);
			rs = connection.executeQuery(statement);
			long count = 0;
			if (rs.next()) {
				count = rs.getLong(1);
			}
			return count;
		} catch (SQLException ex) {
			throw new TskCoreException("Error getting number of blackboard artifacts by content", ex);
		} finally {
			closeResultSet(rs);
			connection.close();
			releaseSharedLock();
		}
	}

	/**
	 * Get a count of artifacts of a given type.
	 *
	 * @param artifactTypeID Id of the artifact type.
	 * @return The artifacts count for the type.
	 * @throws TskCoreException
	 */
	public long getBlackboardArtifactsTypeCount(int artifactTypeID) throws TskCoreException {
		CaseDbConnection connection = connections.getConnection();
		acquireSharedLock();
		ResultSet rs = null;
		try {
			PreparedStatement statement = connection.getPreparedStatement(CaseDbConnection.PREPARED_STATEMENT.COUNT_ARTIFACTS_OF_TYPE);
			statement.clearParameters();
			statement.setInt(1, artifactTypeID);
			rs = connection.executeQuery(statement);
			long count = 0;
			if (rs.next()) {
				count = rs.getLong(1);
			}
			return count;
		} catch (SQLException ex) {
			throw new TskCoreException("Error getting number of blackboard artifacts by type", ex);
		} finally {
			closeResultSet(rs);
			connection.close();
			releaseSharedLock();
		}
	}

	/**
	 * Helper to iterate over blackboard artifacts result set containing all
	 * columns and return a list of artifacts in the set. Must be enclosed in
	 * acquireSharedLock. Result set and statement must be freed by the caller.
	 *
	 * @param rs existing, active result set (not closed by this method)
	 * @return a list of blackboard artifacts in the result set
	 * @throws SQLException if result set could not be iterated upon
	 */
	private List<BlackboardArtifact> getArtifactsHelper(ResultSet rs) throws SQLException {
		ArrayList<BlackboardArtifact> artifacts = new ArrayList<BlackboardArtifact>();
		while (rs.next()) {
			final int artifactTypeID = rs.getInt(3);
			final ARTIFACT_TYPE artType = ARTIFACT_TYPE.fromID(artifactTypeID);
			artifacts.add(new BlackboardArtifact(this, rs.getLong(1), rs.getLong(2),
					artifactTypeID, artType.getLabel(), artType.getDisplayName()));
		}
		return artifacts;
	}

	/**
	 * Get all blackboard artifacts that have an attribute of the given type and
	 * String value
	 *
	 * @param attrType attribute of this attribute type to look for in the
	 * artifacts
	 * @param value value of the attribute of the attrType type to look for
	 * @return a list of blackboard artifacts with such an attribute
	 * @throws TskCoreException exception thrown if a critical error occurred
	 * within tsk core and artifacts could not be queried
	 */
	public List<BlackboardArtifact> getBlackboardArtifacts(BlackboardAttribute.ATTRIBUTE_TYPE attrType, String value) throws TskCoreException {
		CaseDbConnection connection = connections.getConnection();
		acquireSharedLock();
		Statement s = null;
		ResultSet rs = null;
		try {
			s = connection.createStatement();
			rs = connection.executeQuery(s, "SELECT DISTINCT blackboard_artifacts.artifact_id, " //NON-NLS
					+ "blackboard_artifacts.obj_id, blackboard_artifacts.artifact_type_id " //NON-NLS
					+ "FROM blackboard_artifacts, blackboard_attributes " //NON-NLS
					+ "WHERE blackboard_artifacts.artifact_id = blackboard_attributes.artifact_id " //NON-NLS
					+ "AND blackboard_attributes.attribute_type_id = " + attrType.getTypeID() //NON-NLS
					+ " AND blackboard_attributes.value_text = '" + value + "'");	 //NON-NLS
			return getArtifactsHelper(rs);
		} catch (SQLException ex) {
			throw new TskCoreException("Error getting blackboard artifacts by attribute", ex);
		} finally {
			closeResultSet(rs);
			closeStatement(s);
			connection.close();
			releaseSharedLock();
		}
	}

	/**
	 * Get all blackboard artifacts that have an attribute of the given type and
	 * String value
	 *
	 * @param attrType attribute of this attribute type to look for in the
	 * artifacts
	 * @param subString value substring of the string attribute of the attrType
	 * type to look for
	 * @param startsWith if true, the artifact attribute string should start
	 * with the substring, if false, it should just contain it
	 * @return a list of blackboard artifacts with such an attribute
	 * @throws TskCoreException exception thrown if a critical error occurred
	 * within tsk core and artifacts could not be queried
	 */
	public List<BlackboardArtifact> getBlackboardArtifacts(BlackboardAttribute.ATTRIBUTE_TYPE attrType, String subString, boolean startsWith) throws TskCoreException {
		subString = "%" + subString; //NON-NLS
		if (startsWith == false) {
			subString += "%"; //NON-NLS
		}
		CaseDbConnection connection = connections.getConnection();
		acquireSharedLock();
		Statement s = null;
		ResultSet rs = null;
		try {
			s = connection.createStatement();
			rs = connection.executeQuery(s, "SELECT DISTINCT blackboard_artifacts.artifact_id, " //NON-NLS
					+ "blackboard_artifacts.obj_id, blackboard_artifacts.artifact_type_id " //NON-NLS
					+ "FROM blackboard_artifacts, blackboard_attributes " //NON-NLS
					+ "WHERE blackboard_artifacts.artifact_id = blackboard_attributes.artifact_id " //NON-NLS
					+ "AND blackboard_attributes.attribute_type_id = " + attrType.getTypeID() //NON-NLS
					+ " AND LOWER(blackboard_attributes.value_text) LIKE LOWER('" + subString + "')"); //NON-NLS			
			return getArtifactsHelper(rs);
		} catch (SQLException ex) {
			throw new TskCoreException("Error getting blackboard artifacts by attribute. " + ex.getMessage(), ex);
		} finally {
			closeResultSet(rs);
			closeStatement(s);
			connection.close();
			releaseSharedLock();
		}
	}

	/**
	 * Get all blackboard artifacts that have an attribute of the given type and
	 * integer value
	 *
	 * @param attrType attribute of this attribute type to look for in the
	 * artifacts
	 * @param value value of the attribute of the attrType type to look for
	 * @return a list of blackboard artifacts with such an attribute
	 * @throws TskCoreException exception thrown if a critical error occurred
	 * within tsk core and artifacts could not be queried
	 */
	public List<BlackboardArtifact> getBlackboardArtifacts(BlackboardAttribute.ATTRIBUTE_TYPE attrType, int value) throws TskCoreException {
		CaseDbConnection connection = connections.getConnection();
		acquireSharedLock();
		Statement s = null;
		ResultSet rs = null;
		try {
			s = connection.createStatement();
			rs = connection.executeQuery(s, "SELECT DISTINCT blackboard_artifacts.artifact_id, " //NON-NLS
					+ "blackboard_artifacts.obj_id, blackboard_artifacts.artifact_type_id " //NON-NLS
					+ "FROM blackboard_artifacts, blackboard_attributes " //NON-NLS
					+ "WHERE blackboard_artifacts.artifact_id = blackboard_attributes.artifact_id " //NON-NLS
					+ "AND blackboard_attributes.attribute_type_id = " + attrType.getTypeID() //NON-NLS
					+ " AND blackboard_attributes.value_int32 = " + value); //NON-NLS
			return getArtifactsHelper(rs);
		} catch (SQLException ex) {
			throw new TskCoreException("Error getting blackboard artifacts by attribute", ex);
		} finally {
			closeResultSet(rs);
			closeStatement(s);
			connection.close();
			releaseSharedLock();
		}
	}

	/**
	 * Get all blackboard artifacts that have an attribute of the given type and
	 * long value
	 *
	 * @param attrType attribute of this attribute type to look for in the
	 * artifacts
	 * @param value value of the attribute of the attrType type to look for
	 * @return a list of blackboard artifacts with such an attribute
	 * @throws TskCoreException exception thrown if a critical error occurred
	 * within tsk core and artifacts could not be queried
	 */
	public List<BlackboardArtifact> getBlackboardArtifacts(BlackboardAttribute.ATTRIBUTE_TYPE attrType, long value) throws TskCoreException {
		CaseDbConnection connection = connections.getConnection();
		acquireSharedLock();
		Statement s = null;
		ResultSet rs = null;
		try {
			s = connection.createStatement();
			rs = connection.executeQuery(s, "SELECT DISTINCT blackboard_artifacts.artifact_id, " //NON-NLS
					+ "blackboard_artifacts.obj_id, blackboard_artifacts.artifact_type_id " //NON-NLS
					+ "FROM blackboard_artifacts, blackboard_attributes " //NON-NLS
					+ "WHERE blackboard_artifacts.artifact_id = blackboard_attributes.artifact_id " //NON-NLS
					+ "AND blackboard_attributes.attribute_type_id = " + attrType.getTypeID() //NON-NLS
					+ " AND blackboard_attributes.value_int64 = " + value); //NON-NLS			
			return getArtifactsHelper(rs);
		} catch (SQLException ex) {
			throw new TskCoreException("Error getting blackboard artifacts by attribute. " + ex.getMessage(), ex);
		} finally {
			closeResultSet(rs);
			closeStatement(s);
			connection.close();
			releaseSharedLock();
		}
	}

	/**
	 * Get all blackboard artifacts that have an attribute of the given type and
	 * double value
	 *
	 * @param attrType attribute of this attribute type to look for in the
	 * artifacts
	 * @param value value of the attribute of the attrType type to look for
	 * @return a list of blackboard artifacts with such an attribute
	 * @throws TskCoreException exception thrown if a critical error occurred
	 * within tsk core and artifacts could not be queried
	 */
	public List<BlackboardArtifact> getBlackboardArtifacts(BlackboardAttribute.ATTRIBUTE_TYPE attrType, double value) throws TskCoreException {
		CaseDbConnection connection = connections.getConnection();
		acquireSharedLock();
		Statement s = null;
		ResultSet rs = null;
		try {
			s = connection.createStatement();
			rs = connection.executeQuery(s, "SELECT DISTINCT blackboard_artifacts.artifact_id, " //NON-NLS
					+ "blackboard_artifacts.obj_id, blackboard_artifacts.artifact_type_id " //NON-NLS
					+ "FROM blackboard_artifacts, blackboard_attributes " //NON-NLS
					+ "WHERE blackboard_artifacts.artifact_id = blackboard_attributes.artifact_id " //NON-NLS
					+ "AND blackboard_attributes.attribute_type_id = " + attrType.getTypeID() //NON-NLS
					+ " AND blackboard_attributes.value_double = " + value); //NON-NLS
			return getArtifactsHelper(rs);
		} catch (SQLException ex) {
			throw new TskCoreException("Error getting blackboard artifacts by attribute", ex);
		} finally {
			closeResultSet(rs);
			closeStatement(s);
			connection.close();
			releaseSharedLock();
		}
	}

	/**
	 * Get all blackboard artifacts that have an attribute of the given type and
	 * byte value
	 *
	 * @param attrType attribute of this attribute type to look for in the
	 * artifacts
	 * @param value value of the attribute of the attrType type to look for
	 * @return a list of blackboard artifacts with such an attribute
	 * @throws TskCoreException exception thrown if a critical error occurred
	 * within tsk core and artifacts could not be queried
	 */
	public List<BlackboardArtifact> getBlackboardArtifacts(BlackboardAttribute.ATTRIBUTE_TYPE attrType, byte value) throws TskCoreException {
		CaseDbConnection connection = connections.getConnection();
		acquireSharedLock();
		Statement s = null;
		ResultSet rs = null;
		try {
			s = connection.createStatement();
			rs = connection.executeQuery(s, "SELECT DISTINCT blackboard_artifacts.artifact_id, " //NON-NLS
					+ "blackboard_artifacts.obj_id, blackboard_artifacts.artifact_type_id " //NON-NLS
					+ "FROM blackboard_artifacts, blackboard_attributes " //NON-NLS
					+ "WHERE blackboard_artifacts.artifact_id = blackboard_attributes.artifact_id " //NON-NLS
					+ "AND blackboard_attributes.attribute_type_id = " + attrType.getTypeID() //NON-NLS
					+ " AND blackboard_attributes.value_byte = " + value); //NON-NLS
			return getArtifactsHelper(rs);
		} catch (SQLException ex) {
			throw new TskCoreException("Error getting blackboard artifacts by attribute", ex);
		} finally {
			closeResultSet(rs);
			closeStatement(s);
			connection.close();
			releaseSharedLock();
		}
	}

	/**
	 * Get _standard_ blackboard artifact types in use. This does not currently
	 * return user-defined ones.
	 *
	 * @return list of blackboard artifact types
	 * @throws TskCoreException exception thrown if a critical error occurred
	 * within tsk core
	 */
	public ArrayList<BlackboardArtifact.ARTIFACT_TYPE> getBlackboardArtifactTypes() throws TskCoreException {
		CaseDbConnection connection = connections.getConnection();
		acquireSharedLock();
		Statement s = null;
		ResultSet rs = null;
		try {
			s = connection.createStatement();
			rs = connection.executeQuery(s, "SELECT artifact_type_id FROM blackboard_artifact_types"); //NON-NLS			
			ArrayList<BlackboardArtifact.ARTIFACT_TYPE> artifact_types = new ArrayList<BlackboardArtifact.ARTIFACT_TYPE>();
			while (rs.next()) {
				/*
				 * Only return ones in the enum because otherwise exceptions
				 * get thrown down the call stack. Need to remove use of enum
				 * for the attribute types */
				for (BlackboardArtifact.ARTIFACT_TYPE artType : BlackboardArtifact.ARTIFACT_TYPE.values()) {
					if (artType.getTypeID() == rs.getInt(1)) {
						artifact_types.add(artType);
					}
				}
			}
			return artifact_types;
		} catch (SQLException ex) {
			throw new TskCoreException("Error getting artifact types", ex);
		} finally {
			closeResultSet(rs);
			closeStatement(s);
			connection.close();
			releaseSharedLock();
		}
	}

	/**
	 * Get all of the blackboard artifact types that are in use in the
	 * blackboard.
	 *
	 * @return List of blackboard artifact types
	 * @throws TskCoreException
	 */
	public ArrayList<BlackboardArtifact.ARTIFACT_TYPE> getBlackboardArtifactTypesInUse() throws TskCoreException {
		// @@@ TODO: This should be rewritten as a single query. 		
		ArrayList<BlackboardArtifact.ARTIFACT_TYPE> allArts = getBlackboardArtifactTypes();
		ArrayList<BlackboardArtifact.ARTIFACT_TYPE> usedArts = new ArrayList<BlackboardArtifact.ARTIFACT_TYPE>();
		for (BlackboardArtifact.ARTIFACT_TYPE art : allArts) {
			if (getBlackboardArtifactsTypeCount(art.getTypeID()) > 0) {
				usedArts.add(art);
			}
		}
		return usedArts;
	}

	/**
	 * Get all blackboard attribute types
	 *
	 * Gets both static (in enum) and dynamic attributes types (created by
	 * modules at runtime)
	 *
	 * @return list of blackboard attribute types
	 * @throws TskCoreException exception thrown if a critical error occurred
	 * within tsk core
	 */
	public ArrayList<BlackboardAttribute.ATTRIBUTE_TYPE> getBlackboardAttributeTypes() throws TskCoreException {
		CaseDbConnection connection = connections.getConnection();
		acquireSharedLock();
		Statement s = null;
		ResultSet rs = null;
		try {
			s = connection.createStatement();
			rs = connection.executeQuery(s, "SELECT type_name FROM blackboard_attribute_types"); //NON-NLS
			ArrayList<BlackboardAttribute.ATTRIBUTE_TYPE> attribute_types = new ArrayList<BlackboardAttribute.ATTRIBUTE_TYPE>();
			while (rs.next()) {
				attribute_types.add(BlackboardAttribute.ATTRIBUTE_TYPE.fromLabel(rs.getString(1)));
			}
			return attribute_types;
		} catch (SQLException ex) {
			throw new TskCoreException("Error getting attribute types", ex);
		} finally {
			closeResultSet(rs);
			closeStatement(s);
			connection.close();
			releaseSharedLock();
		}
	}

	/**
	 * Get count of blackboard attribute types
	 *
	 * Counts both static (in enum) and dynamic attributes types (created by
	 * modules at runtime)
	 *
	 * @return count of attribute types
	 * @throws TskCoreException exception thrown if a critical error occurs
	 * within TSK core
	 */
	public int getBlackboardAttributeTypesCount() throws TskCoreException {
		CaseDbConnection connection = connections.getConnection();
		acquireSharedLock();
		Statement s = null;
		ResultSet rs = null;
		try {
			s = connection.createStatement();
			rs = connection.executeQuery(s, "SELECT COUNT(*) FROM blackboard_attribute_types"); //NON-NLS
			int count = 0;
			if (rs.next()) {
				count = rs.getInt(1);
			}
			return count;
		} catch (SQLException ex) {
			throw new TskCoreException("Error getting number of blackboard artifacts by type", ex);
		} finally {
			closeResultSet(rs);
			closeStatement(s);
			connection.close();
			releaseSharedLock();
		}
	}

	/**
	 * Helper method to get all artifacts matching the type id name and object
	 * id
	 *
	 * @param artifactTypeID artifact type id
	 * @param artifactTypeName artifact type name
	 * @param obj_id associated object id
	 * @return list of blackboard artifacts
	 * @throws TskCoreException exception thrown if a critical error occurs
	 * within TSK core
	 */
	private ArrayList<BlackboardArtifact> getArtifactsHelper(int artifactTypeID, String artifactTypeName, long obj_id) throws TskCoreException {
		CaseDbConnection connection = connections.getConnection();
		acquireSharedLock();
		ResultSet rs = null;
		try {
			PreparedStatement statement = connection.getPreparedStatement(CaseDbConnection.PREPARED_STATEMENT.SELECT_ARTIFACTS_BY_SOURCE_AND_TYPE);
			statement.clearParameters();
			statement.setLong(1, obj_id);
			statement.setInt(2, artifactTypeID);
			rs = connection.executeQuery(statement);
			ArrayList<BlackboardArtifact> artifacts = new ArrayList<BlackboardArtifact>();
			while (rs.next()) {
				artifacts.add(new BlackboardArtifact(this, rs.getLong(1), obj_id, artifactTypeID, artifactTypeName, this.getArtifactTypeDisplayName(artifactTypeID)));
			}
			return artifacts;
		} catch (SQLException ex) {
			throw new TskCoreException("Error getting or creating a blackboard artifact", ex);
		} finally {
			closeResultSet(rs);
			connection.close();
			releaseSharedLock();
		}
	}

	/**
	 * Helper method to get count of all artifacts matching the type id name and
	 * object id
	 *
	 * @param artifactTypeID artifact type id
	 * @param obj_id associated object id
	 * @return count of matching blackboard artifacts
	 * @throws TskCoreException exception thrown if a critical error occurs
	 * within TSK core
	 */
	private long getArtifactsCountHelper(int artifactTypeID, long obj_id) throws TskCoreException {
		CaseDbConnection connection = connections.getConnection();
		acquireSharedLock();
		ResultSet rs = null;
		try {
			PreparedStatement statement = connection.getPreparedStatement(CaseDbConnection.PREPARED_STATEMENT.COUNT_ARTIFACTS_BY_SOURCE_AND_TYPE);
			statement.clearParameters();
			statement.setLong(1, obj_id);
			statement.setInt(2, artifactTypeID);
			rs = connection.executeQuery(statement);
			long count = 0;
			if (rs.next()) {
				count = rs.getLong(1);
			}
			return count;
		} catch (SQLException ex) {
			throw new TskCoreException("Error getting blackboard artifact count", ex);
		} finally {
			closeResultSet(rs);
			connection.close();
			releaseSharedLock();
		}
	}

	/**
	 * Helper method to get all artifacts matching the type id name.
	 *
	 * @param artifactTypeID artifact type id
	 * @param artifactTypeName artifact type name
	 * @return list of blackboard artifacts
	 * @throws TskCoreException exception thrown if a critical error occurs
	 * within TSK core
	 */
	private ArrayList<BlackboardArtifact> getArtifactsHelper(int artifactTypeID, String artifactTypeName) throws TskCoreException {
		CaseDbConnection connection = connections.getConnection();
		acquireSharedLock();
		ResultSet rs = null;
		try {
			PreparedStatement statement = connection.getPreparedStatement(CaseDbConnection.PREPARED_STATEMENT.SELECT_ARTIFACTS_BY_TYPE);
			statement.clearParameters();
			statement.setInt(1, artifactTypeID);
			rs = connection.executeQuery(statement);
			ArrayList<BlackboardArtifact> artifacts = new ArrayList<BlackboardArtifact>();
			while (rs.next()) {
				artifacts.add(new BlackboardArtifact(this, rs.getLong(1), rs.getLong(2), artifactTypeID, artifactTypeName, this.getArtifactTypeDisplayName(artifactTypeID)));
			}
			return artifacts;
		} catch (SQLException ex) {
			throw new TskCoreException("Error getting or creating a blackboard artifact", ex);
		} finally {
			closeResultSet(rs);
			connection.close();
			releaseSharedLock();
		}
	}

	/**
	 * Get all blackboard artifacts of a given type for the given object id
	 *
	 * @param artifactTypeName artifact type name
	 * @param obj_id object id
	 * @return list of blackboard artifacts
	 * @throws TskCoreException exception thrown if a critical error occurs
	 * within TSK core
	 */
	public ArrayList<BlackboardArtifact> getBlackboardArtifacts(String artifactTypeName, long obj_id) throws TskCoreException {
		int artifactTypeID = this.getArtifactTypeID(artifactTypeName);
		if (artifactTypeID == -1) {
			return new ArrayList<BlackboardArtifact>();
		}
		return getArtifactsHelper(artifactTypeID, artifactTypeName, obj_id);
	}

	/**
	 * Get all blackboard artifacts of a given type for the given object id
	 *
	 * @param artifactTypeID artifact type id (must exist in database)
	 * @param obj_id object id
	 * @return list of blackboard artifacts
	 * @throws TskCoreException exception thrown if a critical error occurs
	 * within TSK core
	 */
	public ArrayList<BlackboardArtifact> getBlackboardArtifacts(int artifactTypeID, long obj_id) throws TskCoreException {
		String artifactTypeName = this.getArtifactTypeString(artifactTypeID);
		return getArtifactsHelper(artifactTypeID, artifactTypeName, obj_id);
	}

	/**
	 * Get all blackboard artifacts of a given type for the given object id
	 *
	 * @param artifactType artifact type enum
	 * @param obj_id object id
	 * @return list of blackboard artifacts
	 * @throws TskCoreException exception thrown if a critical error occurs
	 * within TSK core
	 */
	public ArrayList<BlackboardArtifact> getBlackboardArtifacts(ARTIFACT_TYPE artifactType, long obj_id) throws TskCoreException {
		return getArtifactsHelper(artifactType.getTypeID(), artifactType.getLabel(), obj_id);
	}

	/**
	 * Get count of all blackboard artifacts of a given type for the given
	 * object id
	 *
	 * @param artifactTypeName artifact type name
	 * @param obj_id object id
	 * @return count of blackboard artifacts
	 * @throws TskCoreException exception thrown if a critical error occurs
	 * within TSK core
	 */
	public long getBlackboardArtifactsCount(String artifactTypeName, long obj_id) throws TskCoreException {
		int artifactTypeID = this.getArtifactTypeID(artifactTypeName);
		if (artifactTypeID == -1) {
			return 0;
		}
		return getArtifactsCountHelper(artifactTypeID, obj_id);
	}

	/**
	 * Get count of all blackboard artifacts of a given type for the given
	 * object id
	 *
	 * @param artifactTypeID artifact type id (must exist in database)
	 * @param obj_id object id
	 * @return count of blackboard artifacts
	 * @throws TskCoreException exception thrown if a critical error occurs
	 * within TSK core
	 */
	public long getBlackboardArtifactsCount(int artifactTypeID, long obj_id) throws TskCoreException {
		return getArtifactsCountHelper(artifactTypeID, obj_id);
	}

	/**
	 * Get count of all blackboard artifacts of a given type for the given
	 * object id
	 *
	 * @param artifactType artifact type enum
	 * @param obj_id object id
	 * @return count of blackboard artifacts
	 * @throws TskCoreException exception thrown if a critical error occurs
	 * within TSK core
	 */
	public long getBlackboardArtifactsCount(ARTIFACT_TYPE artifactType, long obj_id) throws TskCoreException {
		return getArtifactsCountHelper(artifactType.getTypeID(), obj_id);
	}

	/**
	 * Get all blackboard artifacts of a given type
	 *
	 * @param artifactTypeName artifact type name
	 * @return list of blackboard artifacts
	 * @throws TskCoreException exception thrown if a critical error occurs
	 * within TSK core
	 */
	public ArrayList<BlackboardArtifact> getBlackboardArtifacts(String artifactTypeName) throws TskCoreException {
		int artifactTypeID = this.getArtifactTypeID(artifactTypeName);
		if (artifactTypeID == -1) {
			return new ArrayList<BlackboardArtifact>();
		}
		return getArtifactsHelper(artifactTypeID, artifactTypeName);
	}

	/**
	 * Get all blackboard artifacts of a given type
	 *
	 * @param artifactType artifact type enum
	 * @return list of blackboard artifacts
	 * @throws TskCoreException exception thrown if a critical error occurs
	 * within TSK core
	 */
	public ArrayList<BlackboardArtifact> getBlackboardArtifacts(ARTIFACT_TYPE artifactType) throws TskCoreException {
		return getArtifactsHelper(artifactType.getTypeID(), artifactType.getLabel());
	}

	/**
	 * Get all blackboard artifacts of a given type with an attribute of a given
	 * type and String value.
	 *
	 * @param artifactType artifact type enum
	 * @param attrType attribute type enum
	 * @param value String value of attribute
	 * @return list of blackboard artifacts
	 * @throws TskCoreException exception thrown if a critical error occurs
	 * within TSK core
	 */
	public List<BlackboardArtifact> getBlackboardArtifacts(ARTIFACT_TYPE artifactType, BlackboardAttribute.ATTRIBUTE_TYPE attrType, String value) throws TskCoreException {
		CaseDbConnection connection = connections.getConnection();
		acquireSharedLock();
		Statement s = null;
		ResultSet rs = null;
		try {
			s = connection.createStatement();
			rs = connection.executeQuery(s, "SELECT DISTINCT blackboard_artifacts.artifact_id, " //NON-NLS
					+ "blackboard_artifacts.obj_id, blackboard_artifacts.artifact_type_id " //NON-NLS
					+ "FROM blackboard_artifacts, blackboard_attributes " //NON-NLS
					+ "WHERE blackboard_artifacts.artifact_id = blackboard_attributes.artifact_id " //NON-NLS
					+ "AND blackboard_attributes.attribute_type_id = " + attrType.getTypeID() //NON-NLS
					+ " AND blackboard_artifacts.artifact_type_id = " + artifactType.getTypeID() //NON-NLS
					+ " AND blackboard_attributes.value_text = '" + value + "'"); //NON-NLS
			return getArtifactsHelper(rs);
		} catch (SQLException ex) {
			throw new TskCoreException("Error getting blackboard artifacts by artifact type and attribute. " + ex.getMessage(), ex);
		} finally {
			closeResultSet(rs);
			closeStatement(s);
			connection.close();
			releaseSharedLock();
		}
	}

	/**
	 * Get the blackboard artifact with the given artifact id
	 *
	 * @param artifactID artifact ID
	 * @return blackboard artifact
	 * @throws TskCoreException exception thrown if a critical error occurs
	 * within TSK core
	 */
	public BlackboardArtifact getBlackboardArtifact(long artifactID) throws TskCoreException {
		CaseDbConnection connection = connections.getConnection();
		acquireSharedLock();
		ResultSet rs = null;
		try {
			PreparedStatement statement = connection.getPreparedStatement(CaseDbConnection.PREPARED_STATEMENT.SELECT_ARTIFACT_BY_ID);
			statement.clearParameters();
			statement.setLong(1, artifactID);
			rs = connection.executeQuery(statement);
<<<<<<< HEAD
			rs.next();
			long obj_id = rs.getLong(1);
			int artifact_type_id = rs.getInt(2);
			return new BlackboardArtifact(this, artifactID, obj_id, artifact_type_id,
					this.getArtifactTypeString(artifact_type_id), this.getArtifactTypeDisplayName(artifact_type_id));
=======
			List<BlackboardArtifact> artifacts = getArtifactsHelper(rs);
			if (artifacts.size() > 0) {
				return artifacts.get(0);
			} else {
				/* I think this should actually return null (or Optional) when there
				 * is no artifact with the given id, but it looks like existing code is
				 * not expecting that.  -jm */
				throw new TskCoreException("No blackboard artifact with id " + artifactID);
			}
>>>>>>> c2f30994
		} catch (SQLException ex) {
			throw new TskCoreException("Error getting a blackboard artifact. " + ex.getMessage(), ex);
		} finally {
			closeResultSet(rs);
			connection.close();
			releaseSharedLock();
		}
	}

	/**
	 * Add a blackboard attribute.
	 *
	 * @param attr A blackboard attribute.
	 * @param artifactTypeId The type of artifact associated with the attribute.
	 * @throws TskCoreException thrown if a critical error occurs.
	 */
	public void addBlackboardAttribute(BlackboardAttribute attr, int artifactTypeId) throws TskCoreException {
		CaseDbConnection connection = connections.getConnection();
		acquireExclusiveLock();
		try {
			addBlackBoardAttribute(attr, artifactTypeId, connection);
		} catch (SQLException ex) {
			throw new TskCoreException("Error adding blackboard attribute " + attr.toString(), ex);
		} finally {
			connection.close();
			releaseExclusiveLock();
		}
	}

	/**
	 * Add a set blackboard attributes.
	 *
	 * @param attributes A set of blackboard attribute.
	 * @param artifactTypeId The type of artifact associated with the
	 * attributes.
	 * @throws TskCoreException thrown if a critical error occurs.
	 */
	public void addBlackboardAttributes(Collection<BlackboardAttribute> attributes, int artifactTypeId) throws TskCoreException {
		CaseDbConnection connection = connections.getConnection();
		acquireExclusiveLock();
		try {
			connection.beginTransaction();
			for (final BlackboardAttribute attr : attributes) {
				addBlackBoardAttribute(attr, artifactTypeId, connection);
			}
			connection.commitTransaction();
		} catch (SQLException ex) {
			connection.rollbackTransaction();
			throw new TskCoreException("Error adding blackboard attributes", ex);
		} finally {
			connection.close();
			releaseExclusiveLock();
		}
	}

	private void addBlackBoardAttribute(BlackboardAttribute attr, int artifactTypeId, CaseDbConnection connection) throws SQLException, TskCoreException {
		PreparedStatement statement;
		switch (attr.getValueType()) {
			case STRING:
				statement = connection.getPreparedStatement(CaseDbConnection.PREPARED_STATEMENT.INSERT_STRING_ATTRIBUTE);
				statement.clearParameters();
				statement.setString(7, escapeSingleQuotes(attr.getValueString()));
				break;
			case BYTE:
				statement = connection.getPreparedStatement(CaseDbConnection.PREPARED_STATEMENT.INSERT_BYTE_ATTRIBUTE);
				statement.clearParameters();
				statement.setBytes(7, attr.getValueBytes());
				break;
			case INTEGER:
				statement = connection.getPreparedStatement(CaseDbConnection.PREPARED_STATEMENT.INSERT_INT_ATTRIBUTE);
				statement.clearParameters();
				statement.setInt(7, attr.getValueInt());
				break;
			case LONG:
				statement = connection.getPreparedStatement(CaseDbConnection.PREPARED_STATEMENT.INSERT_LONG_ATTRIBUTE);
				statement.clearParameters();
				statement.setLong(7, attr.getValueLong());
				break;
			case DOUBLE:
				statement = connection.getPreparedStatement(CaseDbConnection.PREPARED_STATEMENT.INSERT_DOUBLE_ATTRIBUTE);
				statement.clearParameters();
				statement.setDouble(7, attr.getValueDouble());
				break;
			default:
				throw new TskCoreException("Unrecognized artifact attribute value type");
		}
		statement.setLong(1, attr.getArtifactID());
		statement.setInt(2, artifactTypeId);
		statement.setString(3, escapeSingleQuotes(attr.getModuleName()));
		statement.setString(4, escapeSingleQuotes(attr.getContext()));
		statement.setInt(5, attr.getAttributeTypeID());
		statement.setLong(6, attr.getValueType().getType());
		connection.executeUpdate(statement);
	}

	/**
	 * add an attribute type with the given name
	 *
	 * @param attrTypeString name of the new attribute
	 * @param displayName the (non-unique) display name of the attribute type
	 * @return the id of the new attribute
	 * @throws TskCoreException exception thrown if a critical error occurs
	 * within tsk core
	 */
	public int addAttrType(String attrTypeString, String displayName) throws TskCoreException {
		CaseDbConnection connection = connections.getConnection();
		acquireExclusiveLock();
		Statement s = null;
		ResultSet rs = null;
		try {
			connection.beginTransaction();
			s = connection.createStatement();
			rs = connection.executeQuery(s, "SELECT attribute_type_id FROM blackboard_attribute_types WHERE type_name = '" + attrTypeString + "'"); //NON-NLS
			if (!rs.next()) {
				rs.close();
				connection.executeUpdate(s, "INSERT INTO blackboard_artifact_types (type_name, display_name) VALUES ('" + attrTypeString + "', '" + displayName + "')", Statement.RETURN_GENERATED_KEYS); //NON-NLS
				rs = s.getGeneratedKeys();
				rs.next();
			}
			int type = rs.getInt(1);
			connection.commitTransaction();
			return type;
		} catch (SQLException ex) {
			connection.rollbackTransaction();
			throw new TskCoreException("Error adding attribute type", ex);
		} finally {
			closeResultSet(rs);
			closeStatement(s);
			connection.close();
			releaseExclusiveLock();
		}
	}

	/**
	 * Get the attribute type id associated with an attribute type name.
	 *
	 * @param attrTypeName An attribute type name.
	 * @return An attribute id or -1 if the attribute type does not exist.
	 * @throws TskCoreException If an error occurs accessing the case database.
	 *
	 */
	public int getAttrTypeID(String attrTypeName) throws TskCoreException {
		CaseDbConnection connection = connections.getConnection();
		acquireSharedLock();
		Statement s = null;
		ResultSet rs = null;
		try {
			s = connection.createStatement();
			rs = connection.executeQuery(s, "SELECT attribute_type_id FROM blackboard_attribute_types WHERE type_name = '" + attrTypeName + "'"); //NON-NLS
			int typeId = -1;
			if (rs.next()) {
				typeId = rs.getInt(1);
			}
			return typeId;
		} catch (SQLException ex) {
			throw new TskCoreException("Error getting attribute type id", ex);
		} finally {
			closeResultSet(rs);
			closeStatement(s);
			connection.close();
			releaseSharedLock();
		}
	}

	/**
	 * Get the string associated with the given id. Will throw an error if that
	 * id does not exist
	 *
	 * @param attrTypeID attribute id
	 * @return string associated with the given id
	 * @throws TskCoreException exception thrown if a critical error occurs
	 * within tsk core
	 */
	public String getAttrTypeString(int attrTypeID) throws TskCoreException {
		CaseDbConnection connection = connections.getConnection();
		acquireSharedLock();
		Statement s = null;
		ResultSet rs = null;
		try {
			s = connection.createStatement();
			rs = connection.executeQuery(s, "SELECT type_name FROM blackboard_attribute_types WHERE attribute_type_id = " + attrTypeID); //NON-NLS
			if (rs.next()) {
				return rs.getString(1);
			} else {
				throw new TskCoreException("No type with that id");
			}
		} catch (SQLException ex) {
			throw new TskCoreException("Error getting or creating a attribute type name", ex);
		} finally {
			closeResultSet(rs);
			closeStatement(s);
			connection.close();
			releaseSharedLock();
		}
	}

	/**
	 * Get the display name for the attribute with the given id. Will throw an
	 * error if that id does not exist
	 *
	 * @param attrTypeID attribute id
	 * @return string associated with the given id
	 * @throws TskCoreException exception thrown if a critical error occurs
	 * within tsk core
	 */
	public String getAttrTypeDisplayName(int attrTypeID) throws TskCoreException {
		CaseDbConnection connection = connections.getConnection();
		acquireSharedLock();
		Statement s = null;
		ResultSet rs = null;
		try {
			s = connection.createStatement();
			rs = connection.executeQuery(s, "SELECT display_name FROM blackboard_attribute_types WHERE attribute_type_id = " + attrTypeID); //NON-NLS
			if (rs.next()) {
				return rs.getString(1);
			} else {
				throw new TskCoreException("No type with that id");
			}
		} catch (SQLException ex) {
			throw new TskCoreException("Error getting or creating a attribute type name", ex);
		} finally {
			closeResultSet(rs);
			closeStatement(s);
			connection.close();
			releaseSharedLock();
		}
	}

	/**
	 * Get the artifact type id associated with an artifact type name.
	 *
	 * @param artifactTypeName An artifact type name.
	 * @return An artifact id or -1 if the attribute type does not exist.
	 * @throws TskCoreException If an error occurs accessing the case database.
	 *
	 */
	public int getArtifactTypeID(String artifactTypeName) throws TskCoreException {
		CaseDbConnection connection = connections.getConnection();
		acquireSharedLock();
		Statement s = null;
		ResultSet rs = null;
		try {
			s = connection.createStatement();
			rs = connection.executeQuery(s, "SELECT artifact_type_id FROM blackboard_artifact_types WHERE type_name = '" + artifactTypeName + "'"); //NON-NLS
			int typeId = -1;
			if (rs.next()) {
				typeId = rs.getInt(1);
			}
			return typeId;
		} catch (SQLException ex) {
			throw new TskCoreException("Error getting artifact type id", ex);
		} finally {
			closeResultSet(rs);
			closeStatement(s);
			connection.close();
			releaseSharedLock();
		}
	}

	/**
	 * Get artifact type name for the given string. Will throw an error if that
	 * artifact doesn't exist. Use addArtifactType(...) to create a new one.
	 *
	 * @param artifactTypeID id for an artifact type
	 * @return name of that artifact type
	 * @throws TskCoreException exception thrown if a critical error occurs
	 * within tsk core
	 */
	String getArtifactTypeString(int artifactTypeID) throws TskCoreException {
		// TODO: This should return null, not throw an exception
		CaseDbConnection connection = connections.getConnection();
		acquireSharedLock();
		Statement s = null;
		ResultSet rs = null;
		try {
			s = connection.createStatement();
			rs = connection.executeQuery(s, "SELECT type_name FROM blackboard_artifact_types WHERE artifact_type_id = " + artifactTypeID); //NON-NLS
			if (rs.next()) {
				return rs.getString(1);
			} else {
				throw new TskCoreException("Error getting artifact type name, artifact type id = " + artifactTypeID + " not found");
			}
		} catch (SQLException ex) {
			throw new TskCoreException("Error getting artifact type name, artifact type id = " + artifactTypeID, ex);
		} finally {
			closeResultSet(rs);
			closeStatement(s);
			connection.close();
			releaseSharedLock();
		}
	}

	/**
	 * Get artifact type display name for the given string. Will throw an error
	 * if that artifact doesn't exist. Use addArtifactType(...) to create a new
	 * one.
	 *
	 * @param artifactTypeID id for an artifact type
	 * @return display name of that artifact type
	 * @throws TskCoreException exception thrown if a critical error occurs
	 * within tsk core
	 */
	String getArtifactTypeDisplayName(int artifactTypeID) throws TskCoreException {
		// TODO: This should return null, not throw an exception
		CaseDbConnection connection = connections.getConnection();
		acquireSharedLock();
		Statement s = null;
		ResultSet rs = null;
		try {
			s = connection.createStatement();
			rs = connection.executeQuery(s, "SELECT display_name FROM blackboard_artifact_types WHERE artifact_type_id = " + artifactTypeID); //NON-NLS
			if (rs.next()) {
				return rs.getString(1);
			} else {
				throw new TskCoreException("Error getting artifact type display name, artifact type id = " + artifactTypeID + " not found");
			}
		} catch (SQLException ex) {
			throw new TskCoreException("Error getting artifact type display name, artifact type id = " + artifactTypeID, ex);
		} finally {
			closeResultSet(rs);
			closeStatement(s);
			connection.close();
			releaseSharedLock();
		}
	}

	/**
	 * Add an artifact type with the given name. Will return an id that can be
	 * used to look that artifact type up.
	 *
	 * @param artifactTypeName System (unique) name of artifact
	 * @param displayName Display (non-unique) name of artifact
	 * @return ID of artifact added
	 * @throws TskCoreException exception thrown if a critical error occurs
	 * within tsk core
	 */
	public int addArtifactType(String artifactTypeName, String displayName) throws TskCoreException {
		CaseDbConnection connection = connections.getConnection();
		acquireExclusiveLock();
		Statement s = null;
		ResultSet rs = null;
		try {
			connection.beginTransaction();
			s = connection.createStatement();
			rs = connection.executeQuery(s, "SELECT artifact_type_id FROM blackboard_artifact_types WHERE type_name = '" + artifactTypeName + "'"); //NON-NLS
			if (!rs.next()) {
				rs.close();
				connection.executeUpdate(s, "INSERT INTO blackboard_artifact_types (type_name, display_name) VALUES ('" + artifactTypeName + "', '" + displayName + "')", Statement.RETURN_GENERATED_KEYS); //NON-NLS
				rs = s.getGeneratedKeys();
				rs.next();
			}
			int id = rs.getInt(1);
			connection.commitTransaction();
			return id;
		} catch (SQLException ex) {
			connection.rollbackTransaction();
			throw new TskCoreException("Error adding artifact type", ex);
		} finally {
			closeResultSet(rs);
			closeStatement(s);
			connection.close();
			releaseExclusiveLock();
		}
	}

	public ArrayList<BlackboardAttribute> getBlackboardAttributes(final BlackboardArtifact artifact) throws TskCoreException {
		CaseDbConnection connection = connections.getConnection();
		acquireSharedLock();
		ResultSet rs = null;
		try {
			PreparedStatement statement = connection.getPreparedStatement(CaseDbConnection.PREPARED_STATEMENT.SELECT_ATTRIBUTES_OF_ARTIFACT);
			statement.clearParameters();
			statement.setLong(1, artifact.getArtifactID());
			rs = connection.executeQuery(statement);
			ArrayList<BlackboardAttribute> attributes = new ArrayList<BlackboardAttribute>();
			while (rs.next()) {
				final BlackboardAttribute attr = new BlackboardAttribute(
						rs.getLong(1),
						rs.getInt(4),
						rs.getString(2),
						rs.getString(3),
						BlackboardAttribute.TSK_BLACKBOARD_ATTRIBUTE_VALUE_TYPE.fromType(rs.getInt(5)),
						rs.getInt(8),
						rs.getLong(9),
						rs.getDouble(10),
						rs.getString(7),
						rs.getBytes(6), this);
				attributes.add(attr);
			}
			return attributes;
		} catch (SQLException ex) {
			throw new TskCoreException("Error getting attributes for artifact, artifact id = " + artifact.getArtifactID(), ex);
		} finally {
			closeResultSet(rs);
			connection.close();
			releaseSharedLock();
		}
	}

	/**
	 * Get all attributes that match a where clause. The clause should begin
	 * with "WHERE" or "JOIN". To use this method you must know the database
	 * tables
	 *
	 * @param whereClause a sqlite where clause
	 * @return a list of matching attributes
	 * @throws TskCoreException exception thrown if a critical error occurs
	 * within tsk core \ref query_database_page
	 */
	public ArrayList<BlackboardAttribute> getMatchingAttributes(String whereClause) throws TskCoreException {
		CaseDbConnection connection = connections.getConnection();
		acquireSharedLock();
		Statement s = null;
		ResultSet rs = null;
		try {
			s = connection.createStatement();
			rs = connection.executeQuery(s, "SELECT artifact_id, source, context, attribute_type_id, value_type, " //NON-NLS
					+ "value_byte, value_text, value_int32, value_int64, value_double FROM blackboard_attributes " + whereClause); //NON-NLS
			ArrayList<BlackboardAttribute> matches = new ArrayList<BlackboardAttribute>();
			while (rs.next()) {
				BlackboardAttribute attr = new BlackboardAttribute(rs.getLong("artifact_id"), rs.getInt("attribute_type_id"), rs.getString("source"), rs.getString("context"), //NON-NLS
						BlackboardAttribute.TSK_BLACKBOARD_ATTRIBUTE_VALUE_TYPE.fromType(rs.getInt("value_type")), rs.getInt("value_int32"), rs.getLong("value_int64"), rs.getDouble("value_double"), //NON-NLS
						rs.getString("value_text"), rs.getBytes("value_byte"), this); //NON-NLS
				matches.add(attr);
			}
			return matches;
		} catch (SQLException ex) {
			throw new TskCoreException("Error getting attributes using this where clause: " + whereClause, ex);
		} finally {
			closeResultSet(rs);
			closeStatement(s);
			connection.close();
			releaseSharedLock();
		}
	}

	/**
	 * Get all artifacts that match a where clause. The clause should begin with
	 * "WHERE" or "JOIN". To use this method you must know the database tables
	 *
	 * @param whereClause a sqlite where clause
	 * @return a list of matching artifacts
	 * @throws TskCoreException exception thrown if a critical error occurs
	 * within tsk core \ref query_database_page
	 */
	public ArrayList<BlackboardArtifact> getMatchingArtifacts(String whereClause) throws TskCoreException {
		CaseDbConnection connection = connections.getConnection();
		acquireSharedLock();
		ResultSet rs = null;
		Statement s = null;
		try {
			s = connection.createStatement();
			rs = connection.executeQuery(s, "SELECT artifact_id, obj_id, artifact_type_id FROM blackboard_artifacts " + whereClause); //NON-NLS
			ArrayList<BlackboardArtifact> matches = new ArrayList<BlackboardArtifact>();
			while (rs.next()) {
				BlackboardArtifact artifact = new BlackboardArtifact(this, rs.getLong(1), rs.getLong(2), rs.getInt(3), this.getArtifactTypeString(rs.getInt(3)), this.getArtifactTypeDisplayName(rs.getInt(3)));
				matches.add(artifact);
			}
			return matches;
		} catch (SQLException ex) {
			throw new TskCoreException("Error getting attributes using this where clause: " + whereClause, ex);
		} finally {
			closeResultSet(rs);
			closeStatement(s);
			connection.close();
			releaseSharedLock();
		}
	}

	/**
	 * Add a new blackboard artifact with the given type. If that artifact type
	 * does not exist an error will be thrown. The artifact type name can be
	 * looked up in the returned blackboard artifact.
	 *
	 * @param artifactTypeID the type the given artifact should have
	 * @param obj_id the content object id associated with this artifact
	 * @return a new blackboard artifact
	 * @throws TskCoreException exception thrown if a critical error occurs
	 * within tsk core
	 */
	public BlackboardArtifact newBlackboardArtifact(int artifactTypeID, long obj_id) throws TskCoreException {
		return newBlackboardArtifact(artifactTypeID, obj_id, getArtifactTypeString(artifactTypeID), getArtifactTypeDisplayName(artifactTypeID));
	}

	/**
	 * Add a new blackboard artifact with the given type.
	 *
	 * @param artifactType the type the given artifact should have
	 * @param obj_id the content object id associated with this artifact
	 * @return a new blackboard artifact
	 * @throws TskCoreException exception thrown if a critical error occurs
	 * within tsk core
	 */
	public BlackboardArtifact newBlackboardArtifact(ARTIFACT_TYPE artifactType, long obj_id) throws TskCoreException {
		return newBlackboardArtifact(artifactType.getTypeID(), obj_id, artifactType.getLabel(), artifactType.getDisplayName());
	}

	private BlackboardArtifact newBlackboardArtifact(int artifact_type_id, long obj_id, String artifactTypeName, String artifactDisplayName) throws TskCoreException {
		CaseDbConnection connection = connections.getConnection();
		acquireExclusiveLock();
		ResultSet rs = null;
		try {
			PreparedStatement statement;
			if (dbType == DbType.POSTGRESQL) {
				statement = connection.getPreparedStatement(CaseDbConnection.PREPARED_STATEMENT.POSTGRESQL_INSERT_ARTIFACT, Statement.RETURN_GENERATED_KEYS);
				statement.clearParameters();
				statement.setLong(1, obj_id);
				statement.setInt(2, artifact_type_id);
			} else {
				statement = connection.getPreparedStatement(CaseDbConnection.PREPARED_STATEMENT.INSERT_ARTIFACT, Statement.RETURN_GENERATED_KEYS);
				statement.clearParameters();
				statement.setLong(1, this.nextArtifactId++);
				statement.setLong(2, obj_id);
				statement.setInt(3, artifact_type_id);
			}
			connection.executeUpdate(statement);
			rs = statement.getGeneratedKeys();
			rs.next();
			return new BlackboardArtifact(this, rs.getLong(1), obj_id, artifact_type_id, artifactTypeName, artifactDisplayName, true);
		} catch (SQLException ex) {
			throw new TskCoreException("Error creating a blackboard artifact", ex);
		} finally {
			closeResultSet(rs);
			connection.close();
			releaseExclusiveLock();
		}
	}

	/**
	 * Checks if the content object has children. Note: this is generally more
	 * efficient then preloading all children and checking if the set is empty,
	 * and facilities lazy loading.
	 *
	 * @param content content object to check for children
	 * @return true if has children, false otherwise
	 * @throws TskCoreException exception thrown if a critical error occurs
	 * within tsk core
	 */
	boolean getContentHasChildren(Content content) throws TskCoreException {
		CaseDbConnection connection = connections.getConnection();
		acquireSharedLock();
		ResultSet rs = null;
		try {
			PreparedStatement statement = connection.getPreparedStatement(CaseDbConnection.PREPARED_STATEMENT.COUNT_CHILD_OBJECTS_BY_PARENT);
			statement.clearParameters();
			statement.setLong(1, content.getId());
			rs = connection.executeQuery(statement);
			boolean hasChildren = false;
			if (rs.next()) {
				hasChildren = rs.getInt(1) > 0;
			}
			return hasChildren;
		} catch (SQLException e) {
			throw new TskCoreException("Error checking for children of parent " + content, e);
		} finally {
			closeResultSet(rs);
			connection.close();
			releaseSharedLock();
		}
	}

	/**
	 * Counts if the content object children. Note: this is generally more
	 * efficient then preloading all children and counting, and facilities lazy
	 * loading.
	 *
	 * @param content content object to check for children count
	 * @return children count
	 * @throws TskCoreException exception thrown if a critical error occurs
	 * within tsk core
	 */
	int getContentChildrenCount(Content content) throws TskCoreException {
		CaseDbConnection connection = connections.getConnection();
		acquireSharedLock();
		ResultSet rs = null;
		try {
			PreparedStatement statement = connection.getPreparedStatement(CaseDbConnection.PREPARED_STATEMENT.COUNT_CHILD_OBJECTS_BY_PARENT);
			statement.clearParameters();
			statement.setLong(1, content.getId());
			rs = connection.executeQuery(statement);
			int countChildren = -1;
			if (rs.next()) {
				countChildren = rs.getInt(1);
			}
			return countChildren;
		} catch (SQLException e) {
			throw new TskCoreException("Error checking for children of parent " + content, e);
		} finally {
			closeResultSet(rs);
			connection.close();
			releaseSharedLock();
		}
	}

	/**
	 * Returns the list of AbstractFile Children of a given type for a given
	 * AbstractFileParent
	 *
	 * @param parent the content parent to get abstract file children for
	 * @param type children type to look for, defined in TSK_DB_FILES_TYPE_ENUM
	 * @throws TskCoreException exception thrown if a critical error occurs
	 * within tsk core
	 */
	List<Content> getAbstractFileChildren(Content parent, TSK_DB_FILES_TYPE_ENUM type) throws TskCoreException {
		CaseDbConnection connection = connections.getConnection();
		acquireSharedLock();
		ResultSet rs = null;
		try {
			PreparedStatement statement = connection.getPreparedStatement(CaseDbConnection.PREPARED_STATEMENT.SELECT_FILES_BY_PARENT_AND_TYPE);
			statement.clearParameters();
			long parentId = parent.getId();
			statement.setLong(1, parentId);
			statement.setShort(2, type.getFileType());
			rs = connection.executeQuery(statement);
			return rsHelper.fileChildren(rs, parentId);
		} catch (SQLException ex) {
			throw new TskCoreException("Error getting AbstractFile children for Content", ex);
		} finally {
			closeResultSet(rs);
			connection.close();
			releaseSharedLock();
		}
	}

	/**
	 * Returns the list of all AbstractFile Children for a given
	 * AbstractFileParent
	 *
	 * @param parent the content parent to get abstract file children for
	 * @param type children type to look for, defined in TSK_DB_FILES_TYPE_ENUM
	 * @throws TskCoreException exception thrown if a critical error occurs
	 * within tsk core
	 */
	List<Content> getAbstractFileChildren(Content parent) throws TskCoreException {
		CaseDbConnection connection = connections.getConnection();
		acquireSharedLock();
		ResultSet rs = null;
		try {
			PreparedStatement statement = connection.getPreparedStatement(CaseDbConnection.PREPARED_STATEMENT.SELECT_FILES_BY_PARENT);
			statement.clearParameters();
			long parentId = parent.getId();
			statement.setLong(1, parentId);
			rs = connection.executeQuery(statement);
			return rsHelper.fileChildren(rs, parentId);
		} catch (SQLException ex) {
			throw new TskCoreException("Error getting AbstractFile children for Content", ex);
		} finally {
			closeResultSet(rs);
			connection.close();
			releaseSharedLock();
		}
	}

	/**
	 * Get list of IDs for abstract files of a given type that are children of a
	 * given content.
	 *
	 * @param parent Object to find children for
	 * @param type Type of children to find IDs for
	 * @return
	 * @throws TskCoreException
	 */
	List<Long> getAbstractFileChildrenIds(Content parent, TSK_DB_FILES_TYPE_ENUM type) throws TskCoreException {
		CaseDbConnection connection = connections.getConnection();
		acquireSharedLock();
		ResultSet rs = null;
		try {
			PreparedStatement statement = connection.getPreparedStatement(CaseDbConnection.PREPARED_STATEMENT.SELECT_FILE_IDS_BY_PARENT_AND_TYPE);
			statement.clearParameters();
			statement.setLong(1, parent.getId());
			statement.setShort(2, type.getFileType());
			rs = connection.executeQuery(statement);
			List<Long> children = new ArrayList<Long>();
			while (rs.next()) {
				children.add(rs.getLong(1));
			}
			return children;
		} catch (SQLException ex) {
			throw new TskCoreException("Error getting AbstractFile children for Content", ex);
		} finally {
			closeResultSet(rs);
			connection.close();
			releaseSharedLock();
		}
	}

	/**
	 * Get list of IDs for abstract files that are children of a given content.
	 *
	 * @param parent Object to find children for
	 * @return
	 * @throws TskCoreException
	 */
	List<Long> getAbstractFileChildrenIds(Content parent) throws TskCoreException {
		CaseDbConnection connection = connections.getConnection();
		acquireSharedLock();
		ResultSet rs = null;
		try {
			PreparedStatement statement = connection.getPreparedStatement(CaseDbConnection.PREPARED_STATEMENT.SELECT_FILE_IDS_BY_PARENT);
			statement.clearParameters();
			statement.setLong(1, parent.getId());
			rs = connection.executeQuery(statement);
			List<Long> children = new ArrayList<Long>();
			while (rs.next()) {
				children.add(rs.getLong(1));
			}
			return children;
		} catch (SQLException ex) {
			throw new TskCoreException("Error getting AbstractFile children for Content", ex);
		} finally {
			closeResultSet(rs);
			connection.close();
			releaseSharedLock();
		}
	}

	/**
	 * Stores a pair of object ID and its type
	 */
	static class ObjectInfo {

		long id;
		TskData.ObjectType type;

		ObjectInfo(long id, ObjectType type) {
			this.id = id;
			this.type = type;
		}
	}

	/**
	 * Get info about children of a given Content from the database. TODO: the
	 * results of this method are volumes, file systems, and fs files.
	 *
	 * @param c Parent object to run query against
	 * @throws TskCoreException exception thrown if a critical error occurs
	 * within tsk core
	 */
	Collection<ObjectInfo> getChildrenInfo(Content c) throws TskCoreException {
		CaseDbConnection connection = connections.getConnection();
		acquireSharedLock();
		Statement s = null;
		ResultSet rs = null;
		try {
			s = connection.createStatement();
			rs = connection.executeQuery(s, "SELECT tsk_objects.obj_id, tsk_objects.type " //NON-NLS
					+ "FROM tsk_objects left join tsk_files " //NON-NLS
					+ "ON tsk_objects.obj_id=tsk_files.obj_id " //NON-NLS
					+ "WHERE tsk_objects.par_obj_id = " + c.getId() + "  ORDER BY tsk_objects.obj_id"); //NON-NLS
			Collection<ObjectInfo> infos = new ArrayList<ObjectInfo>();
			while (rs.next()) {
				infos.add(new ObjectInfo(rs.getLong("obj_id"), ObjectType.valueOf(rs.getShort("type")))); //NON-NLS
			}
			return infos;
		} catch (SQLException ex) {
			throw new TskCoreException("Error getting Children Info for Content", ex);
		} finally {
			closeResultSet(rs);
			closeStatement(s);
			connection.close();
			releaseSharedLock();
		}
	}

	/**
	 * Get parent info for the parent of the content object
	 *
	 * @param c content object to get parent info for
	 * @return the parent object info with the parent object type and id
	 * @throws TskCoreException exception thrown if a critical error occurs
	 * within tsk core
	 */
	ObjectInfo getParentInfo(Content c) throws TskCoreException {
		// TODO: This should not throw an exception if Content has no parent, 
		// return null instead.
		CaseDbConnection connection = connections.getConnection();
		acquireSharedLock();
		Statement s = null;
		ResultSet rs = null;
		try {
			s = connection.createStatement();
			rs = connection.executeQuery(s, "SELECT parent.obj_id, parent.type " //NON-NLS
					+ "FROM tsk_objects AS parent INNER JOIN tsk_objects AS child " //NON-NLS
					+ "ON child.par_obj_id = parent.obj_id " //NON-NLS
					+ "WHERE child.obj_id = " + c.getId()); //NON-NLS
			if (rs.next()) {
				return new ObjectInfo(rs.getLong(1), ObjectType.valueOf(rs.getShort(2)));
			} else {
				throw new TskCoreException("Given content (id: " + c.getId() + ") has no parent");
			}
		} catch (SQLException ex) {
			throw new TskCoreException("Error getting Parent Info for Content", ex);
		} finally {
			closeResultSet(rs);
			closeStatement(s);
			connection.close();
			releaseSharedLock();
		}
	}

	/**
	 * Get parent info for the parent of the content object id
	 *
	 * @param id content object id to get parent info for
	 * @return the parent object info with the parent object type and id
	 * @throws TskCoreException exception thrown if a critical error occurs
	 * within tsk core
	 */
	ObjectInfo getParentInfo(long contentId) throws TskCoreException {
		// TODO: This should not throw an exception if Content has no parent, 
		// return null instead.
		CaseDbConnection connection = connections.getConnection();
		acquireSharedLock();
		Statement s = null;
		ResultSet rs = null;
		try {
			s = connection.createStatement();
			rs = connection.executeQuery(s, "SELECT parent.obj_id, parent.type " //NON-NLS
					+ "FROM tsk_objects AS parent INNER JOIN tsk_objects AS child " //NON-NLS
					+ "ON child.par_obj_id = parent.obj_id " //NON-NLS
					+ "WHERE child.obj_id = " + contentId); //NON-NLS
			if (rs.next()) {
				return new ObjectInfo(rs.getLong(1), ObjectType.valueOf(rs.getShort(2)));
			} else {
				throw new TskCoreException("Given content (id: " + contentId + ") has no parent.");
			}
		} catch (SQLException ex) {
			throw new TskCoreException("Error getting Parent Info for Content: " + contentId, ex);
		} finally {
			closeResultSet(rs);
			closeStatement(s);
			connection.close();
			releaseSharedLock();
		}
	}

	/**
	 * Gets parent directory for FsContent object
	 *
	 * @param fsc FsContent to get parent dir for
	 * @return the parent Directory
	 * @throws TskCoreException thrown if critical error occurred within tsk
	 * core
	 */
	Directory getParentDirectory(FsContent fsc) throws TskCoreException {
		// TODO: This should not throw an exception if Content has no parent, 
		// return null instead.
		if (fsc.isRoot()) {
			throw new TskCoreException("Given FsContent (id: " + fsc.getId() + ") is a root object (can't have parent directory).");
		} else {
			ObjectInfo parentInfo = getParentInfo(fsc);
			Directory parent = null;
			if (parentInfo.type == ObjectType.ABSTRACTFILE) {
				parent = getDirectoryById(parentInfo.id, fsc.getFileSystem());
			} else {
				throw new TskCoreException("Parent of FsContent (id: " + fsc.getId() + ") has wrong type to be directory: " + parentInfo.type);
			}
			return parent;
		}
	}

	/**
	 * Get content object by content id
	 *
	 * @param id to get content object for
	 * @return instance of a Content object (one of its subclasses), or null if
	 * not found.
	 * @throws TskCoreException thrown if critical error occurred within tsk
	 * core
	 */
	public Content getContentById(long id) throws TskCoreException {
		CaseDbConnection connection = connections.getConnection();
		acquireSharedLock();
		Statement s = null;
		ResultSet rs = null;
		try {
			s = connection.createStatement();
			rs = connection.executeQuery(s, "SELECT * FROM tsk_objects WHERE obj_id = " + id + " LIMIT  1"); //NON-NLS
			if (!rs.next()) {
				return null;
			}

			AbstractContent content = null;
			long parentId = rs.getLong("par_obj_id"); //NON-NLS
			final TskData.ObjectType type = TskData.ObjectType.valueOf(rs.getShort("type")); //NON-NLS
			switch (type) {
				case IMG:
					content = getImageById(id);
					break;
				case VS:
					content = getVolumeSystemById(id, parentId);
					break;
				case VOL:
					content = getVolumeById(id, parentId);
					break;
				case FS:
					content = getFileSystemById(id, parentId);
					break;
				case ABSTRACTFILE:
					content = getAbstractFileById(id);
					break;
				default:
					throw new TskCoreException("Could not obtain Content object with ID: " + id);
			}
			return content;
		} catch (SQLException ex) {
			throw new TskCoreException("Error getting Content by ID.", ex);
		} finally {
			closeResultSet(rs);
			closeStatement(s);
			connection.close();
			releaseSharedLock();
		}
	}

	/**
	 * Get a path of a file in tsk_files_path table or null if there is none
	 *
	 * @param id id of the file to get path for
	 * @return file path or null
	 */
	String getFilePath(long id) {
		CaseDbConnection connection;
		try {
			connection = connections.getConnection();
		} catch (TskCoreException ex) {
			logger.log(Level.SEVERE, "Error getting file path for file " + id, ex); //NON-NLS			
			return null;
		}
		String filePath = null;
		acquireSharedLock();
		ResultSet rs = null;
		try {
			PreparedStatement statement = connection.getPreparedStatement(CaseDbConnection.PREPARED_STATEMENT.SELECT_LOCAL_PATH_FOR_FILE);
			statement.clearParameters();
			statement.setLong(1, id);
			rs = connection.executeQuery(statement);
			if (rs.next()) {
				filePath = rs.getString(1);
			}
		} catch (SQLException ex) {
			logger.log(Level.SEVERE, "Error getting file path for file " + id, ex); //NON-NLS
		} finally {
			closeResultSet(rs);
			connection.close();
			releaseSharedLock();
		}
		return filePath;
	}

	/**
	 * Get a parent_path of a file in tsk_files table or null if there is none
	 *
	 * @param id id of the file to get path for
	 * @return file path or null
	 */
	String getFileParentPath(long id) {
		CaseDbConnection connection;
		try {
			connection = connections.getConnection();
		} catch (TskCoreException ex) {
			logger.log(Level.SEVERE, "Error getting parent file path for file " + id, ex); //NON-NLS			
			return null;
		}
		String parentPath = null;
		acquireSharedLock();
		ResultSet rs = null;
		try {
			PreparedStatement statement = connection.getPreparedStatement(CaseDbConnection.PREPARED_STATEMENT.SELECT_PATH_FOR_FILE);
			statement.clearParameters();
			statement.setLong(1, id);
			rs = connection.executeQuery(statement);
			if (rs.next()) {
				parentPath = rs.getString(1);
			}
		} catch (SQLException ex) {
			logger.log(Level.SEVERE, "Error getting file parent_path for file " + id, ex); //NON-NLS
		} finally {
			closeResultSet(rs);
			connection.close();
			releaseSharedLock();
		}
		return parentPath;
	}

	/**
	 * Get a name of a file in tsk_files table or null if there is none
	 *
	 * @param id id of the file to get name for
	 * @return file name or null
	 */
	String getFileName(long id) {
		CaseDbConnection connection;
		try {
			connection = connections.getConnection();
		} catch (TskCoreException ex) {
			logger.log(Level.SEVERE, "Error getting file name for file " + id, ex); //NON-NLS			
			return null;
		}
		String fileName = null;
		acquireSharedLock();
		ResultSet rs = null;
		try {
			PreparedStatement statement = connection.getPreparedStatement(CaseDbConnection.PREPARED_STATEMENT.SELECT_FILE_NAME);
			statement.clearParameters();
			statement.setLong(1, id);
			rs = connection.executeQuery(statement);
			if (rs.next()) {
				fileName = rs.getString(1);
			}
		} catch (SQLException ex) {
			logger.log(Level.SEVERE, "Error getting file parent_path for file " + id, ex); //NON-NLS
		} finally {
			closeResultSet(rs);
			connection.close();
			releaseSharedLock();
		}
		return fileName;
	}

	/**
	 * Get a derived method for a file, or null if none
	 *
	 * @param id id of the derived file
	 * @return derived method or null if not present
	 * @throws TskCoreException exception throws if core error occurred and
	 * method could not be queried
	 */
	DerivedFile.DerivedMethod getDerivedMethod(long id) throws TskCoreException {
		CaseDbConnection connection = connections.getConnection();
		DerivedFile.DerivedMethod method = null;
		acquireSharedLock();
		ResultSet rs1 = null;
		ResultSet rs2 = null;
		try {
			PreparedStatement statement = connection.getPreparedStatement(CaseDbConnection.PREPARED_STATEMENT.SELECT_DERIVED_FILE);
			statement.clearParameters();
			statement.setLong(1, id);
			rs1 = connection.executeQuery(statement);
			if (rs1.next()) {
				int method_id = rs1.getInt(1);
				String rederive = rs1.getString(1);
				method = new DerivedFile.DerivedMethod(method_id, rederive);
				statement = connection.getPreparedStatement(CaseDbConnection.PREPARED_STATEMENT.SELECT_FILE_DERIVATION_METHOD);
				statement.clearParameters();
				statement.setInt(1, method_id);
				rs2 = connection.executeQuery(statement);
				if (rs2.next()) {
					method.setToolName(rs2.getString(1));
					method.setToolVersion(rs2.getString(2));
					method.setOther(rs2.getString(3));
				}
			}
		} catch (SQLException e) {
			logger.log(Level.SEVERE, "Error getting derived method for file: " + id, e); //NON-NLS
		} finally {
			closeResultSet(rs2);
			closeResultSet(rs1);
			connection.close();
			releaseSharedLock();
		}
		return method;
	}

	/**
	 * Get abstract file object from tsk_files table by its id
	 *
	 * @param id id of the file object in tsk_files table
	 * @return AbstractFile object populated, or null if not found.
	 * @throws TskCoreException thrown if critical error occurred within tsk
	 * core and file could not be queried
	 */
	public AbstractFile getAbstractFileById(long id) throws TskCoreException {
		CaseDbConnection connection = connections.getConnection();
		acquireSharedLock();
		ResultSet rs = null;
		try {
			PreparedStatement statement = connection.getPreparedStatement(CaseDbConnection.PREPARED_STATEMENT.SELECT_FILE_BY_ID);
			statement.clearParameters();
			statement.setLong(1, id);
			rs = connection.executeQuery(statement);
			List<AbstractFile> results;
			if ((results = resultSetToAbstractFiles(rs)).size() > 0) {
				return results.get(0);
			} else {
				return null;
			}
		} catch (SQLException ex) {
			throw new TskCoreException("Error getting file by id, id = " + id, ex);
		} finally {
			closeResultSet(rs);
			connection.close();
			releaseSharedLock();
		}
	}

	/**
	 * Get the object ID of the file system that a file is located in.
	 *
	 * Note: for FsContent files, this is the real fs for other non-fs
	 * AbstractFile files, this field is used internally for data source id (the
	 * root content obj)
	 *
	 * @param fileId object id of the file to get fs column id for
	 * @return fs_id or -1 if not present
	 */
	private long getFileSystemId(long fileId) {
		CaseDbConnection connection;
		try {
			connection = connections.getConnection();
		} catch (TskCoreException ex) {
			logger.log(Level.SEVERE, "Error getting file system id for file " + fileId, ex); //NON-NLS			
			return -1;
		}
		acquireSharedLock();
		ResultSet rs = null;
		long ret = -1;
		try {
			PreparedStatement statement = connection.getPreparedStatement(CaseDbConnection.PREPARED_STATEMENT.SELECT_FILE_SYSTEM_BY_OBJECT);
			statement.clearParameters();
			statement.setLong(1, fileId);
			rs = connection.executeQuery(statement);
			if (rs.next()) {
				ret = rs.getLong(1);
				if (ret == 0) {
					ret = -1;
				}
			}
		} catch (SQLException e) {
			logger.log(Level.SEVERE, "Error checking file system id of a file, id = " + fileId, e); //NON-NLS
		} finally {
			closeResultSet(rs);
			connection.close();
			releaseSharedLock();
		}
		return ret;
	}

	/**
	 * Checks if the file is a (sub)child of the data source (parentless Content
	 * object such as Image or VirtualDirectory representing filesets)
	 *
	 * @param dataSource dataSource to check
	 * @param fileId id of file to check
	 * @return true if the file is in the dataSource hierarchy
	 * @throws TskCoreException thrown if check failed
	 */
	public boolean isFileFromSource(Content dataSource, long fileId) throws TskCoreException {
		if (dataSource.getParent() != null) {
			final String msg = MessageFormat.format(bundle.getString("SleuthkitCase.isFileFromSource.exception.msg.text"), dataSource);
			logger.log(Level.SEVERE, msg);
			throw new IllegalArgumentException(msg);
		}

		//get fs_id for file id
		long fsId = getFileSystemId(fileId);
		if (fsId == -1) {
			return false;
		}

		//if image, check if one of fs in data source
		if (dataSource instanceof Image) {
			Collection<FileSystem> fss = getFileSystems((Image) dataSource);
			for (FileSystem fs : fss) {
				if (fs.getId() == fsId) {
					return true;
				}
			}
			return false;
		} //if VirtualDirectory, check if dataSource id is the fs_id
		else if (dataSource instanceof VirtualDirectory) {
			//fs_obj_id is not a real fs in this case
			//we are currently using this field internally to get to data source of non-fs files quicker
			//this will be fixed in 2.5 schema
			return dataSource.getId() == fsId;
		} else {
			final String msg = MessageFormat.format(bundle.getString("SleuthkitCase.isFileFromSource.exception.msg2.text"), dataSource);
			logger.log(Level.SEVERE, msg);
			throw new IllegalArgumentException(msg);
		}
	}

	/**
	 * @param dataSource the dataSource (Image, parent-less VirtualDirectory) to
	 * search for the given file name
	 * @param fileName Pattern of the name of the file or directory to match
	 * (case insensitive, used in LIKE SQL statement).
	 * @return a list of AbstractFile for files/directories whose name matches
	 * the given fileName
	 * @throws TskCoreException thrown if check failed
	 */
	public List<AbstractFile> findFiles(Content dataSource, String fileName) throws TskCoreException {
		if (dataSource.getParent() != null) {
			final String msg = MessageFormat.format(bundle.getString("SleuthkitCase.isFileFromSource.exception.msg1.text"), dataSource);
			logger.log(Level.SEVERE, msg);
			throw new IllegalArgumentException(msg);
		}

		List<AbstractFile> files = new ArrayList<AbstractFile>();
		CaseDbConnection connection = connections.getConnection();
		acquireSharedLock();
		ResultSet rs = null;
		try {
			if (dataSource instanceof Image) {
				PreparedStatement statement = connection.getPreparedStatement(CaseDbConnection.PREPARED_STATEMENT.SELECT_FILES_BY_FILE_SYSTEM_AND_NAME);

				for (FileSystem fileSystem : getFileSystems((Image) dataSource)) {
					statement.clearParameters();
					statement.setString(1, fileName.toLowerCase());
					statement.setLong(2, fileSystem.getId());
					rs = connection.executeQuery(statement);
					files.addAll(resultSetToAbstractFiles(rs));
				}
			} else if (dataSource instanceof VirtualDirectory) {
				// A future database schema could probably make this cleaner. 
				// fs_obj_id is set only for file system files. 
				// We will match the VirtualDirectory's name in the parent path
				Statement s = connection.createStatement();
				rs = connection.executeQuery(s, "SELECT * FROM tsk_files WHERE LOWER(name) LIKE '" + fileName.toLowerCase() + "'  and LOWER(name) NOT LIKE '%journal%' AND parent_path LIKE '/" + dataSource.getName() + "/%'"); //NON-NLS
				files = resultSetToAbstractFiles(rs);
			} else {
				final String msg = MessageFormat.format(bundle.getString("SleuthkitCase.findFiles.exception.msg2.text"), dataSource);
				logger.log(Level.SEVERE, msg);
				throw new IllegalArgumentException(msg);
			}
		} catch (SQLException e) {
			throw new TskCoreException(bundle.getString("SleuthkitCase.findFiles.exception.msg3.text"), e);
		} finally {
			closeResultSet(rs);
			connection.close();
			releaseSharedLock();
		}
		return files;
	}

	/**
	 * @param dataSource the dataSource (Image, parent-less VirtualDirectory) to
	 * search for the given file name
	 * @param fileName Pattern of the name of the file or directory to match
	 * (case insensitive, used in LIKE SQL statement).
	 * @param dirName Pattern of the name of a parent directory of fileName
	 * (case insensitive, used in LIKE SQL statement)
	 * @return a list of AbstractFile for files/directories whose name matches
	 * fileName and whose parent directory contains dirName.
	 * @throws org.sleuthkit.datamodel.TskCoreException
	 */
	public List<AbstractFile> findFiles(Content dataSource, String fileName, String dirName) throws TskCoreException {
		if (dataSource.getParent() != null) {
			final String msg = MessageFormat.format(bundle.getString("SleuthkitCase.findFiles3.exception.msg1.text"), dataSource);
			logger.log(Level.SEVERE, msg);
			throw new IllegalArgumentException(msg);
		}

		List<AbstractFile> files = new ArrayList<AbstractFile>();
		CaseDbConnection connection = connections.getConnection();
		acquireSharedLock();
		ResultSet rs = null;
		try {
			if (dataSource instanceof Image) {
				PreparedStatement statement = connection.getPreparedStatement(CaseDbConnection.PREPARED_STATEMENT.SELECT_FILES_BY_FILE_SYSTEM_AND_PATH);

				for (FileSystem fileSystem : getFileSystems((Image) dataSource)) {
					statement.clearParameters();
					statement.setString(1, fileName.toLowerCase());
					statement.setString(2, "%" + dirName.toLowerCase() + "%"); //NON-NLS
					statement.setLong(3, fileSystem.getId());
					rs = connection.executeQuery(statement);
					files.addAll(resultSetToAbstractFiles(rs));
				}
			} else if (dataSource instanceof VirtualDirectory) {
				// A future database schema could probably make this cleaner. 
				// fs_obj_id is set only for file system files. 
				// We will match the VirtualDirectory's name in the parent path
				Statement s = connection.createStatement();
				rs = connection.executeQuery(s, "SELECT * FROM tsk_files WHERE LOWER(name) LIKE '" + fileName.toLowerCase() + "' and LOWER(name) NOT LIKE '%journal%' AND parent_path LIKE '/" + dataSource.getName() + "/%' AND lower(parent_path) LIKE '%" + dirName.toLowerCase() + "%'"); //NON-NLS
				files = resultSetToAbstractFiles(rs);
			} else {
				final String msg = MessageFormat.format(bundle.getString("SleuthkitCase.findFiles3.exception.msg2.text"), dataSource);
				logger.log(Level.SEVERE, msg);
				throw new IllegalArgumentException(msg);
			}
		} catch (SQLException e) {
			throw new TskCoreException(bundle.getString("SleuthkitCase.findFiles3.exception.msg3.text"), e);
		} finally {
			closeResultSet(rs);
			connection.close();
			releaseSharedLock();
		}
		return files;
	}

	/**
	 * wraps the version of addVirtualDirectory that takes a Transaction in a
	 * transaction local to this method
	 *
	 * @param parentId
	 * @param directoryName
	 * @return
	 * @throws TskCoreException
	 */
	public VirtualDirectory addVirtualDirectory(long parentId, String directoryName) throws TskCoreException {
		acquireExclusiveLock();
		CaseDbTransaction localTrans = beginTransaction();
		try {
			VirtualDirectory newVD = addVirtualDirectory(parentId, directoryName, localTrans);
			localTrans.commit();
			return newVD;
		} catch (TskCoreException ex) {
			localTrans.rollback();
			throw ex;
		} finally {
			releaseExclusiveLock();
		}
	}

	/**
	 * Adds a virtual directory to the database and returns a VirtualDirectory
	 * object representing it.
	 *
	 * @param parentId the ID of the parent, or 0 if NULL
	 * @param directoryName the name of the virtual directory to create
	 * @param trans the transaction in the scope of which the operation is to be
	 * performed, managed by the caller
	 * @return a VirtualDirectory object representing the one added to the
	 * database.
	 * @throws TskCoreException
	 */
	public VirtualDirectory addVirtualDirectory(long parentId, String directoryName, CaseDbTransaction trans) throws TskCoreException {
		if (trans == null) {
			throw new TskCoreException("Passed null CaseDbTransaction");
		}

		acquireExclusiveLock();
		ResultSet resultSet = null;
		try {
			// Get the parent path.
			String parentPath = getFileParentPath(parentId);
			if (parentPath == null) {
				parentPath = "/"; //NON-NLS
			}
			String parentName = getFileName(parentId);
			if (parentName != null) {
				parentPath = parentPath + parentName + "/"; //NON-NLS
			}

			// Insert a row for the virtual directory into the tsk_objects table.
			// INSERT INTO tsk_objects (par_obj_id, type) VALUES (?, ?)
			CaseDbConnection connection = trans.getConnection();
			PreparedStatement statement = connection.getPreparedStatement(CaseDbConnection.PREPARED_STATEMENT.INSERT_OBJECT, Statement.RETURN_GENERATED_KEYS);
			statement.clearParameters();
			if (parentId != 0) {
				statement.setLong(1, parentId);
			} else {
				statement.setNull(1, java.sql.Types.BIGINT);
			}

			statement.setLong(2, TskData.ObjectType.ABSTRACTFILE.getObjectType());
			connection.executeUpdate(statement);
			resultSet = statement.getGeneratedKeys();
			resultSet.next();
			long newObjId = resultSet.getLong(1);

			// Insert a row for the virtual directory into the tsk_files table.
			// INSERT INTO tsk_files (obj_id, fs_obj_id, name, type, has_path, dir_type, meta_type, 
			// dir_flags, meta_flags, size, ctime, crtime, atime, mtime, parent_path) 
			// VALUES (?, ?, ?, ?, ?, ?, ?, ?, ?, ?, ?, ?, ?, ?, ?)			
			statement = connection.getPreparedStatement(CaseDbConnection.PREPARED_STATEMENT.INSERT_FILE);
			statement.clearParameters();
			statement.setLong(1, newObjId);

			// If the parent is part of a file system, grab its file system ID
			long parentFs = this.getFileSystemId(parentId);
			if (parentFs != -1) {
				statement.setLong(2, parentFs);
			} else {
				statement.setNull(2, java.sql.Types.BIGINT);
			}
			statement.setString(3, directoryName);

			//type, has_path
			statement.setShort(4, TskData.TSK_DB_FILES_TYPE_ENUM.VIRTUAL_DIR.getFileType());
			statement.setShort(5, (short) 1);

			//flags
			final TSK_FS_NAME_TYPE_ENUM dirType = TSK_FS_NAME_TYPE_ENUM.DIR;
			statement.setShort(6, dirType.getValue());
			final TSK_FS_META_TYPE_ENUM metaType = TSK_FS_META_TYPE_ENUM.TSK_FS_META_TYPE_DIR;
			statement.setShort(7, metaType.getValue());

			//note: using alloc under assumption that derived files derive from alloc files
			final TSK_FS_NAME_FLAG_ENUM dirFlag = TSK_FS_NAME_FLAG_ENUM.ALLOC;
			statement.setShort(8, dirFlag.getValue());
			final short metaFlags = (short) (TSK_FS_META_FLAG_ENUM.ALLOC.getValue()
					| TSK_FS_META_FLAG_ENUM.USED.getValue());
			statement.setShort(9, metaFlags);

			//size
			long size = 0;
			statement.setLong(10, size);

			//  nulls for params 11-14
			statement.setNull(11, java.sql.Types.BIGINT);
			statement.setNull(12, java.sql.Types.BIGINT);
			statement.setNull(13, java.sql.Types.BIGINT);
			statement.setNull(14, java.sql.Types.BIGINT);

			// parent path
			statement.setString(15, parentPath);

			connection.executeUpdate(statement);

			return new VirtualDirectory(this, newObjId, directoryName, dirType,
					metaType, dirFlag, metaFlags, size, null, FileKnown.UNKNOWN,
					parentPath);
		} catch (SQLException e) {
			throw new TskCoreException("Error creating virtual directory '" + directoryName + "'", e);
		} finally {
			closeResultSet(resultSet);
			releaseExclusiveLock();
		}
	}

	/**
	 * Get IDs of the virtual folder roots (at the same level as image), used
	 * for containers such as for local files.
	 *
	 * @return IDs of virtual directory root objects.
	 * @throws org.sleuthkit.datamodel.TskCoreException
	 */
	public List<VirtualDirectory> getVirtualDirectoryRoots() throws TskCoreException {
		CaseDbConnection connection = connections.getConnection();
		acquireSharedLock();
		Statement s = null;
		ResultSet rs = null;
		try {
			short firstone = TskData.ObjectType.ABSTRACTFILE.getObjectType();
			short secondone = TskData.TSK_DB_FILES_TYPE_ENUM.VIRTUAL_DIR.getFileType();
			s = connection.createStatement();
			rs = connection.executeQuery(s, "SELECT tsk_files.* FROM tsk_objects, tsk_files WHERE " //NON-NLS
					+ "tsk_objects.par_obj_id IS NULL AND " //NON-NLS
					+ "tsk_objects.type = " + firstone + " AND " //NON-NLS
					+ "tsk_objects.obj_id = tsk_files.obj_id AND " //NON-NLS
					+ "tsk_files.type = " + secondone
					+ " ORDER BY tsk_files.dir_type, LOWER(tsk_files.name)"); //NON-NLS

			List<VirtualDirectory> virtDirRootIds = new ArrayList<VirtualDirectory>();
			while (rs.next()) {
				virtDirRootIds.add(rsHelper.virtualDirectory(rs));
			}
			return virtDirRootIds;
		} catch (SQLException ex) {
			throw new TskCoreException("Error getting local files virtual folder id", ex);
		} finally {
			closeResultSet(rs);
			closeStatement(s);
			connection.close();
			releaseSharedLock();
		}
	}

	/**
	 * Adds a carved file to the VirtualDirectory '$CarvedFiles' in the volume
	 * or image given by systemId. Creates $CarvedFiles virtual directory if it
	 * does not exist already.
	 *
	 * @param carvedFileName the name of the carved file to add
	 * @param carvedFileSize the size of the carved file to add
	 * @param containerId the ID of the parent volume, file system, or image
	 * @param data the layout information - a list of offsets that make up this
	 * carved file.
	 * @return A LayoutFile object representing the carved file.
	 * @throws org.sleuthkit.datamodel.TskCoreException
	 */
	public LayoutFile addCarvedFile(String carvedFileName, long carvedFileSize, long containerId, List<TskFileRange> data) throws TskCoreException {

		List<CarvedFileContainer> carvedFileContainer = new ArrayList<CarvedFileContainer>();
		carvedFileContainer.add(new CarvedFileContainer(carvedFileName, carvedFileSize, containerId, data));

		List<LayoutFile> layoutCarvedFiles = addCarvedFiles(carvedFileContainer);
		if (layoutCarvedFiles != null) {
			return layoutCarvedFiles.get(0);
		} else {
			return null;
		}
	}

	/**
	 * Adds a collection of carved files to the VirtualDirectory '$CarvedFiles'
	 * in the volume or image given by systemId. Creates $CarvedFiles virtual
	 * directory if it does not exist already.
	 *
	 * @param filesToAdd a list of CarvedFileContainer files to add as carved
	 * files
	 * @return List<LayoutFile> This is a list of the files added to the
	 * database
	 * @throws org.sleuthkit.datamodel.TskCoreException
	 */
	public List<LayoutFile> addCarvedFiles(List<CarvedFileContainer> filesToAdd) throws TskCoreException {
		if (filesToAdd != null && filesToAdd.isEmpty() == false) {
			List<LayoutFile> addedFiles = new ArrayList<LayoutFile>();
			CaseDbTransaction localTrans = null;
			Statement s = null;
			ResultSet rs = null;
			acquireExclusiveLock();
			try {
				localTrans = beginTransaction();
				CaseDbConnection connection = localTrans.getConnection();

				// get the ID of the appropriate '$CarvedFiles' directory
				long firstItemId = filesToAdd.get(0).getId();
				long id = 0;
				// first, check the cache
				Long carvedDirId = carvedFileContainersCache.get(firstItemId);
				if (carvedDirId != null) {
					id = carvedDirId;
				} else {
					// it's not in the cache. Go to the DB
					// determine if we've got a volume system or file system ID
					Content parent = getContentById(firstItemId);
					if (parent == null) {
						throw new TskCoreException("No Content object found with this ID (" + firstItemId + ").");
					}

					List<Content> children = Collections.<Content>emptyList();
					if (parent instanceof FileSystem) {
						FileSystem fs = (FileSystem) parent;
						children = fs.getRootDirectory().getChildren();
					} else if (parent instanceof Volume
							|| parent instanceof Image) {
						children = parent.getChildren();
					} else {
						throw new TskCoreException("The given ID (" + firstItemId + ") was not an image, volume or file system.");
					}

					// see if any of the children are a '$CarvedFiles' directory
					Content carvedFilesDir = null;
					for (Content child : children) {
						if (child.getName().equals(VirtualDirectory.NAME_CARVED)) {
							carvedFilesDir = child;
							break;
						}
					}

					// if we found it, add it to the cache and grab its ID
					if (carvedFilesDir != null) {
						// add it to the cache
						carvedFileContainersCache.put(firstItemId, carvedFilesDir.getId());
						id = carvedFilesDir.getId();
					} else {
						// a carved files directory does not exist; create one
						VirtualDirectory vd = addVirtualDirectory(firstItemId, VirtualDirectory.NAME_CARVED, localTrans);
						id = vd.getId();
						// add it to the cache
						carvedFileContainersCache.put(firstItemId, id);
					}
				}

				// get the parent path for the $CarvedFiles directory		
				String parentPath = getFileParentPath(id);
				if (parentPath == null) {
					parentPath = "/"; //NON-NLS
				}
				String parentName = getFileName(id);
				if (parentName != null) {
					parentPath = parentPath + parentName + "/"; //NON-NLS
				}

				// we should cache this when we start adding lots of carved files...
				boolean isContainerAFs = false;
				s = connection.createStatement();
				rs = connection.executeQuery(s, "SELECT * FROM tsk_fs_info " //NON-NLS
						+ "WHERE obj_id = " + firstItemId); //NON-NLS
				if (rs.next()) {
					isContainerAFs = true;
				}
				rs.close();
				rs = null;

				for (CarvedFileContainer itemToAdd : filesToAdd) {

					// Insert a row for the carved file into the tsk_objects table.
					// INSERT INTO tsk_objects (par_obj_id, type) VALUES (?, ?)
					PreparedStatement statement = connection.getPreparedStatement(CaseDbConnection.PREPARED_STATEMENT.INSERT_OBJECT, Statement.RETURN_GENERATED_KEYS);
					statement.clearParameters();
					statement.setLong(1, id);
					statement.setLong(2, TskData.ObjectType.ABSTRACTFILE.getObjectType());
					connection.executeUpdate(statement);
					rs = statement.getGeneratedKeys();
					rs.next();
					long newObjId = rs.getLong(1);

					// Insert a row for the carved file into the tsk_files table.
					// INSERT INTO tsk_files (obj_id, fs_obj_id, name, type, has_path, dir_type, meta_type, 
					// dir_flags, meta_flags, size, ctime, crtime, atime, mtime, parent_path) 
					// VALUES (?, ?, ?, ?, ?, ?, ?, ?, ?, ?, ?, ?, ?, ?, ?)			
					statement = connection.getPreparedStatement(CaseDbConnection.PREPARED_STATEMENT.INSERT_FILE);
					statement.clearParameters();
					statement.setLong(1, newObjId);

					// only insert into the fs_obj_id column if container is a FS
					if (isContainerAFs) {
						statement.setLong(2, itemToAdd.getId());
					} else {
						statement.setNull(2, java.sql.Types.BIGINT);
					}
					statement.setString(3, itemToAdd.getName());

					// type
					final TSK_DB_FILES_TYPE_ENUM type = TSK_DB_FILES_TYPE_ENUM.CARVED;
					statement.setShort(4, type.getFileType());

					// has_path
					statement.setShort(5, (short) 1);

					// dirType
					final TSK_FS_NAME_TYPE_ENUM dirType = TSK_FS_NAME_TYPE_ENUM.REG;
					statement.setShort(6, dirType.getValue());

					// metaType
					final TSK_FS_META_TYPE_ENUM metaType = TSK_FS_META_TYPE_ENUM.TSK_FS_META_TYPE_REG;
					statement.setShort(7, metaType.getValue());

					// dirFlag
					final TSK_FS_NAME_FLAG_ENUM dirFlag = TSK_FS_NAME_FLAG_ENUM.UNALLOC;
					statement.setShort(8, dirFlag.getValue());

					// metaFlags
					final short metaFlags = TSK_FS_META_FLAG_ENUM.UNALLOC.getValue();
					statement.setShort(9, metaFlags);

					// size
					statement.setLong(10, itemToAdd.getSize());

					// nulls for params 11-14
					statement.setNull(11, java.sql.Types.BIGINT);
					statement.setNull(12, java.sql.Types.BIGINT);
					statement.setNull(13, java.sql.Types.BIGINT);
					statement.setNull(14, java.sql.Types.BIGINT);

					// parent path
					statement.setString(15, parentPath);

					connection.executeUpdate(statement);

					// Add a row in the tsk_layout_file table for each TskFileRange.
					// INSERT INTO tsk_file_layout (obj_id, byte_start, byte_len, sequence) 
					// VALUES (?, ?, ?, ?)
					statement = connection.getPreparedStatement(CaseDbConnection.PREPARED_STATEMENT.INSERT_LAYOUT_FILE);
					for (TskFileRange tskFileRange : itemToAdd.getRanges()) {
						statement.clearParameters();

						// set the object ID
						statement.setLong(1, newObjId);

						// set byte_start
						statement.setLong(2, tskFileRange.getByteStart());

						// set byte_len
						statement.setLong(3, tskFileRange.getByteLen());

						// set the sequence number
						statement.setLong(4, tskFileRange.getSequence());

						// execute it
						connection.executeUpdate(statement);
					}

					addedFiles.add(new LayoutFile(this, newObjId, itemToAdd.getName(),
							type, dirType, metaType, dirFlag, metaFlags,
							itemToAdd.getSize(), null, FileKnown.UNKNOWN, parentPath));
				}
				localTrans.commit();
				return addedFiles;
			} catch (SQLException ex) {
				if (null != localTrans) {
					localTrans.rollback();
				}
				throw new TskCoreException("Failed to add carved file to case database", ex);
			} finally {
				closeResultSet(rs);
				closeStatement(s);
				releaseExclusiveLock();
			}
		} else {
			return Collections.emptyList();
		}
	}

	/**
	 * Creates a new derived file object, adds it to database and returns it.
	 *
	 * TODO add support for adding derived method
	 *
	 * @param fileName file name the derived file
	 * @param localPath local path of the derived file, including the file name.
	 * The path is relative to the database path.
	 * @param size size of the derived file in bytes
	 * @param ctime
	 * @param crtime
	 * @param atime
	 * @param mtime
	 * @param isFile whether a file or directory, true if a file
	 * @param parentFile parent file object (derived or local file)
	 * @param rederiveDetails details needed to re-derive file (will be specific
	 * to the derivation method), currently unused
	 * @param toolName name of derivation method/tool, currently unused
	 * @param toolVersion version of derivation method/tool, currently unused
	 * @param otherDetails details of derivation method/tool, currently unused
	 * @return newly created derived file object
	 * @throws TskCoreException exception thrown if the object creation failed
	 * due to a critical system error
	 */
	public DerivedFile addDerivedFile(String fileName, String localPath,
			long size, long ctime, long crtime, long atime, long mtime,
			boolean isFile, AbstractFile parentFile,
			String rederiveDetails, String toolName, String toolVersion, String otherDetails) throws TskCoreException {
		CaseDbConnection connection = connections.getConnection();
		acquireExclusiveLock();
		ResultSet rs = null;
		try {
			connection.beginTransaction();

			final long parentId = parentFile.getId();
			final String parentPath = parentFile.getParentPath() + parentFile.getName() + '/'; //NON-NLS

			// Insert a row for the derived file into the tsk_objects table.
			// INSERT INTO tsk_objects (par_obj_id, type) VALUES (?, ?)
			PreparedStatement statement = connection.getPreparedStatement(CaseDbConnection.PREPARED_STATEMENT.INSERT_OBJECT, Statement.RETURN_GENERATED_KEYS);
			statement.clearParameters();
			statement.setLong(1, parentId);
			statement.setLong(2, TskData.ObjectType.ABSTRACTFILE.getObjectType());
			connection.executeUpdate(statement);
			rs = statement.getGeneratedKeys();
			rs.next();
			long newObjId = rs.getLong(1);
			rs.close();
			rs = null;

			// Insert a row for the virtual directory into the tsk_files table.
			// INSERT INTO tsk_files (obj_id, fs_obj_id, name, type, has_path, dir_type, meta_type, 
			// dir_flags, meta_flags, size, ctime, crtime, atime, mtime, parent_path) 
			// VALUES (?, ?, ?, ?, ?, ?, ?, ?, ?, ?, ?, ?, ?, ?, ?)			
			statement = connection.getPreparedStatement(CaseDbConnection.PREPARED_STATEMENT.INSERT_FILE);
			statement.clearParameters();
			statement.setLong(1, newObjId);

			// If the parentFile is part of a file system, use its file system object ID.
			long fsObjId = this.getFileSystemId(parentId);
			if (fsObjId != -1) {
				statement.setLong(2, fsObjId);
			} else {
				statement.setNull(2, java.sql.Types.BIGINT);
			}
			statement.setString(3, fileName);

			//type, has_path
			statement.setShort(4, TskData.TSK_DB_FILES_TYPE_ENUM.DERIVED.getFileType());
			statement.setShort(5, (short) 1);

			//flags
			final TSK_FS_NAME_TYPE_ENUM dirType = isFile ? TSK_FS_NAME_TYPE_ENUM.REG : TSK_FS_NAME_TYPE_ENUM.DIR;
			statement.setShort(6, dirType.getValue());
			final TSK_FS_META_TYPE_ENUM metaType = isFile ? TSK_FS_META_TYPE_ENUM.TSK_FS_META_TYPE_REG : TSK_FS_META_TYPE_ENUM.TSK_FS_META_TYPE_DIR;
			statement.setShort(7, metaType.getValue());

			//note: using alloc under assumption that derived files derive from alloc files
			final TSK_FS_NAME_FLAG_ENUM dirFlag = TSK_FS_NAME_FLAG_ENUM.ALLOC;
			statement.setShort(8, dirFlag.getValue());
			final short metaFlags = (short) (TSK_FS_META_FLAG_ENUM.ALLOC.getValue()
					| TSK_FS_META_FLAG_ENUM.USED.getValue());
			statement.setShort(9, metaFlags);

			//size
			statement.setLong(10, size);

			//mactimes
			//long ctime, long crtime, long atime, long mtime,
			statement.setLong(11, ctime);
			statement.setLong(12, crtime);
			statement.setLong(13, atime);
			statement.setLong(14, mtime);

			//parent path
			statement.setString(15, parentPath);

			connection.executeUpdate(statement);

			//add localPath 
			addFilePath(connection, newObjId, localPath);

			connection.commitTransaction();

			//TODO add derived method to tsk_files_derived and tsk_files_derived_method 
			return new DerivedFile(this, newObjId, fileName, dirType, metaType, dirFlag, metaFlags,
					size, ctime, crtime, atime, mtime, null, null, parentPath, localPath, parentId);
		} catch (SQLException ex) {
			connection.rollbackTransaction();
			throw new TskCoreException("Failed to add derived file to case database", ex);
		} finally {
			closeResultSet(rs);
			connection.close();
			releaseExclusiveLock();
		}
	}

	/**
	 *
	 * wraps the version of addLocalFile that takes a Transaction in a
	 * transaction local to this method.
	 *
	 * @param fileName
	 * @param localPath
	 * @param size
	 * @param ctime
	 * @param crtime
	 * @param atime
	 * @param mtime
	 * @param isFile
	 * @param parent
	 * @return
	 * @throws TskCoreException
	 */
	public LocalFile addLocalFile(String fileName, String localPath,
			long size, long ctime, long crtime, long atime, long mtime,
			boolean isFile, AbstractFile parent) throws TskCoreException {
		acquireExclusiveLock();
		CaseDbTransaction localTrans = beginTransaction();
		try {
			LocalFile created = addLocalFile(fileName, localPath, size, ctime, crtime, atime, mtime, isFile, parent, localTrans);
			localTrans.commit();
			return created;
		} catch (TskCoreException ex) {
			localTrans.rollback();
			throw ex;
		} finally {
			releaseExclusiveLock();
		}
	}

	/**
	 * Creates a new local file object, adds it to database and returns it.
	 *
	 *
	 * todo: at the moment we trust the transaction and don't do anything to
	 * check it is valid or in the correct state. we should.
	 *
	 *
	 * @param fileName file name the derived file
	 * @param localPath local absolute path of the local file, including the
	 * file name.
	 * @param size size of the derived file in bytes
	 * @param ctime
	 * @param crtime
	 * @param atime
	 * @param mtime
	 * @param isFile whether a file or directory, true if a file
	 * @param parent parent file object (such as virtual directory, another
	 * local file, or FsContent type of file)
	 * @param trans the transaction in the scope of which the operation is to be
	 * performed, managed by the caller
	 * @return newly created derived file object
	 * @throws TskCoreException exception thrown if the object creation failed
	 * due to a critical system error
	 */
	public LocalFile addLocalFile(String fileName, String localPath,
			long size, long ctime, long crtime, long atime, long mtime,
			boolean isFile, AbstractFile parent, CaseDbTransaction trans) throws TskCoreException {
		if (trans == null) {
			throw new TskCoreException("Passed null CaseDbTransaction");
		}
		CaseDbConnection connection = trans.getConnection();
		acquireExclusiveLock();
		ResultSet resultSet = null;
		try {
			long parentId = -1;
			String parentPath;
			if (parent == null) {
				throw new TskCoreException(MessageFormat.format(bundle.getString("SleuthkitCase.addLocalFile.exception.msg1.text"), fileName));
			} else {
				parentId = parent.getId();
				parentPath = parent.getParentPath() + parent.getName() + "/"; //NON-NLS
			}

			// Insert a row for the local/logical file into the tsk_objects table.
			// INSERT INTO tsk_objects (par_obj_id, type) VALUES (?, ?)
			PreparedStatement statement = connection.getPreparedStatement(CaseDbConnection.PREPARED_STATEMENT.INSERT_OBJECT, Statement.RETURN_GENERATED_KEYS);
			statement.clearParameters();
			statement.setLong(1, parentId);
			statement.setLong(2, TskData.ObjectType.ABSTRACTFILE.getObjectType());
			connection.executeUpdate(statement);
			resultSet = statement.getGeneratedKeys();
			resultSet.next();
			long newObjId = resultSet.getLong(1);
			resultSet.close();
			resultSet = null;

			// Insert a row for the local/logical file into the tsk_files table.
			// INSERT INTO tsk_files (obj_id, fs_obj_id, name, type, has_path, dir_type, meta_type, 
			// dir_flags, meta_flags, size, ctime, crtime, atime, mtime, parent_path) 
			// VALUES (?, ?, ?, ?, ?, ?, ?, ?, ?, ?, ?, ?, ?, ?, ?)			
			statement = connection.getPreparedStatement(CaseDbConnection.PREPARED_STATEMENT.INSERT_FILE);
			statement.clearParameters();
			statement.setLong(1, newObjId);

			// nothing to set for parameter 2, fs_obj_id since local files aren't part of file systems
			statement.setNull(2, java.sql.Types.BIGINT);
			statement.setString(3, fileName);

			//type, has_path
			statement.setShort(4, TskData.TSK_DB_FILES_TYPE_ENUM.LOCAL.getFileType());
			statement.setShort(5, (short) 1);

			//flags
			final TSK_FS_NAME_TYPE_ENUM dirType = isFile ? TSK_FS_NAME_TYPE_ENUM.REG : TSK_FS_NAME_TYPE_ENUM.DIR;
			statement.setShort(6, dirType.getValue());
			final TSK_FS_META_TYPE_ENUM metaType = isFile ? TSK_FS_META_TYPE_ENUM.TSK_FS_META_TYPE_REG : TSK_FS_META_TYPE_ENUM.TSK_FS_META_TYPE_DIR;
			statement.setShort(7, metaType.getValue());

			//note: using alloc under assumption that derived files derive from alloc files
			final TSK_FS_NAME_FLAG_ENUM dirFlag = TSK_FS_NAME_FLAG_ENUM.ALLOC;
			statement.setShort(8, dirFlag.getValue());
			final short metaFlags = (short) (TSK_FS_META_FLAG_ENUM.ALLOC.getValue()
					| TSK_FS_META_FLAG_ENUM.USED.getValue());
			statement.setShort(9, metaFlags);

			//size
			statement.setLong(10, size);

			//mactimes
			//long ctime, long crtime, long atime, long mtime,
			statement.setLong(11, ctime);
			statement.setLong(12, crtime);
			statement.setLong(13, atime);
			statement.setLong(14, mtime);

			//parent path
			statement.setString(15, parentPath);

			connection.executeUpdate(statement);

			//add localPath 
			addFilePath(connection, newObjId, localPath);

			return new LocalFile(this, newObjId, fileName, dirType, metaType, dirFlag, metaFlags,
					size, ctime, crtime, atime, mtime, null, null, parentPath, localPath, parentId);
		} catch (SQLException e) {
			throw new TskCoreException("Error adding local file directory " + fileName + " with local path " + localPath, e);
		} finally {
			closeResultSet(resultSet);
			releaseExclusiveLock();
		}
	}

	/**
	 * Add a path (such as a local path) for a content object to tsk_file_paths
	 *
	 * @param objId object id of the file to add the path for
	 * @param path the path to add
	 * @throws SQLException exception thrown when database error occurred and
	 * path was not added
	 */
	private void addFilePath(CaseDbConnection connection, long objId, String path) throws SQLException {
		PreparedStatement statement = connection.getPreparedStatement(CaseDbConnection.PREPARED_STATEMENT.INSERT_LOCAL_PATH);
		statement.clearParameters();
		statement.setLong(1, objId);
		statement.setString(2, path);
		connection.executeUpdate(statement);
	}

	/**
	 * Find all files in the data source, by name and parent
	 *
	 * @param dataSource the dataSource (Image, parent-less VirtualDirectory) to
	 * search for the given file name
	 * @param fileName Pattern of the name of the file or directory to match
	 * (case insensitive, used in LIKE SQL statement).
	 * @param parentFile Object for parent file/directory to find children in
	 * @return a list of AbstractFile for files/directories whose name matches
	 * fileName and that were inside a directory described by parentFile.
	 * @throws org.sleuthkit.datamodel.TskCoreException
	 */
	public List<AbstractFile> findFiles(Content dataSource, String fileName, AbstractFile parentFile) throws TskCoreException {
		return findFiles(dataSource, fileName, parentFile.getName());
	}

	/**
	 * Count files matching the specific Where clause
	 *
	 * @param sqlWhereClause a SQL where clause appropriate for the desired
	 * files (do not begin the WHERE clause with the word WHERE!)
	 * @return count of files each of which satisfy the given WHERE clause
	 * @throws TskCoreException \ref query_database_page
	 */
	public long countFilesWhere(String sqlWhereClause) throws TskCoreException {
		CaseDbConnection connection = connections.getConnection();
		acquireSharedLock();
		Statement s = null;
		ResultSet rs = null;
		try {
			s = connection.createStatement();
			rs = connection.executeQuery(s, "SELECT COUNT (*) FROM tsk_files WHERE " + sqlWhereClause); //NON-NLS
			rs.next();
			return rs.getLong(1);
		} catch (SQLException e) {
			throw new TskCoreException("SQLException thrown when calling 'SleuthkitCase.countFilesWhere().", e);
		} finally {
			closeResultSet(rs);
			closeStatement(s);
			connection.close();
			releaseSharedLock();
		}
	}

	/**
	 * Find and return list of all (abstract) files matching the specific Where
	 * clause
	 *
	 * @param sqlWhereClause a SQL where clause appropriate for the desired
	 * files (do not begin the WHERE clause with the word WHERE!)
	 * @return a list of AbstractFile each of which satisfy the given WHERE
	 * clause
	 * @throws TskCoreException \ref query_database_page
	 */
	public List<AbstractFile> findAllFilesWhere(String sqlWhereClause) throws TskCoreException {
		CaseDbConnection connection = connections.getConnection();
		acquireSharedLock();
		Statement s = null;
		ResultSet rs = null;
		try {
			s = connection.createStatement();
			rs = connection.executeQuery(s, "SELECT * FROM tsk_files WHERE " + sqlWhereClause); //NON-NLS
			return resultSetToAbstractFiles(rs);
		} catch (SQLException e) {
			throw new TskCoreException("SQLException thrown when calling 'SleuthkitCase.findAllFilesWhere(): " + sqlWhereClause, e);
		} finally {
			closeResultSet(rs);
			closeStatement(s);
			connection.close();
			releaseSharedLock();
		}
	}

	/**
	 * Find and return list of all (abstract) ids of files matching the specific
	 * Where clause
	 *
	 * @param sqlWhereClause a SQL where clause appropriate for the desired
	 * files (do not begin the WHERE clause with the word WHERE!)
	 * @return a list of file ids each of which satisfy the given WHERE clause
	 * @throws TskCoreException \ref query_database_page
	 */
	public List<Long> findAllFileIdsWhere(String sqlWhereClause) throws TskCoreException {
		CaseDbConnection connection = connections.getConnection();
		acquireSharedLock();
		Statement s = null;
		ResultSet rs = null;
		try {
			s = connection.createStatement();
			rs = connection.executeQuery(s, "SELECT obj_id FROM tsk_files WHERE " + sqlWhereClause); //NON-NLS
			List<Long> ret = new ArrayList<Long>();
			while (rs.next()) {
				ret.add(rs.getLong(1));
			}
			return ret;
		} catch (SQLException e) {
			throw new TskCoreException("SQLException thrown when calling 'SleuthkitCase.findAllFileIdsWhere(): " + sqlWhereClause, e);
		} finally {
			closeResultSet(rs);
			closeStatement(s);
			connection.close();
			releaseSharedLock();
		}
	}

	/**
	 * Find and return list of files matching the specific Where clause. Use
	 * findAllFilesWhere instead. It returns a more generic data type
	 *
	 * @param sqlWhereClause a SQL where clause appropriate for the desired
	 * files (do not begin the WHERE clause with the word WHERE!)
	 * @return a list of FsContent each of which satisfy the given WHERE clause
	 * @throws TskCoreException
	 * @deprecated This method is deprecated. Continuing to use this method
	 * risks your module not functioning correctly in the future. Use
	 * findAllFilesWhere(String sqlWhereClause) instead. \ref
	 * query_database_page
	 */
	@Deprecated	// use findAllFilesWhere() instead
	public List<FsContent> findFilesWhere(String sqlWhereClause) throws TskCoreException {
		CaseDbConnection connection = connections.getConnection();
		acquireSharedLock();
		Statement s = null;
		ResultSet rs = null;
		try {
			s = connection.createStatement();
			rs = connection.executeQuery(s, "SELECT * FROM tsk_files WHERE " + sqlWhereClause); //NON-NLS
			return resultSetToFsContents(rs);
		} catch (SQLException e) {
			throw new TskCoreException("SQLException thrown when calling 'SleuthkitCase.findFilesWhere().", e);
		} finally {
			closeResultSet(rs);
			closeStatement(s);
			connection.close();
			releaseSharedLock();
		}
	}

	/**
	 * @param dataSource the data source (Image, VirtualDirectory for file-sets,
	 * etc) to search for the given file name
	 * @param filePath The full path to the file(statement) of interest. This
	 * can optionally include the image and volume names. Treated in a case-
	 * insensitive manner.
	 * @return a list of AbstractFile that have the given file path.
	 * @throws org.sleuthkit.datamodel.TskCoreException
	 */
	public List<AbstractFile> openFiles(Content dataSource, String filePath) throws TskCoreException {

		// get the non-unique path (strip of image and volume path segments, if
		// the exist.
		String path = AbstractFile.createNonUniquePath(filePath).toLowerCase();

		// split the file name from the parent path
		int lastSlash = path.lastIndexOf("/"); //NON-NLS

		// if the last slash is at the end, strip it off
		if (lastSlash == path.length()) {
			path = path.substring(0, lastSlash - 1);
			lastSlash = path.lastIndexOf("/"); //NON-NLS
		}

		String parentPath = path.substring(0, lastSlash);
		String fileName = path.substring(lastSlash);

		return findFiles(dataSource, fileName, parentPath);
	}

	/**
	 * Get file layout ranges from tsk_file_layout, for a file with specified id
	 *
	 * @param id of the file to get file layout ranges for
	 * @return list of populated file ranges
	 * @throws TskCoreException thrown if a critical error occurred within tsk
	 * core
	 */
	public List<TskFileRange> getFileRanges(long id) throws TskCoreException {
		CaseDbConnection connection = connections.getConnection();
		acquireSharedLock();
		Statement s = null;
		ResultSet rs = null;
		try {
			s = connection.createStatement();
			rs = connection.executeQuery(s, "SELECT * FROM tsk_file_layout WHERE obj_id = " + id + " ORDER BY sequence");
			List<TskFileRange> ranges = new ArrayList<TskFileRange>();
			while (rs.next()) {
				ranges.add(rsHelper.tskFileRange(rs));
			}
			return ranges;
		} catch (SQLException ex) {
			throw new TskCoreException("Error getting TskFileLayoutRanges by id, id = " + id, ex);
		} finally {
			closeResultSet(rs);
			closeStatement(s);
			connection.close();
			releaseSharedLock();
		}
	}

	/**
	 * Get am image by the image object id
	 *
	 * @param id of the image object
	 * @return Image object populated
	 * @throws TskCoreException thrown if a critical error occurred within tsk
	 * core
	 */
	public Image getImageById(long id) throws TskCoreException {
		CaseDbConnection connection = connections.getConnection();
		acquireSharedLock();
		Statement s1 = null;
		ResultSet rs1 = null;
		Statement s2 = null;
		ResultSet rs2 = null;
		try {
			s1 = connection.createStatement();
			rs1 = connection.executeQuery(s1, "SELECT * FROM tsk_image_info WHERE obj_id = " + id); //NON-NLS
			if (rs1.next()) {
				s2 = connection.createStatement();
				rs2 = connection.executeQuery(s2, "SELECT * FROM tsk_image_names WHERE obj_id = " + rs1.getLong("obj_id")); //NON-NLS
				List<String> imagePaths = new ArrayList<String>();
				while (rs2.next()) {
					imagePaths.add(rsHelper.imagePath(rs2));
				}
				return rsHelper.image(rs1, imagePaths.toArray(new String[imagePaths.size()]));
			} else {
				throw new TskCoreException("No image found for id: " + id);
			}
		} catch (SQLException ex) {
			throw new TskCoreException("Error getting Image by id, id = " + id, ex);
		} finally {
			closeResultSet(rs2);
			closeStatement(s2);
			closeResultSet(rs1);
			closeStatement(s1);
			connection.close();
			releaseSharedLock();
		}
	}

	/**
	 * Get a volume system by the volume system object id
	 *
	 * @param id id of the volume system
	 * @param parent image containing the volume system
	 * @return populated VolumeSystem object
	 * @throws TskCoreException thrown if a critical error occurred within tsk
	 * core
	 */
	VolumeSystem getVolumeSystemById(long id, Image parent) throws TskCoreException {
		CaseDbConnection connection = connections.getConnection();
		acquireSharedLock();
		Statement s = null;
		ResultSet rs = null;
		try {
			s = connection.createStatement();
			rs = connection.executeQuery(s, "SELECT * FROM tsk_vs_info " //NON-NLS
					+ "where obj_id = " + id); //NON-NLS
			if (rs.next()) {
				return rsHelper.volumeSystem(rs, parent);
			} else {
				throw new TskCoreException("No volume system found for id:" + id);
			}
		} catch (SQLException ex) {
			throw new TskCoreException("Error getting Volume System by ID.", ex);
		} finally {
			closeResultSet(rs);
			closeStatement(s);
			connection.close();
			releaseSharedLock();
		}
	}

	/**
	 * @param id ID of the desired VolumeSystem
	 * @param parentId ID of the VolumeSystem'statement parent
	 * @return the VolumeSystem with the given ID
	 * @throws TskCoreException
	 */
	VolumeSystem getVolumeSystemById(long id, long parentId) throws TskCoreException {
		VolumeSystem vs = getVolumeSystemById(id, null);
		vs.setParentId(parentId);
		return vs;
	}

	/**
	 * Get a file system by the object id
	 *
	 * @param id of the filesystem
	 * @param parent parent Image of the file system
	 * @return populated FileSystem object
	 * @throws TskCoreException thrown if a critical error occurred within tsk
	 * core
	 */
	FileSystem getFileSystemById(long id, Image parent) throws TskCoreException {
		return getFileSystemByIdHelper(id, parent);
	}

	/**
	 * @param id ID of the desired FileSystem
	 * @param parentId ID of the FileSystem'statement parent
	 * @return the desired FileSystem
	 * @throws TskCoreException
	 */
	FileSystem getFileSystemById(long id, long parentId) throws TskCoreException {
		Volume vol = null;
		FileSystem fs = getFileSystemById(id, vol);
		fs.setParentId(parentId);
		return fs;
	}

	/**
	 * Get a file system by the object id
	 *
	 * @param id of the filesystem
	 * @param parent parent Volume of the file system
	 * @return populated FileSystem object
	 * @throws TskCoreException thrown if a critical error occurred within tsk
	 * core
	 */
	FileSystem getFileSystemById(long id, Volume parent) throws TskCoreException {
		return getFileSystemByIdHelper(id, parent);
	}

	/**
	 * Get file system by id and Content parent
	 *
	 * @param id of the filesystem to get
	 * @param parent a direct parent Content object
	 * @return populated FileSystem object
	 * @throws TskCoreException thrown if a critical error occurred within tsk
	 * core
	 */
	private FileSystem getFileSystemByIdHelper(long id, Content parent) throws TskCoreException {
		// see if we already have it
		// @@@ NOTE: this is currently kind of bad in that we are ignoring the parent value,
		// but it should be the same...
		synchronized (fileSystemIdMap) {
			if (fileSystemIdMap.containsKey(id)) {
				return fileSystemIdMap.get(id);
			}
		}
		CaseDbConnection connection = connections.getConnection();
		acquireSharedLock();
		Statement s = null;
		ResultSet rs = null;
		try {
			s = connection.createStatement();
			rs = connection.executeQuery(s, "SELECT * FROM tsk_fs_info " //NON-NLS
					+ "where obj_id = " + id); //NON-NLS
			if (rs.next()) {
				FileSystem fs = rsHelper.fileSystem(rs, parent);
				// save it for the next call
				synchronized (fileSystemIdMap) {
					fileSystemIdMap.put(id, fs);
				}
				return fs;
			} else {
				throw new TskCoreException("No file system found for id:" + id);
			}
		} catch (SQLException ex) {
			throw new TskCoreException("Error getting File System by ID", ex);
		} finally {
			closeResultSet(rs);
			closeStatement(s);
			connection.close();
			releaseSharedLock();
		}
	}

	/**
	 * Get volume by id
	 *
	 * @param id
	 * @param parent volume system
	 * @return populated Volume object
	 * @throws TskCoreException thrown if a critical error occurred within tsk
	 * core
	 */
	Volume getVolumeById(long id, VolumeSystem parent) throws TskCoreException {
		CaseDbConnection connection = connections.getConnection();
		acquireSharedLock();
		Statement s = null;
		ResultSet rs = null;
		try {
			s = connection.createStatement();
			rs = connection.executeQuery(s, "SELECT * FROM tsk_vs_parts " //NON-NLS
					+ "where obj_id = " + id); //NON-NLS
			if (rs.next()) {
				return rsHelper.volume(rs, parent);
			} else {
				throw new TskCoreException("No volume found for id:" + id);
			}
		} catch (SQLException ex) {
			throw new TskCoreException("Error getting Volume by ID", ex);
		} finally {
			closeResultSet(rs);
			closeStatement(s);
			connection.close();
			releaseSharedLock();
		}
	}

	/**
	 * @param id ID of the desired Volume
	 * @param parentId ID of the Volume'statement parent
	 * @return the desired Volume
	 * @throws TskCoreException
	 */
	Volume getVolumeById(long id, long parentId) throws TskCoreException {
		Volume vol = getVolumeById(id, null);
		vol.setParentId(parentId);
		return vol;
	}

	/**
	 * Get a directory by id
	 *
	 * @param id of the directory object
	 * @param parentFs parent file system
	 * @return populated Directory object
	 * @throws TskCoreException thrown if a critical error occurred within tsk
	 * core
	 */
	Directory getDirectoryById(long id, FileSystem parentFs) throws TskCoreException {
		CaseDbConnection connection = connections.getConnection();
		acquireSharedLock();
		Statement s = null;
		ResultSet rs = null;
		try {
			s = connection.createStatement();
			rs = connection.executeQuery(s, "SELECT * FROM tsk_files " //NON-NLS
					+ "WHERE obj_id = " + id);
			Directory temp = null; //NON-NLS
			if (rs.next()) {
				final short type = rs.getShort("type"); //NON-NLS
				if (type == TSK_DB_FILES_TYPE_ENUM.FS.getFileType()) {
					if (rs.getShort("meta_type") == TSK_FS_META_TYPE_ENUM.TSK_FS_META_TYPE_DIR.getValue()) { //NON-NLS
						temp = rsHelper.directory(rs, parentFs);
					}
				} else if (type == TSK_DB_FILES_TYPE_ENUM.VIRTUAL_DIR.getFileType()) {
					throw new TskCoreException("Expecting an FS-type directory, got virtual, id: " + id);
				}
			} else {
				throw new TskCoreException("No Directory found for id:" + id);
			}
			return temp;
		} catch (SQLException ex) {
			throw new TskCoreException("Error getting Directory by ID", ex);
		} finally {
			closeResultSet(rs);
			closeStatement(s);
			connection.close();
			releaseSharedLock();
		}
	}

	/**
	 * Helper to return FileSystems in an Image
	 *
	 * @param image Image to lookup FileSystem for
	 * @return Collection of FileSystems in the image
	 */
	public Collection<FileSystem> getFileSystems(Image image) {
		List<FileSystem> fileSystems = new ArrayList<FileSystem>();
		CaseDbConnection connection;
		try {
			connection = connections.getConnection();
		} catch (TskCoreException ex) {
			logger.log(Level.SEVERE, "Error getting file systems for image " + image.getId(), ex); //NON-NLS			
			return fileSystems;
		}
		acquireSharedLock();
		Statement s = null;
		ResultSet rs = null;
		try {
			s = connection.createStatement();

			// Get all the file systems.
			List<FileSystem> allFileSystems = new ArrayList<FileSystem>();
			try {
				rs = connection.executeQuery(s, "SELECT * FROM tsk_fs_info"); //NON-NLS
				while (rs.next()) {
					allFileSystems.add(rsHelper.fileSystem(rs, null));
				}
			} catch (SQLException ex) {
				logger.log(Level.SEVERE, "There was a problem while trying to obtain all file systems", ex); //NON-NLS
			} finally {
				closeResultSet(rs);
				rs = null;
			}

			// For each file system, find the image to which it belongs by iteratively
			// climbing the tsk_ojbects hierarchy only taking those file systems
			// that belong to this image.
			for (FileSystem fs : allFileSystems) {
				Long imageID = null;
				Long currentObjID = fs.getId();
				while (imageID == null) {
					try {
						rs = connection.executeQuery(s, "SELECT * FROM tsk_objects WHERE tsk_objects.obj_id = " + currentObjID); //NON-NLS
						rs.next();
						currentObjID = rs.getLong("par_obj_id"); //NON-NLS
						if (rs.getInt("type") == TskData.ObjectType.IMG.getObjectType()) { //NON-NLS
							imageID = rs.getLong("obj_id"); //NON-NLS
						}
					} catch (SQLException ex) {
						logger.log(Level.SEVERE, "There was a problem while trying to obtain this image's file systems", ex); //NON-NLS
					} finally {
						closeResultSet(rs);
						rs = null;
					}
				}

				// see if imageID is this image'statement ID
				if (imageID == image.getId()) {
					fileSystems.add(fs);
				}
			}
		} catch (SQLException ex) {
			logger.log(Level.SEVERE, "Error getting case database connection", ex); //NON-NLS
		} finally {
			closeResultSet(rs);
			closeStatement(s);
			connection.close();
			releaseSharedLock();
		}
		return fileSystems;
	}

	/**
	 * Returns the list of direct children for a given Image
	 *
	 * @param img image to get children for
	 * @return list of Contents (direct image children)
	 * @throws TskCoreException thrown if a critical error occurred within tsk
	 * core
	 */
	List<Content> getImageChildren(Image img) throws TskCoreException {
		Collection<ObjectInfo> childInfos = getChildrenInfo(img);
		List<Content> children = new ArrayList<Content>();
		for (ObjectInfo info : childInfos) {
			if (info.type == ObjectType.VS) {
				children.add(getVolumeSystemById(info.id, img));
			} else if (info.type == ObjectType.FS) {
				children.add(getFileSystemById(info.id, img));
			} else if (info.type == ObjectType.ABSTRACTFILE) {
				AbstractFile f = getAbstractFileById(info.id);
				if (f != null) {
					children.add(f);
				}
			} else {
				throw new TskCoreException("Image has child of invalid type: " + info.type);
			}
		}
		return children;
	}

	/**
	 * Returns the list of direct children IDs for a given Image
	 *
	 * @param img image to get children for
	 * @return list of IDs (direct image children)
	 * @throws TskCoreException thrown if a critical error occurred within tsk
	 * core
	 */
	List<Long> getImageChildrenIds(Image img) throws TskCoreException {
		Collection<ObjectInfo> childInfos = getChildrenInfo(img);
		List<Long> children = new ArrayList<Long>();
		for (ObjectInfo info : childInfos) {
			if (info.type == ObjectType.VS
					|| info.type == ObjectType.FS
					|| info.type == ObjectType.ABSTRACTFILE) {
				children.add(info.id);
			} else {
				throw new TskCoreException("Image has child of invalid type: " + info.type);
			}
		}
		return children;
	}

	/**
	 * Returns the list of direct children for a given VolumeSystem
	 *
	 * @param vs volume system to get children for
	 * @return list of volume system children objects
	 * @throws TskCoreException thrown if a critical error occurred within tsk
	 * core
	 */
	List<Content> getVolumeSystemChildren(VolumeSystem vs) throws TskCoreException {
		Collection<ObjectInfo> childInfos = getChildrenInfo(vs);
		List<Content> children = new ArrayList<Content>();
		for (ObjectInfo info : childInfos) {
			if (info.type == ObjectType.VOL) {
				children.add(getVolumeById(info.id, vs));
			} else if (info.type == ObjectType.ABSTRACTFILE) {
				AbstractFile f = getAbstractFileById(info.id);
				if (f != null) {
					children.add(f);
				}
			} else {
				throw new TskCoreException("VolumeSystem has child of invalid type: " + info.type);
			}
		}
		return children;
	}

	/**
	 * Returns the list of direct children IDs for a given VolumeSystem
	 *
	 * @param vs volume system to get children for
	 * @return list of volume system children IDs
	 * @throws TskCoreException thrown if a critical error occurred within tsk
	 * core
	 */
	List<Long> getVolumeSystemChildrenIds(VolumeSystem vs) throws TskCoreException {
		Collection<ObjectInfo> childInfos = getChildrenInfo(vs);
		List<Long> children = new ArrayList<Long>();
		for (ObjectInfo info : childInfos) {
			if (info.type == ObjectType.VOL || info.type == ObjectType.ABSTRACTFILE) {
				children.add(info.id);
			} else {
				throw new TskCoreException("VolumeSystem has child of invalid type: " + info.type);
			}
		}
		return children;
	}

	/**
	 * Returns a list of direct children for a given Volume
	 *
	 * @param vol volume to get children of
	 * @return list of Volume children
	 * @throws TskCoreException thrown if a critical error occurred within tsk
	 * core
	 */
	List<Content> getVolumeChildren(Volume vol) throws TskCoreException {
		Collection<ObjectInfo> childInfos = getChildrenInfo(vol);
		List<Content> children = new ArrayList<Content>();
		for (ObjectInfo info : childInfos) {
			if (info.type == ObjectType.FS) {
				children.add(getFileSystemById(info.id, vol));
			} else if (info.type == ObjectType.ABSTRACTFILE) {
				AbstractFile f = getAbstractFileById(info.id);
				if (f != null) {
					children.add(f);
				}
			} else {
				throw new TskCoreException("Volume has child of invalid type: " + info.type);
			}
		}
		return children;
	}

	/**
	 * Returns a list of direct children IDs for a given Volume
	 *
	 * @param vol volume to get children of
	 * @return list of Volume children IDs
	 * @throws TskCoreException thrown if a critical error occurred within tsk
	 * core
	 */
	List<Long> getVolumeChildrenIds(Volume vol) throws TskCoreException {
		final Collection<ObjectInfo> childInfos = getChildrenInfo(vol);
		final List<Long> children = new ArrayList<Long>();
		for (ObjectInfo info : childInfos) {
			if (info.type == ObjectType.FS || info.type == ObjectType.ABSTRACTFILE) {
				children.add(info.id);
			} else {
				throw new TskCoreException("Volume has child of invalid type: " + info.type);
			}
		}
		return children;
	}

	/**
	 * Returns a map of image object IDs to a list of fully qualified file paths
	 * for that image
	 *
	 * @return map of image object IDs to file paths
	 * @throws TskCoreException thrown if a critical error occurred within tsk
	 * core
	 */
	public Map<Long, List<String>> getImagePaths() throws TskCoreException {
		CaseDbConnection connection = connections.getConnection();
		acquireSharedLock();
		Statement s1 = null;
		Statement s2 = null;
		ResultSet rs1 = null;
		ResultSet rs2 = null;
		try {
			s1 = connection.createStatement();
			rs1 = connection.executeQuery(s1, "SELECT obj_id FROM tsk_image_info"); //NON-NLS
			s2 = connection.createStatement();
			Map<Long, List<String>> imgPaths = new LinkedHashMap<Long, List<String>>();
			while (rs1.next()) {
				long obj_id = rs1.getLong("obj_id"); //NON-NLS
				rs2 = connection.executeQuery(s2, "SELECT * FROM tsk_image_names WHERE obj_id = " + obj_id); //NON-NLS
				List<String> paths = new ArrayList<String>();
				while (rs2.next()) {
					paths.add(rsHelper.imagePath(rs2));
				}
				rs2.close();
				rs2 = null;
				imgPaths.put(obj_id, paths);
			}
			return imgPaths;
		} catch (SQLException ex) {
			throw new TskCoreException("Error getting image paths.", ex);
		} finally {
			closeResultSet(rs2);
			closeStatement(s2);
			closeResultSet(rs1);
			closeStatement(s1);
			connection.close();
			releaseSharedLock();
		}
	}

	/**
	 * @return a collection of Images associated with this instance of
	 * SleuthkitCase
	 * @throws TskCoreException
	 */
	public List<Image> getImages() throws TskCoreException {
		CaseDbConnection connection = connections.getConnection();
		acquireSharedLock();
		Statement s = null;
		ResultSet rs = null;
		try {
			s = connection.createStatement();
			rs = connection.executeQuery(s, "SELECT obj_id FROM tsk_image_info"); //NON-NLS
			Collection<Long> imageIDs = new ArrayList<Long>();
			while (rs.next()) {
				imageIDs.add(rs.getLong("obj_id")); //NON-NLS
			}
			List<Image> images = new ArrayList<Image>();
			for (long id : imageIDs) {
				images.add(getImageById(id));
			}
			return images;
		} catch (SQLException ex) {
			throw new TskCoreException("Error retrieving images.", ex);
		} finally {
			closeResultSet(rs);
			closeStatement(s);
			connection.close();
			releaseSharedLock();
		}
	}

	/**
	 * Get last (max) object id of content object in tsk_objects.
	 *
	 * @return currently max id
	 * @throws TskCoreException exception thrown when database error occurs and
	 * last object id could not be queried
	 */
	public long getLastObjectId() throws TskCoreException {
		CaseDbConnection connection = connections.getConnection();
		acquireExclusiveLock();
		ResultSet rs = null;
		try {
			PreparedStatement statement = connection.getPreparedStatement(CaseDbConnection.PREPARED_STATEMENT.SELECT_MAX_OBJECT_ID);
			rs = connection.executeQuery(statement);
			long id = -1;
			if (rs.next()) {
				id = rs.getLong(1);
			}
			return id;
		} catch (SQLException e) {
			throw new TskCoreException("Error getting last object id", e);
		} finally {
			closeResultSet(rs);
			connection.close();
			releaseExclusiveLock();
		}
	}

	/**
	 * Set the file paths for the image given by obj_id
	 *
	 * @param obj_id the ID of the image to update
	 * @param paths the fully qualified path to the files that make up the image
	 * @throws TskCoreException exception thrown when critical error occurs
	 * within tsk core and the update fails
	 */
	public void setImagePaths(long obj_id, List<String> paths) throws TskCoreException {
		CaseDbConnection connection = connections.getConnection();
		acquireExclusiveLock();
		Statement statement = null;
		try {
			connection.beginTransaction();
			statement = connection.createStatement();
			connection.executeUpdate(statement, "DELETE FROM tsk_image_names WHERE obj_id = " + obj_id); //NON-NLS
			for (int i = 0; i < paths.size(); i++) {
				connection.executeUpdate(statement, "INSERT INTO tsk_image_names VALUES (" + obj_id + ", '" + paths.get(i) + "', " + i + ")"); //NON-NLS
			}
			connection.commitTransaction();
		} catch (SQLException ex) {
			connection.rollbackTransaction();
			throw new TskCoreException("Error updating image paths.", ex);
		} finally {
			closeStatement(statement);
			connection.close();
			releaseExclusiveLock();
		}
	}

	/**
	 * Creates file object from a SQL query result set of rows from the
	 * tsk_files table. Assumes that the query was of the form "SELECT * FROM
	 * tsk_files WHERE XYZ".
	 *
	 * @param rs ResultSet to get content from. Caller is responsible for
	 * closing it.
	 * @return list of file objects from tsk_files table containing the results
	 * @throws SQLException if the query fails
	 */
	private List<AbstractFile> resultSetToAbstractFiles(ResultSet rs) throws SQLException {
		ArrayList<AbstractFile> results = new ArrayList<AbstractFile>();
		try {
			while (rs.next()) {
				final short type = rs.getShort("type"); //NON-NLS
				if (type == TSK_DB_FILES_TYPE_ENUM.FS.getFileType()) {
					FsContent result;
					if (rs.getShort("meta_type") == TSK_FS_META_TYPE_ENUM.TSK_FS_META_TYPE_DIR.getValue()) { //NON-NLS
						result = rsHelper.directory(rs, null);
					} else {
						result = rsHelper.file(rs, null);
					}
					results.add(result);
				} else if (type == TSK_DB_FILES_TYPE_ENUM.VIRTUAL_DIR.getFileType()) {
					final VirtualDirectory virtDir = rsHelper.virtualDirectory(rs);
					results.add(virtDir);
				} else if (type == TSK_DB_FILES_TYPE_ENUM.UNALLOC_BLOCKS.getFileType()
						|| type == TSK_DB_FILES_TYPE_ENUM.UNUSED_BLOCKS.getFileType()
						|| type == TSK_DB_FILES_TYPE_ENUM.CARVED.getFileType()) {
					TSK_DB_FILES_TYPE_ENUM atype = TSK_DB_FILES_TYPE_ENUM.valueOf(type);
					String parentPath = rs.getString("parent_path"); //NON-NLS
					if (parentPath == null) {
						parentPath = "/"; //NON-NLS
					}
					LayoutFile lf = new LayoutFile(this, rs.getLong("obj_id"), //NON-NLS
							rs.getString("name"), //NON-NLS
							atype,
							TSK_FS_NAME_TYPE_ENUM.valueOf(rs.getShort("dir_type")), TSK_FS_META_TYPE_ENUM.valueOf(rs.getShort("meta_type")), //NON-NLS
							TSK_FS_NAME_FLAG_ENUM.valueOf(rs.getShort("dir_flags")), rs.getShort("meta_flags"), //NON-NLS
							rs.getLong("size"), //NON-NLS
							rs.getString("md5"), FileKnown.valueOf(rs.getByte("known")), parentPath); //NON-NLS
					results.add(lf);
				} else if (type == TSK_DB_FILES_TYPE_ENUM.DERIVED.getFileType()) {
					final DerivedFile df;
					df = rsHelper.derivedFile(rs, AbstractContent.UNKNOWN_ID);
					results.add(df);
				} else if (type == TSK_DB_FILES_TYPE_ENUM.LOCAL.getFileType()) {
					final LocalFile lf;
					lf = rsHelper.localFile(rs, AbstractContent.UNKNOWN_ID);
					results.add(lf);
				}

			} //end for each resultSet
		} catch (SQLException e) {
			logger.log(Level.SEVERE, "Error getting abstract files from result set", e); //NON-NLS
		}

		return results;
	}

	/**
	 * Creates FsContent objects from SQL query result set on tsk_files table
	 *
	 * @param rs the result set with the query results
	 * @return list of fscontent objects matching the query
	 * @throws SQLException if SQL query result getting failed
	 */
	private List<FsContent> resultSetToFsContents(ResultSet rs) throws SQLException {
		List<FsContent> results = new ArrayList<FsContent>();
		List<AbstractFile> temp = resultSetToAbstractFiles(rs);
		for (AbstractFile f : temp) {
			final TSK_DB_FILES_TYPE_ENUM type = f.getType();
			if (type.equals(TskData.TSK_DB_FILES_TYPE_ENUM.FS)) {
				results.add((FsContent) f);
			}
		}
		return results;
	}

	/**
	 * Process a read-only query on the tsk database, any table Can be used to
	 * e.g. to find files of a given criteria. resultSetToFsContents() will
	 * convert the results to useful objects. MUST CALL closeRunQuery() when
	 * done
	 *
	 * @param query the given string query to run
	 * @return	the resultSet from running the query. Caller MUST CALL
	 * closeRunQuery(resultSet) as soon as possible, when done with retrieving
	 * data from the resultSet
	 * @throws SQLException if error occurred during the query
	 * @deprecated Do not use runQuery(), use executeQuery() instead. \ref
	 * query_database_page
	 */
	@Deprecated // Use executeQuery() instead.
	public ResultSet runQuery(String query) throws SQLException {
		CaseDbConnection connection;
		try {
			connection = connections.getConnection();
		} catch (TskCoreException ex) {
			throw new SQLException("Error getting connection for ad hoc query", ex);
		}
		acquireSharedLock();
		try {
			return connection.executeQuery(connection.createStatement(), query);
		} finally {
			//TODO unlock should be done in closeRunQuery()
			//but currently not all code calls closeRunQuery - need to fix this
			connection.close();
			releaseSharedLock();
		}
	}

	/**
	 * Closes ResultSet and its Statement previously retrieved from runQuery()
	 *
	 * @param resultSet with its Statement to close
	 * @throws SQLException of closing the query results failed
	 * @deprecated Do not use runQuery() and closeRunQuery(), use executeQuery()
	 * instead. \ref query_database_page
	 */
	@Deprecated // Use executeQuery() instead.
	public void closeRunQuery(ResultSet resultSet) throws SQLException {
		final Statement statement = resultSet.getStatement();
		resultSet.close();
		if (statement != null) {
			statement.close();
		}
	}

	/**
	 * This method allows developers to run arbitrary SQL "SELECT" queries. The
	 * CaseDbQuery object will take care of acquiring the necessary database
	 * lock and when used in a try-with-resources block will automatically take
	 * care of releasing the lock. If you do not use a try-with-resources block
	 * you must call CaseDbQuery.close() once you are done processing the
	 * results of the query.
	 *
	 * @param query The query string to execute.
	 * @return A CaseDbQuery instance.
	 * @throws TskCoreException
	 */
	public CaseDbQuery executeQuery(String query) throws TskCoreException {
		return new CaseDbQuery(query);
	}

	@Override
	public void finalize() throws Throwable {
		try {
			close();
		} finally {
			super.finalize();
		}
	}

	/**
	 * Call to free resources when done with instance.
	 */
	public void close() {
		System.err.println(this.hashCode() + " closed"); //NON-NLS
		System.err.flush();
		acquireExclusiveLock();
		fileSystemIdMap.clear();

		try {
			connections.close();
		} catch (TskCoreException ex) {
			logger.log(Level.SEVERE, "Error closing database connection pool.", ex); //NON-NLS
		}
		try {
			if (this.caseHandle != null) {
				this.caseHandle.free();
				this.caseHandle = null;
			}
		} catch (TskCoreException ex) {
			logger.log(Level.SEVERE, "Error freeing case handle.", ex); //NON-NLS
		} finally {
			releaseExclusiveLock();
		}
	}

	/**
	 * Store the known status for the FsContent in the database Note: will not
	 * update status if content is already 'Known Bad'
	 *
	 * @param	file	The AbstractFile object
	 * @param	fileKnown	The object'statement known status
	 * @return	true if the known status was updated, false otherwise
	 * @throws TskCoreException thrown if a critical error occurred within tsk
	 * core
	 */
	public boolean setKnown(AbstractFile file, FileKnown fileKnown) throws TskCoreException {
		long id = file.getId();
		FileKnown currentKnown = file.getKnown();
		if (currentKnown.compareTo(fileKnown) > 0) {
			return false;
		}
		CaseDbConnection connection = connections.getConnection();
		acquireExclusiveLock();
		Statement statement = null;
		try {
			statement = connection.createStatement();
			connection.executeUpdate(statement, "UPDATE tsk_files " //NON-NLS
					+ "SET known='" + fileKnown.getFileKnownValue() + "' " //NON-NLS
					+ "WHERE obj_id=" + id); //NON-NLS
			file.setKnown(fileKnown);
		} catch (SQLException ex) {
			throw new TskCoreException("Error setting Known status.", ex);
		} finally {
			closeStatement(statement);
			connection.close();
			releaseExclusiveLock();
		}
		return true;
	}

	/**
	 * Store the md5Hash for the file in the database
	 *
	 * @param	file	The file object
	 * @param	md5Hash	The object'statement md5Hash
	 * @throws TskCoreException thrown if a critical error occurred within tsk
	 * core
	 */
	void setMd5Hash(AbstractFile file, String md5Hash) throws TskCoreException {
		if (md5Hash == null) {
			return;
		}
		long id = file.getId();
		CaseDbConnection connection = connections.getConnection();
		acquireExclusiveLock();
		try {
			PreparedStatement statement = connection.getPreparedStatement(CaseDbConnection.PREPARED_STATEMENT.UPDATE_FILE_MD5);
			statement.clearParameters();
			statement.setString(1, md5Hash.toLowerCase());
			statement.setLong(2, id);
			connection.executeUpdate(statement);
			file.setMd5Hash(md5Hash.toLowerCase());
		} catch (SQLException ex) {
			throw new TskCoreException("Error setting MD5 hash", ex);
		} finally {
			connection.close();
			releaseExclusiveLock();
		}
	}

	/**
	 * Return the number of objects in the database of a given file type.
	 *
	 * @param contentType Type of file to count
	 * @return Number of objects with that type.
	 * @throws TskCoreException thrown if a critical error occurred within tsk
	 * core
	 */
	public int countFsContentType(TskData.TSK_FS_META_TYPE_ENUM contentType) throws TskCoreException {
		CaseDbConnection connection = connections.getConnection();
		acquireSharedLock();
		Statement s = null;
		ResultSet rs = null;
		try {
			s = connection.createStatement();
			Short contentShort = contentType.getValue();
			rs = connection.executeQuery(s, "SELECT COUNT(*) FROM tsk_files WHERE meta_type = '" + contentShort.toString() + "'"); //NON-NLS
			int count = 0;
			if (rs.next()) {
				count = rs.getInt(1);
			}
			return count;
		} catch (SQLException ex) {
			throw new TskCoreException("Error getting number of objects.", ex);
		} finally {
			closeResultSet(rs);
			closeStatement(s);
			connection.close();
			releaseSharedLock();
		}
	}

	/**
	 * Escape the single quotes in the given string so they can be added to the
	 * SQL caseDbConnection
	 *
	 * @param text
	 * @return text the escaped version
	 */
	public static String escapeSingleQuotes(String text) {
		if (text != null) {
			text = text.replaceAll("'", "''");
		}
		return text;
	}

	/**
	 * Find all the files with the given MD5 hash.
	 *
	 * @param md5Hash hash value to match files with
	 * @return List of AbstractFile with the given hash
	 */
	public List<AbstractFile> findFilesByMd5(String md5Hash) {
		if (md5Hash == null) {
			return Collections.<AbstractFile>emptyList();
		}
		CaseDbConnection connection;
		try {
			connection = connections.getConnection();
		} catch (TskCoreException ex) {
			logger.log(Level.SEVERE, "Error finding files by md5 hash " + md5Hash, ex); //NON-NLS			
			return Collections.<AbstractFile>emptyList();
		}
		acquireSharedLock();
		Statement s = null;
		ResultSet rs = null;
		try {
			s = connection.createStatement();
			rs = connection.executeQuery(s, "SELECT * FROM tsk_files WHERE " //NON-NLS
					+ " md5 = '" + md5Hash.toLowerCase() + "' " //NON-NLS
					+ "AND size > 0"); //NON-NLS
			return resultSetToAbstractFiles(rs);
		} catch (SQLException ex) {
			logger.log(Level.WARNING, "Error querying database.", ex); //NON-NLS
			return Collections.<AbstractFile>emptyList();
		} finally {
			closeResultSet(rs);
			closeStatement(s);
			connection.close();
			releaseSharedLock();
		}
	}

	/**
	 * Query all the files to verify if they have an MD5 hash associated with
	 * them.
	 *
	 * @return true if all files have an MD5 hash
	 */
	public boolean allFilesMd5Hashed() {
		CaseDbConnection connection;
		try {
			connection = connections.getConnection();
		} catch (TskCoreException ex) {
			logger.log(Level.SEVERE, "Error checking md5 hashing status", ex); //NON-NLS			
			return false;
		}
		boolean allFilesAreHashed = false;
		acquireSharedLock();
		Statement s = null;
		ResultSet rs = null;
		try {
			s = connection.createStatement();
			rs = connection.executeQuery(s, "SELECT COUNT(*) FROM tsk_files " //NON-NLS
					+ "WHERE dir_type = '" + TskData.TSK_FS_NAME_TYPE_ENUM.REG.getValue() + "' " //NON-NLS
					+ "AND md5 IS NULL " //NON-NLS
					+ "AND size > '0'"); //NON-NLS
			if (rs.next() && rs.getInt(1) == 0) {
				allFilesAreHashed = true;
			}
		} catch (SQLException ex) {
			logger.log(Level.WARNING, "Failed to query whether all files have MD5 hashes", ex); //NON-NLS
		} finally {
			closeResultSet(rs);
			closeStatement(s);
			connection.close();
			releaseSharedLock();
		}
		return allFilesAreHashed;
	}

	/**
	 * Query all the files and counts how many have an MD5 hash.
	 *
	 * @return the number of files with an MD5 hash
	 */
	public int countFilesMd5Hashed() {
		CaseDbConnection connection;
		try {
			connection = connections.getConnection();
		} catch (TskCoreException ex) {
			logger.log(Level.SEVERE, "Error getting database connection for hashed files count", ex); //NON-NLS			
			return 0;
		}
		int count = 0;
		acquireSharedLock();
		Statement s = null;
		ResultSet rs = null;
		try {
			s = connection.createStatement();
			rs = connection.executeQuery(s, "SELECT COUNT(*) FROM tsk_files " //NON-NLS
					+ "WHERE md5 IS NOT NULL " //NON-NLS
					+ "AND size > '0'"); //NON-NLS
			if (rs.next()) {
				count = rs.getInt(1);
			}
		} catch (SQLException ex) {
			logger.log(Level.WARNING, "Failed to query for all the files.", ex); //NON-NLS
		} finally {
			closeResultSet(rs);
			closeStatement(s);
			connection.close();
			releaseSharedLock();
		}
		return count;
	}

	/**
	 * Notifies observers of errors in the SleuthkitCase.
	 */
	public interface ErrorObserver {

		void receiveError(Exception ex);
	}

	/**
	 * Add an observer for SleuthkitCase errors.
	 *
	 * @param observer The observer to add.
	 */
	public static void addErrorObserver(ErrorObserver observer) {
		sleuthkitCaseErrorObservers.add(observer);
	}

	/**
	 * Remove an observer for SleuthkitCase errors.
	 *
	 * @param observer The observer to remove.
	 */
	public static void removeErrorObserver(ErrorObserver observer) {
		int i = sleuthkitCaseErrorObservers.indexOf(observer);
		if (i >= 0) {
			sleuthkitCaseErrorObservers.remove(i);
		}
	}

	/**
	 * Submit an error to all clients that are listening.
	 *
	 * @param typeOfError The error type. Different clients may handle different
	 * types of errors.
	 * @param errorMessage A description of the error that occurred.
	 */
	private static void notifyError(Exception ex) {
		for (ErrorObserver observer : sleuthkitCaseErrorObservers) {
			if (observer != null) {
				try {
					observer.receiveError(ex);
				} catch (Exception exp) {
					logger.log(Level.WARNING, "Observer client unable to receive message", ex);
				}
			}
		}
	}

	/**
	 * Selects all of the rows from the tag_names table in the case database.
	 *
	 * @return A list, possibly empty, of TagName data transfer objects (DTOs)
	 * for the rows.
	 * @throws TskCoreException
	 */
	public List<TagName> getAllTagNames() throws TskCoreException {
		CaseDbConnection connection = connections.getConnection();
		acquireSharedLock();
		ResultSet resultSet = null;
		try {
			// SELECT * FROM tag_names
			PreparedStatement statement = connection.getPreparedStatement(CaseDbConnection.PREPARED_STATEMENT.SELECT_TAG_NAMES);
			resultSet = connection.executeQuery(statement);
			ArrayList<TagName> tagNames = new ArrayList<TagName>();
			while (resultSet.next()) {
				tagNames.add(new TagName(resultSet.getLong("tag_name_id"), resultSet.getString("display_name"), resultSet.getString("description"), TagName.HTML_COLOR.getColorByName(resultSet.getString("color")))); //NON-NLS
			}
			return tagNames;
		} catch (SQLException ex) {
			throw new TskCoreException("Error selecting rows from tag_names table", ex);
		} finally {
			closeResultSet(resultSet);
			connection.close();
			releaseSharedLock();
		}
	}

	/**
	 * Selects all of the rows from the tag_names table in the case database for
	 * which there is at least one matching row in the content_tags or
	 * blackboard_artifact_tags tables.
	 *
	 * @return A list, possibly empty, of TagName data transfer objects (DTOs)
	 * for the rows.
	 * @throws TskCoreException
	 */
	public List<TagName> getTagNamesInUse() throws TskCoreException {
		CaseDbConnection connection = connections.getConnection();
		acquireSharedLock();
		ResultSet resultSet = null;
		try {
			// SELECT * FROM tag_names WHERE tag_name_id IN (SELECT tag_name_id from content_tags UNION SELECT tag_name_id FROM blackboard_artifact_tags)
			PreparedStatement statement = connection.getPreparedStatement(CaseDbConnection.PREPARED_STATEMENT.SELECT_TAG_NAMES_IN_USE);
			resultSet = connection.executeQuery(statement);
			ArrayList<TagName> tagNames = new ArrayList<TagName>();
			while (resultSet.next()) {
				tagNames.add(new TagName(resultSet.getLong("tag_name_id"), resultSet.getString("display_name"), resultSet.getString("description"), TagName.HTML_COLOR.getColorByName(resultSet.getString("color")))); //NON-NLS
			}
			return tagNames;
		} catch (SQLException ex) {
			throw new TskCoreException("Error selecting rows from tag_names table", ex);
		} finally {
			closeResultSet(resultSet);
			connection.close();
			releaseSharedLock();
		}
	}

	/**
	 * Inserts row into the tags_names table in the case database.
	 *
	 * @param displayName The display name for the new tag name.
	 * @param description The description for the new tag name.
	 * @param color The HTML color to associate with the new tag name.
	 * @return A TagName data transfer object (DTO) for the new row.
	 * @throws TskCoreException
	 */
	public TagName addTagName(String displayName, String description, TagName.HTML_COLOR color) throws TskCoreException {
		CaseDbConnection connection = connections.getConnection();
		acquireExclusiveLock();
		ResultSet resultSet = null;
		try {
			// INSERT INTO tag_names (display_name, description, color) VALUES (?, ?, ?)			
			PreparedStatement statement = connection.getPreparedStatement(CaseDbConnection.PREPARED_STATEMENT.INSERT_TAG_NAME, Statement.RETURN_GENERATED_KEYS);
			statement.clearParameters();
			statement.setString(1, displayName);
			statement.setString(2, description);
			statement.setString(3, color.getName());
			connection.executeUpdate(statement);
			resultSet = statement.getGeneratedKeys();
			resultSet.next();
			return new TagName(resultSet.getLong(1), displayName, description, color);
		} catch (SQLException ex) {
			throw new TskCoreException("Error adding row for " + displayName + " tag name to tag_names table", ex);
		} finally {
			closeResultSet(resultSet);
			connection.close();
			releaseExclusiveLock();
		}
	}

	/**
	 * Inserts a row into the content_tags table in the case database.
	 *
	 * @param content The content to tag.
	 * @param tagName The name to use for the tag.
	 * @param comment A comment to store with the tag.
	 * @param beginByteOffset Designates the beginning of a tagged section.
	 * @param endByteOffset Designates the end of a tagged section.
	 * @return A ContentTag data transfer object (DTO) for the new row.
	 * @throws TskCoreException
	 */
	public ContentTag addContentTag(Content content, TagName tagName, String comment, long beginByteOffset, long endByteOffset) throws TskCoreException {
		CaseDbConnection connection = connections.getConnection();
		acquireExclusiveLock();
		ResultSet resultSet = null;
		try {
			// INSERT INTO content_tags (obj_id, tag_name_id, comment, begin_byte_offset, end_byte_offset) VALUES (?, ?, ?, ?, ?)
			PreparedStatement statement = connection.getPreparedStatement(CaseDbConnection.PREPARED_STATEMENT.INSERT_CONTENT_TAG, Statement.RETURN_GENERATED_KEYS);
			statement.clearParameters();
			statement.setLong(1, content.getId());
			statement.setLong(2, tagName.getId());
			statement.setString(3, comment);
			statement.setLong(4, beginByteOffset);
			statement.setLong(5, endByteOffset);
			connection.executeUpdate(statement);
			resultSet = statement.getGeneratedKeys();
			resultSet.next();
			return new ContentTag(resultSet.getLong(1), content, tagName, comment, beginByteOffset, endByteOffset);
		} catch (SQLException ex) {
			throw new TskCoreException("Error adding row to content_tags table (obj_id = " + content.getId() + ", tag_name_id = " + tagName.getId() + ")", ex);
		} finally {
			closeResultSet(resultSet);
			connection.close();
			releaseExclusiveLock();
		}
	}

	/*
	 * Deletes a row from the content_tags table in the case database.
	 * @param tag A ContentTag data transfer object (DTO) for the row to delete.
	 * @throws TskCoreException 
	 */
	public void deleteContentTag(ContentTag tag) throws TskCoreException {
		CaseDbConnection connection = connections.getConnection();
		acquireExclusiveLock();
		try {
			// DELETE FROM content_tags WHERE tag_id = ?		
			PreparedStatement statement = connection.getPreparedStatement(CaseDbConnection.PREPARED_STATEMENT.DELETE_CONTENT_TAG);
			statement.clearParameters();
			statement.setLong(1, tag.getId());
			connection.executeUpdate(statement);
		} catch (SQLException ex) {
			throw new TskCoreException("Error deleting row from content_tags table (id = " + tag.getId() + ")", ex);
		} finally {
			connection.close();
			releaseExclusiveLock();
		}
	}

	/**
	 * Selects all of the rows from the content_tags table in the case database.
	 *
	 * @return A list, possibly empty, of ContentTag data transfer objects
	 * (DTOs) for the rows.
	 * @throws TskCoreException
	 */
	public List<ContentTag> getAllContentTags() throws TskCoreException {
		CaseDbConnection connection = connections.getConnection();
		acquireSharedLock();
		ResultSet resultSet = null;
		try {
			// SELECT * FROM content_tags INNER JOIN tag_names ON content_tags.tag_name_id = tag_names.tag_name_id
			PreparedStatement statement = connection.getPreparedStatement(CaseDbConnection.PREPARED_STATEMENT.SELECT_CONTENT_TAGS);
			resultSet = connection.executeQuery(statement);
			ArrayList<ContentTag> tags = new ArrayList<ContentTag>();
			while (resultSet.next()) {
				TagName tagName = new TagName(resultSet.getLong(2), resultSet.getString("display_name"), resultSet.getString("description"), TagName.HTML_COLOR.getColorByName(resultSet.getString("color")));  //NON-NLS
				Content content = getContentById(resultSet.getLong("obj_id")); //NON-NLS
				tags.add(new ContentTag(resultSet.getLong("tag_id"), content, tagName, resultSet.getString("comment"), resultSet.getLong("begin_byte_offset"), resultSet.getLong("end_byte_offset")));  //NON-NLS
			}
			return tags;
		} catch (SQLException ex) {
			throw new TskCoreException("Error selecting rows from content_tags table", ex);
		} finally {
			closeResultSet(resultSet);
			connection.close();
			releaseSharedLock();
		}
	}

	/**
	 * Gets a count of the rows in the content_tags table in the case database
	 * with a specified foreign key into the tag_names table.
	 *
	 * @param tagName A data transfer object (DTO) for the tag name to match.
	 * @return The count, possibly zero.
	 * @throws TskCoreException
	 */
	public long getContentTagsCountByTagName(TagName tagName) throws TskCoreException {
		if (tagName.getId() == Tag.ID_NOT_SET) {
			throw new TskCoreException("TagName object is invalid, id not set");
		}
		CaseDbConnection connection = connections.getConnection();
		acquireSharedLock();
		ResultSet resultSet = null;
		try {
			// SELECT COUNT(*) FROM content_tags WHERE tag_name_id = ?
			PreparedStatement statement = connection.getPreparedStatement(CaseDbConnection.PREPARED_STATEMENT.COUNT_CONTENT_TAGS_BY_TAG_NAME);
			statement.clearParameters();
			statement.setLong(1, tagName.getId());
			resultSet = connection.executeQuery(statement);
			if (resultSet.next()) {
				return resultSet.getLong(1);
			} else {
				throw new TskCoreException("Error getting content_tags row count for tag name (tag_name_id = " + tagName.getId() + ")");
			}
		} catch (SQLException ex) {
			throw new TskCoreException("Error getting content_tags row count for tag name (tag_name_id = " + tagName.getId() + ")", ex);
		} finally {
			closeResultSet(resultSet);
			connection.close();
			releaseSharedLock();
		}
	}

	/**
	 * Selects the rows in the content_tags table in the case database with a
	 * specified tag id.
	 *
	 * @param contentTagID the tag id of the ContentTag to retrieve.
	 * @throws TskCoreException
	 */
	public ContentTag getContentTagByID(long contentTagID) throws TskCoreException {

		CaseDbConnection connection = connections.getConnection();
		acquireSharedLock();
		ResultSet resultSet = null;
		ContentTag tag = null;
		try {
			// SELECT * FROM content_tags INNER JOIN tag_names ON content_tags.tag_name_id = tag_names.tag_name_id WHERE tag_id = ?
			PreparedStatement statement = connection.getPreparedStatement(CaseDbConnection.PREPARED_STATEMENT.SELECT_CONTENT_TAG_BY_ID);
			statement.clearParameters();
			statement.setLong(1, contentTagID);
			resultSet = connection.executeQuery(statement);

			while (resultSet.next()) {
				TagName tagName = new TagName(resultSet.getLong("tag_name_id"), resultSet.getString("display_name"), resultSet.getString("description"), TagName.HTML_COLOR.getColorByName(resultSet.getString("color")));
				tag = new ContentTag(resultSet.getLong("tag_id"), getContentById(resultSet.getLong("obj_id")), tagName, resultSet.getString("comment"), resultSet.getLong("begin_byte_offset"), resultSet.getLong("end_byte_offset"));
			}
			resultSet.close();

		} catch (SQLException ex) {
			throw new TskCoreException("Error getting content tag with id = " + contentTagID, ex);
		} finally {
			closeResultSet(resultSet);
			connection.close();
			releaseSharedLock();
		}
		return tag;
	}

	/**
	 * Selects the rows in the content_tags table in the case database with a
	 * specified foreign key into the tag_names table.
	 *
	 * @param tagName A data transfer object (DTO) for the tag name to match.
	 * @return A list, possibly empty, of ContentTag data transfer objects
	 * (DTOs) for the rows.
	 * @throws TskCoreException
	 */
	public List<ContentTag> getContentTagsByTagName(TagName tagName) throws TskCoreException {
		if (tagName.getId() == Tag.ID_NOT_SET) {
			throw new TskCoreException("TagName object is invalid, id not set");
		}
		CaseDbConnection connection = connections.getConnection();
		acquireSharedLock();
		ResultSet resultSet = null;
		try {
			// SELECT * FROM content_tags WHERE tag_name_id = ?
			PreparedStatement statement = connection.getPreparedStatement(CaseDbConnection.PREPARED_STATEMENT.SELECT_CONTENT_TAGS_BY_TAG_NAME);
			statement.clearParameters();
			statement.setLong(1, tagName.getId());
			resultSet = connection.executeQuery(statement);
			ArrayList<ContentTag> tags = new ArrayList<ContentTag>();
			while (resultSet.next()) {
				ContentTag tag = new ContentTag(resultSet.getLong("tag_id"), getContentById(resultSet.getLong("obj_id")), tagName, resultSet.getString("comment"), resultSet.getLong("begin_byte_offset"), resultSet.getLong("end_byte_offset"));  //NON-NLS
				tags.add(tag);
			}
			resultSet.close();
			return tags;
		} catch (SQLException ex) {
			throw new TskCoreException("Error getting content_tags rows (tag_name_id = " + tagName.getId() + ")", ex);
		} finally {
			closeResultSet(resultSet);
			connection.close();
			releaseSharedLock();
		}
	}

	/**
	 * Selects the rows in the content_tags table in the case database with a
	 * specified foreign key into the tsk_objects table.
	 *
	 * @param content A data transfer object (DTO) for the content to match.
	 * @return A list, possibly empty, of ContentTag data transfer objects
	 * (DTOs) for the rows.
	 * @throws TskCoreException
	 */
	public List<ContentTag> getContentTagsByContent(Content content) throws TskCoreException {
		CaseDbConnection connection = connections.getConnection();
		acquireSharedLock();
		ResultSet resultSet = null;
		try {
			// SELECT * FROM content_tags INNER JOIN tag_names ON content_tags.tag_name_id = tag_names.tag_name_id WHERE content_tags.obj_id = ?
			PreparedStatement statement = connection.getPreparedStatement(CaseDbConnection.PREPARED_STATEMENT.SELECT_CONTENT_TAGS_BY_CONTENT);
			statement.clearParameters();
			statement.setLong(1, content.getId());
			resultSet = connection.executeQuery(statement);
			ArrayList<ContentTag> tags = new ArrayList<ContentTag>();
			while (resultSet.next()) {
				TagName tagName = new TagName(resultSet.getLong(3), resultSet.getString("display_name"), resultSet.getString("description"), TagName.HTML_COLOR.getColorByName(resultSet.getString("color")));  //NON-NLS
				ContentTag tag = new ContentTag(resultSet.getLong("tag_id"), content, tagName, resultSet.getString("comment"), resultSet.getLong("begin_byte_offset"), resultSet.getLong("end_byte_offset"));  //NON-NLS
				tags.add(tag);
			}
			return tags;
		} catch (SQLException ex) {
			throw new TskCoreException("Error getting content tags data for content (obj_id = " + content.getId() + ")", ex);
		} finally {
			closeResultSet(resultSet);
			connection.close();
			releaseSharedLock();
		}
	}

	/**
	 * Inserts a row into the blackboard_artifact_tags table in the case
	 * database.
	 *
	 * @param artifact The blackboard artifact to tag.
	 * @param tagName The name to use for the tag.
	 * @param comment A comment to store with the tag.
	 * @return A BlackboardArtifactTag data transfer object (DTO) for the new
	 * row.
	 * @throws TskCoreException
	 */
	public BlackboardArtifactTag addBlackboardArtifactTag(BlackboardArtifact artifact, TagName tagName, String comment) throws TskCoreException {
		CaseDbConnection connection = connections.getConnection();
		acquireExclusiveLock();
		ResultSet resultSet = null;
		try {
			// INSERT INTO blackboard_artifact_tags (artifact_id, tag_name_id, comment, begin_byte_offset, end_byte_offset) VALUES (?, ?, ?, ?, ?)			
			PreparedStatement statement = connection.getPreparedStatement(CaseDbConnection.PREPARED_STATEMENT.INSERT_ARTIFACT_TAG, Statement.RETURN_GENERATED_KEYS);
			statement.clearParameters();
			statement.setLong(1, artifact.getArtifactID());
			statement.setLong(2, tagName.getId());
			statement.setString(3, comment);
			connection.executeUpdate(statement);
			resultSet = statement.getGeneratedKeys();
			resultSet.next();
			return new BlackboardArtifactTag(resultSet.getLong(1), artifact, getContentById(artifact.getObjectID()), tagName, comment);
		} catch (SQLException ex) {
			throw new TskCoreException("Error adding row to blackboard_artifact_tags table (obj_id = " + artifact.getArtifactID() + ", tag_name_id = " + tagName.getId() + ")", ex);
		} finally {
			closeResultSet(resultSet);
			connection.close();
			releaseExclusiveLock();
		}
	}

	/*
	 * Deletes a row from the blackboard_artifact_tags table in the case database.
	 * @param tag A BlackboardArtifactTag data transfer object (DTO) representing the row to delete.
	 * @throws TskCoreException 
	 */
	public void deleteBlackboardArtifactTag(BlackboardArtifactTag tag) throws TskCoreException {
		CaseDbConnection connection = connections.getConnection();
		acquireExclusiveLock();
		try {
			// DELETE FROM blackboard_artifact_tags WHERE tag_id = ?
			PreparedStatement statement = connection.getPreparedStatement(CaseDbConnection.PREPARED_STATEMENT.DELETE_ARTIFACT_TAG);
			statement.clearParameters();
			statement.setLong(1, tag.getId());
			connection.executeUpdate(statement);
		} catch (SQLException ex) {
			throw new TskCoreException("Error deleting row from blackboard_artifact_tags table (id = " + tag.getId() + ")", ex);
		} finally {
			connection.close();
			releaseExclusiveLock();
		}
	}

	/**
	 * Selects all of the rows from the blackboard_artifacts_tags table in the
	 * case database.
	 *
	 * @return A list, possibly empty, of BlackboardArtifactTag data transfer
	 * objects (DTOs) for the rows.
	 * @throws TskCoreException
	 */
	public List<BlackboardArtifactTag> getAllBlackboardArtifactTags() throws TskCoreException {
		CaseDbConnection connection = connections.getConnection();
		acquireSharedLock();
		ResultSet resultSet = null;
		try {
			// SELECT * FROM blackboard_artifact_tags INNER JOIN tag_names ON blackboard_artifact_tags.tag_name_id = tag_names.tag_name_id
			PreparedStatement statement = connection.getPreparedStatement(CaseDbConnection.PREPARED_STATEMENT.SELECT_ARTIFACT_TAGS);
			resultSet = connection.executeQuery(statement);
			ArrayList<BlackboardArtifactTag> tags = new ArrayList<BlackboardArtifactTag>();
			while (resultSet.next()) {
				TagName tagName = new TagName(resultSet.getLong(2), resultSet.getString("display_name"), resultSet.getString("description"), TagName.HTML_COLOR.getColorByName(resultSet.getString("color")));  //NON-NLS
				BlackboardArtifact artifact = getBlackboardArtifact(resultSet.getLong("artifact_id")); //NON-NLS
				Content content = getContentById(artifact.getObjectID());
				BlackboardArtifactTag tag = new BlackboardArtifactTag(resultSet.getLong("tag_id"), artifact, content, tagName, resultSet.getString("comment"));  //NON-NLS
				tags.add(tag);
			}
			return tags;
		} catch (SQLException ex) {
			throw new TskCoreException("Error selecting rows from blackboard_artifact_tags table", ex);
		} finally {
			closeResultSet(resultSet);
			connection.close();
			releaseSharedLock();
		}
	}

	/**
	 * Gets a count of the rows in the blackboard_artifact_tags table in the
	 * case database with a specified foreign key into the tag_names table.
	 *
	 * @param tagName A data transfer object (DTO) for the tag name to match.
	 * @return The count, possibly zero.
	 * @throws TskCoreException
	 */
	public long getBlackboardArtifactTagsCountByTagName(TagName tagName) throws TskCoreException {
		if (tagName.getId() == Tag.ID_NOT_SET) {
			throw new TskCoreException("TagName object is invalid, id not set");
		}
		CaseDbConnection connection = connections.getConnection();
		acquireSharedLock();
		ResultSet resultSet = null;
		try {
			// SELECT COUNT(*) FROM blackboard_artifact_tags WHERE tag_name_id = ?
			PreparedStatement statement = connection.getPreparedStatement(CaseDbConnection.PREPARED_STATEMENT.COUNT_ARTIFACTS_BY_TAG_NAME);
			statement.clearParameters();
			statement.setLong(1, tagName.getId());
			resultSet = connection.executeQuery(statement);
			if (resultSet.next()) {
				return resultSet.getLong(1);
			} else {
				throw new TskCoreException("Error getting blackboard_artifact_tags row count for tag name (tag_name_id = " + tagName.getId() + ")");
			}
		} catch (SQLException ex) {
			throw new TskCoreException("Error getting blackboard artifact_content_tags row count for tag name (tag_name_id = " + tagName.getId() + ")", ex);
		} finally {
			closeResultSet(resultSet);
			connection.close();
			releaseSharedLock();
		}
	}

	/**
	 * Selects the rows in the blackboard_artifacts_tags table in the case
	 * database with a specified foreign key into the tag_names table.
	 *
	 * @param tagName A data transfer object (DTO) for the tag name to match.
	 * @return A list, possibly empty, of BlackboardArtifactTag data transfer
	 * objects (DTOs) for the rows.
	 * @throws TskCoreException
	 */
	public List<BlackboardArtifactTag> getBlackboardArtifactTagsByTagName(TagName tagName) throws TskCoreException {
		if (tagName.getId() == Tag.ID_NOT_SET) {
			throw new TskCoreException("TagName object is invalid, id not set");
		}
		CaseDbConnection connection = connections.getConnection();
		acquireSharedLock();
		ResultSet resultSet = null;
		try {
			// SELECT * FROM blackboard_artifact_tags WHERE tag_name_id = ?
			PreparedStatement statement = connection.getPreparedStatement(CaseDbConnection.PREPARED_STATEMENT.SELECT_ARTIFACT_TAGS_BY_TAG_NAME);
			statement.clearParameters();
			statement.setLong(1, tagName.getId());
			resultSet = connection.executeQuery(statement);
			ArrayList<BlackboardArtifactTag> tags = new ArrayList<BlackboardArtifactTag>();
			while (resultSet.next()) {
				BlackboardArtifact artifact = getBlackboardArtifact(resultSet.getLong("artifact_id")); //NON-NLS
				Content content = getContentById(artifact.getObjectID());
				BlackboardArtifactTag tag = new BlackboardArtifactTag(resultSet.getLong("tag_id"), artifact, content, tagName, resultSet.getString("comment"));  //NON-NLS
				tags.add(tag);
			}
			return tags;
		} catch (SQLException ex) {
			throw new TskCoreException("Error getting blackboard artifact tags data (tag_name_id = " + tagName.getId() + ")", ex);
		} finally {
			closeResultSet(resultSet);
			connection.close();
			releaseSharedLock();
		}
	}

	/**
	 * Selects the row in the blackboard artifact tags table in the case
	 * database with a specified tag id.
	 *
	 * @param artifactTagID the tag id of the BlackboardArtifactTag to retrieve.
	 * @return the BlackBoardArtifact Tag with the given tag id, or null if no
	 * such tag could be found
	 * @throws TskCoreException
	 */
	public BlackboardArtifactTag getBlackboardArtifactTagByID(long artifactTagID) throws TskCoreException {

		CaseDbConnection connection = connections.getConnection();
		acquireSharedLock();
		ResultSet resultSet = null;
		BlackboardArtifactTag tag = null;
		try {
			// SELECT * FROM blackboard_artifact_tags INNER JOIN tag_names ON blackboard_artifact_tags.tag_name_id = tag_names.tag_name_id WHERE blackboard_artifact_tags.tag_id = ?
			PreparedStatement statement = connection.getPreparedStatement(CaseDbConnection.PREPARED_STATEMENT.SELECT_ARTIFACT_TAG_BY_ID);
			statement.clearParameters();
			statement.setLong(1, artifactTagID);
			resultSet = connection.executeQuery(statement);

			while (resultSet.next()) {
				TagName tagName = new TagName(resultSet.getLong("tag_name_id"), resultSet.getString("display_name"), resultSet.getString("description"), TagName.HTML_COLOR.getColorByName(resultSet.getString("color")));
				BlackboardArtifact artifact = getBlackboardArtifact(resultSet.getLong("artifact_id")); //NON-NLS
				Content content = getContentById(artifact.getObjectID());
				tag = new BlackboardArtifactTag(resultSet.getLong("tag_id"), artifact, content, tagName, resultSet.getString("comment"));
			}
			resultSet.close();

		} catch (SQLException ex) {
			throw new TskCoreException("Error getting blackboard artifact tag with id = " + artifactTagID, ex);
		} finally {
			closeResultSet(resultSet);
			connection.close();
			releaseSharedLock();
		}
		return tag;
	}

	/**
	 * Selects the rows in the blackboard_artifacts_tags table in the case
	 * database with a specified foreign key into the blackboard_artifacts
	 * table.
	 *
	 * @param artifact A data transfer object (DTO) for the artifact to match.
	 * @return A list, possibly empty, of BlackboardArtifactTag data transfer
	 * objects (DTOs) for the rows.
	 * @throws TskCoreException
	 */
	public List<BlackboardArtifactTag> getBlackboardArtifactTagsByArtifact(BlackboardArtifact artifact) throws TskCoreException {
		CaseDbConnection connection = connections.getConnection();
		acquireSharedLock();
		ResultSet resultSet = null;
		try {
			// SELECT * FROM blackboard_artifact_tags INNER JOIN tag_names ON blackboard_artifact_tags.tag_name_id = tag_names.tag_name_id WHERE blackboard_artifact_tags.artifact_id = ?			
			PreparedStatement statement = connection.getPreparedStatement(CaseDbConnection.PREPARED_STATEMENT.SELECT_ARTIFACT_TAGS_BY_ARTIFACT);
			statement.clearParameters();
			statement.setLong(1, artifact.getArtifactID());
			resultSet = connection.executeQuery(statement);
			ArrayList<BlackboardArtifactTag> tags = new ArrayList<BlackboardArtifactTag>();
			while (resultSet.next()) {
				TagName tagName = new TagName(resultSet.getLong("tag_name_id"), resultSet.getString("display_name"), resultSet.getString("description"), TagName.HTML_COLOR.getColorByName(resultSet.getString("color")));  //NON-NLS
				Content content = getContentById(artifact.getObjectID());
				BlackboardArtifactTag tag = new BlackboardArtifactTag(resultSet.getLong("tag_id"), artifact, content, tagName, resultSet.getString("comment"));  //NON-NLS
				tags.add(tag);
			}
			return tags;
		} catch (SQLException ex) {
			throw new TskCoreException("Error getting blackboard artifact tags data (artifact_id = " + artifact.getArtifactID() + ")", ex);
		} finally {
			closeResultSet(resultSet);
			connection.close();
			releaseSharedLock();
		}
	}

	/**
	 * Inserts a row into the reports table in the case database.
	 *
	 * @param localPath The path of the report file, must be in the database
	 * directory (case directory in Autopsy) or one of its subdirectories.
	 * @param sourceModuleName The name of the module that created the report.
	 * @param reportName The report name, may be empty.
	 * @return A Report data transfer object (DTO) for the new row.
	 * @throws TskCoreException
	 */
	public Report addReport(String localPath, String sourceModuleName, String reportName) throws TskCoreException {
		// Make sure the local path of the report is in the database directory
		// or one of its subdirectories.
		String relativePath = ""; //NON-NLS
		try {
			relativePath = new File(getDbDirPath()).toURI().relativize(new File(localPath).toURI()).getPath();
		} catch (IllegalArgumentException ex) {
			String errorMessage = String.format("Local path %s not in the database directory or one of its subdirectories", localPath);
			throw new TskCoreException(errorMessage, ex);
		}

		// Figure out the create time of the report.
		long createTime = 0;
		try {
			java.io.File tempFile = new java.io.File(localPath);
			// Convert to UNIX epoch (seconds, not milliseconds).
			createTime = tempFile.lastModified() / 1000;
		} catch (Exception ex) {
			throw new TskCoreException("Could not get create time for report at " + localPath, ex);
		}

		// Write the report data to the database.
		CaseDbConnection connection = connections.getConnection();
		acquireExclusiveLock();
		ResultSet resultSet = null;
		try {
			// INSERT INTO reports (path, crtime, src_module_name, display_name) VALUES (?, ?, ?, ?)			
			PreparedStatement statement = connection.getPreparedStatement(CaseDbConnection.PREPARED_STATEMENT.INSERT_REPORT, Statement.RETURN_GENERATED_KEYS);
			statement.clearParameters();
			statement.setString(1, relativePath);
			statement.setLong(2, createTime);
			statement.setString(3, sourceModuleName);
			statement.setString(4, reportName);
			connection.executeUpdate(statement);
			resultSet = statement.getGeneratedKeys();
			resultSet.next();
			return new Report(resultSet.getLong(1), localPath, createTime, sourceModuleName, reportName);
		} catch (SQLException ex) {
			throw new TskCoreException("Error adding report " + localPath + " to reports table", ex);
		} finally {
			closeResultSet(resultSet);
			connection.close();
			releaseExclusiveLock();
		}
	}

	/**
	 * Selects all of the rows from the reports table in the case database.
	 *
	 * @return A list, possibly empty, of Report data transfer objects (DTOs)
	 * for the rows.
	 * @throws TskCoreException
	 */
	public List<Report> getAllReports() throws TskCoreException {
		CaseDbConnection connection = connections.getConnection();
		acquireSharedLock();
		ResultSet resultSet = null;
		try {
			PreparedStatement statement = connection.getPreparedStatement(CaseDbConnection.PREPARED_STATEMENT.SELECT_REPORTS);
			resultSet = connection.executeQuery(statement);
			ArrayList<Report> reports = new ArrayList<Report>();
			while (resultSet.next()) {
				reports.add(new Report(resultSet.getLong("report_id"), //NON-NLS
						Paths.get(getDbDirPath(), resultSet.getString("path")).normalize().toString(), //NON-NLS
						resultSet.getLong("crtime"), //NON-NLS
						resultSet.getString("src_module_name"), //NON-NLS
						resultSet.getString("report_name")));  //NON-NLS
			}
			return reports;
		} catch (SQLException ex) {
			throw new TskCoreException("Error querying reports table", ex);
		} finally {
			closeResultSet(resultSet);
			connection.close();
			releaseSharedLock();
		}
	}

	/**
	 * Deletes a row from the reports table in the case database.
	 *
	 * @param report A Report data transfer object (DTO) for the row to delete.
	 * @throws TskCoreException
	 */
	public void deleteReport(Report report) throws TskCoreException {
		CaseDbConnection connection = connections.getConnection();
		acquireSharedLock();
		try {
			PreparedStatement statement = connection.getPreparedStatement(CaseDbConnection.PREPARED_STATEMENT.DELETE_REPORT);
			statement.setString(1, String.valueOf(report.getId()));
			connection.executeUpdate(statement);
		} catch (SQLException ex) {
			throw new TskCoreException("Error querying reports table", ex);
		} finally {
			releaseSharedLock();
		}
	}

	private static void closeResultSet(ResultSet resultSet) {
		if (resultSet != null) {
			try {
				resultSet.close();
			} catch (SQLException ex) {
				logger.log(Level.SEVERE, "Error closing ResultSet", ex); //NON-NLS
			}
		}
	}

	private static void closeStatement(Statement statement) {
		if (statement != null) {
			try {
				statement.close();
			} catch (SQLException ex) {
				logger.log(Level.SEVERE, "Error closing Statement", ex); //NON-NLS
			}
		}
	}

	/**
	 * A class for the connection pool. This class will hand out connections of
	 * the appropriate type based on the subclass that is calling
	 * getPooledConnection();
	 */
	abstract private static class ConnectionPool {

		private PooledDataSource pooledDataSource;

		public ConnectionPool() {
			pooledDataSource = null;
		}

		CaseDbConnection getConnection() throws TskCoreException {
			if (pooledDataSource == null) {
				throw new TskCoreException("Error getting case database connection - case is closed");
			}
			try {
				return getPooledConnection();
			} catch (SQLException exp) {
				throw new TskCoreException(exp.getMessage());
			}
		}

		void close() throws TskCoreException {
			if (pooledDataSource != null) {
				try {
					pooledDataSource.close();
				} catch (SQLException exp) {
					throw new TskCoreException(exp.getMessage());
				} finally {
					pooledDataSource = null;
				}
			}
		}

		abstract CaseDbConnection getPooledConnection() throws SQLException;

		public PooledDataSource getPooledDataSource() {
			return pooledDataSource;
		}

		public void setPooledDataSource(PooledDataSource pooledDataSource) {
			this.pooledDataSource = pooledDataSource;
		}
	}

	/**
	 * Handles the initial setup of SQLite database connections, as well as
	 * overriding getPooledConnection()
	 */
	private final static class SQLiteConnections extends ConnectionPool {

		private final Map<String, String> configurationOverrides = new HashMap<String, String>();

		SQLiteConnections(String dbPath) throws SQLException {
			configurationOverrides.put("acquireIncrement", "2");
			configurationOverrides.put("initialPoolSize", "5");
			configurationOverrides.put("maxPoolSize", "20");
			configurationOverrides.put("minPoolSize", "5");
			configurationOverrides.put("maxStatements", "100");
			configurationOverrides.put("maxStatementsPerConnection", "20");

			SQLiteConfig config = new SQLiteConfig();
			config.setSynchronous(SQLiteConfig.SynchronousMode.OFF); // Reduce I/O operations, we have no OS crash recovery anyway.
			config.setReadUncommited(true);
			config.enforceForeignKeys(true); // Enforce foreign key constraints.
			SQLiteDataSource unpooled = new SQLiteDataSource(config);
			unpooled.setUrl("jdbc:sqlite:" + dbPath);
			setPooledDataSource((PooledDataSource) DataSources.pooledDataSource(unpooled, configurationOverrides));
		}

		@Override
		public CaseDbConnection getPooledConnection() throws SQLException {
			return new SQLiteConnection(getPooledDataSource().getConnection());
		}
	}

	/**
	 * Handles the initial setup of PostgreSQL database connections, as well as
	 * overriding getPooledConnection()
	 */
	private final static class PostgreSQLConnections extends ConnectionPool {

		PostgreSQLConnections(String host, int port, String dbName, String userName, String password) throws PropertyVetoException {
			ComboPooledDataSource comboPooledDataSource = new ComboPooledDataSource();
			comboPooledDataSource.setDriverClass("org.postgresql.Driver"); //loads the jdbc driver
			comboPooledDataSource.setJdbcUrl("jdbc:postgresql://" + host + ":" + port + "/" + dbName);
			comboPooledDataSource.setUser(userName);
			comboPooledDataSource.setPassword(password);
			comboPooledDataSource.setAcquireIncrement(2);
			comboPooledDataSource.setInitialPoolSize(5);
			comboPooledDataSource.setMaxPoolSize(20);
			comboPooledDataSource.setMinPoolSize(5);
			comboPooledDataSource.setMaxStatements(100);
			comboPooledDataSource.setMaxStatementsPerConnection(20);
			setPooledDataSource(comboPooledDataSource);
		}

		@Override
		public CaseDbConnection getPooledConnection() throws SQLException {
			return new PostgreSQLConnection(getPooledDataSource().getConnection());
		}
	}

	/**
	 * An abstract base class for case database connection objects.
	 */
	private abstract static class CaseDbConnection {

		protected interface DbCommand {

			void execute() throws SQLException;
		}

		static final int SLEEP_LENGTH_IN_MILLISECONDS = 5000;

		final static class CreateStatement implements DbCommand {

			private final Connection connection;
			private Statement statement = null;

			public CreateStatement(Connection connection) {
				this.connection = connection;
			}

			Statement getStatement() {
				return statement;
			}

			@Override
			public void execute() throws SQLException {
				statement = connection.createStatement();
			}
		}

		final static class SetAutoCommit implements DbCommand {

			private final Connection connection;
			private final boolean mode;

			SetAutoCommit(Connection connection, boolean mode) {
				this.connection = connection;
				this.mode = mode;
			}

			@Override
			public void execute() throws SQLException {
				connection.setAutoCommit(mode);
			}
		}

		final static class Commit implements DbCommand {

			private final Connection connection;

			public Commit(Connection connection) {
				this.connection = connection;
			}

			@Override
			public void execute() throws SQLException {
				connection.commit();
			}
		}

		final static class ExecuteQuery implements DbCommand {

			private final Statement statement;
			private final String query;
			private ResultSet resultSet;

			ExecuteQuery(Statement statement, String query) {
				this.statement = statement;
				this.query = query;
			}

			ResultSet getResultSet() {
				return resultSet;
			}

			@Override
			public void execute() throws SQLException {
				resultSet = statement.executeQuery(query);
			}
		}

		final static class ExecutePreparedStatementQuery implements DbCommand {

			private final PreparedStatement preparedStatement;
			private ResultSet resultSet;

			ExecutePreparedStatementQuery(PreparedStatement preparedStatement) {
				this.preparedStatement = preparedStatement;
			}

			ResultSet getResultSet() {
				return resultSet;
			}

			@Override
			public void execute() throws SQLException {
				resultSet = preparedStatement.executeQuery();
			}
		}

		final static class ExecutePreparedStatementUpdate implements DbCommand {

			private final PreparedStatement preparedStatement;

			ExecutePreparedStatementUpdate(PreparedStatement preparedStatement) {
				this.preparedStatement = preparedStatement;
			}

			@Override
			public void execute() throws SQLException {
				preparedStatement.executeUpdate();
			}
		}

		final static class ExecuteStatementUpdate implements DbCommand {

			private final Statement statement;
			private final String updateCommand;

			ExecuteStatementUpdate(Statement statement, String updateCommand) {
				this.statement = statement;
				this.updateCommand = updateCommand;
			}

			@Override
			public void execute() throws SQLException {
				statement.executeUpdate(updateCommand);
			}
		}

		final static class ExecuteStatementUpdateGenerateKeys implements DbCommand {

			private final Statement statement;
			private final int generateKeys;
			private final String updateCommand;

			ExecuteStatementUpdateGenerateKeys(Statement statement, String updateCommand, int generateKeys) {
				this.statement = statement;
				this.generateKeys = generateKeys;
				this.updateCommand = updateCommand;
			}

			@Override
			public void execute() throws SQLException {
				statement.executeUpdate(updateCommand, generateKeys);
			}
		}

		final static class PrepareStatement implements DbCommand {

			private final Connection connection;
			private final String input;
			private PreparedStatement preparedStatement = null;

			public PrepareStatement(Connection connection, String input) {
				this.connection = connection;
				this.input = input;
			}

			PreparedStatement getPreparedStatement() {
				return preparedStatement;
			}

			@Override
			public void execute() throws SQLException {
				preparedStatement = connection.prepareStatement(input);
			}
		}

		final static class PrepareStatementGenerateKeys implements DbCommand {

			private final Connection connection;
			private final String input;
			private final int generateKeys;
			private PreparedStatement preparedStatement = null;

			public PrepareStatementGenerateKeys(Connection connection, String input, int generateKeysInput) {
				this.connection = connection;
				this.input = input;
				this.generateKeys = generateKeysInput;
			}

			PreparedStatement getPreparedStatement() {
				return preparedStatement;
			}

			@Override
			public void execute() throws SQLException {
				preparedStatement = connection.prepareStatement(input, generateKeys);
			}
		}

		abstract void executeCommand(DbCommand command) throws SQLException;

		enum PREPARED_STATEMENT {

			SELECT_ATTRIBUTES_OF_ARTIFACT("SELECT artifact_id, source, context, attribute_type_id, value_type, " //NON-NLS
					+ "value_byte, value_text, value_int32, value_int64, value_double " //NON-NLS
					+ "FROM blackboard_attributes WHERE artifact_id = ?"), //NON-NLS
			SELECT_ARTIFACT_BY_ID("SELECT artifact_id ,obj_id,  artifact_type_id FROM blackboard_artifacts WHERE artifact_id = ?"), //NON-NLS
			SELECT_ARTIFACTS_BY_TYPE("SELECT artifact_id, obj_id FROM blackboard_artifacts " //NON-NLS
					+ "WHERE artifact_type_id = ?"), //NON-NLS
			COUNT_ARTIFACTS_OF_TYPE("SELECT COUNT(*) FROM blackboard_artifacts WHERE artifact_type_id = ?"), //NON-NLS
			COUNT_ARTIFACTS_FROM_SOURCE("SELECT COUNT(*) FROM blackboard_artifacts WHERE obj_id = ?"), //NON-NLS
			SELECT_ARTIFACTS_BY_SOURCE_AND_TYPE("SELECT artifact_id FROM blackboard_artifacts WHERE obj_id = ? AND artifact_type_id = ?"), //NON-NLS
			COUNT_ARTIFACTS_BY_SOURCE_AND_TYPE("SELECT COUNT(*) FROM blackboard_artifacts WHERE obj_id = ? AND artifact_type_id = ?"), //NON-NLS
			SELECT_FILES_BY_PARENT("SELECT tsk_files.* " //NON-NLS
					+ "FROM tsk_objects INNER JOIN tsk_files " //NON-NLS
					+ "ON tsk_objects.obj_id=tsk_files.obj_id " //NON-NLS
					+ "WHERE (tsk_objects.par_obj_id = ? ) " //NON-NLS
					+ "ORDER BY tsk_files.dir_type, LOWER(tsk_files.name)"), //NON-NLS
			SELECT_FILES_BY_PARENT_AND_TYPE("SELECT tsk_files.* " //NON-NLS
					+ "FROM tsk_objects INNER JOIN tsk_files " //NON-NLS
					+ "ON tsk_objects.obj_id=tsk_files.obj_id " //NON-NLS
					+ "WHERE (tsk_objects.par_obj_id = ? AND tsk_files.type = ? ) " //NON-NLS
					+ "ORDER BY tsk_files.dir_type, LOWER(tsk_files.name)"), //NON-NLS
			SELECT_FILE_IDS_BY_PARENT("SELECT tsk_files.obj_id FROM tsk_objects INNER JOIN tsk_files " //NON-NLS
					+ "ON tsk_objects.obj_id=tsk_files.obj_id WHERE (tsk_objects.par_obj_id = ?)"), //NON-NLS
			SELECT_FILE_IDS_BY_PARENT_AND_TYPE("SELECT tsk_files.obj_id " //NON-NLS
					+ "FROM tsk_objects INNER JOIN tsk_files " //NON-NLS
					+ "ON tsk_objects.obj_id=tsk_files.obj_id " //NON-NLS
					+ "WHERE (tsk_objects.par_obj_id = ? " //NON-NLS
					+ "AND tsk_files.type = ? )"), //NON-NLS
			SELECT_FILE_BY_ID("SELECT * FROM tsk_files WHERE obj_id = ? LIMIT 1"), //NON-NLS
			INSERT_ARTIFACT("INSERT INTO blackboard_artifacts (artifact_id, obj_id, artifact_type_id) " //NON-NLS
					+ "VALUES (?, ?, ?)"), //NON-NLS
			POSTGRESQL_INSERT_ARTIFACT("INSERT INTO blackboard_artifacts (artifact_id, obj_id, artifact_type_id) " //NON-NLS
					+ "VALUES (DEFAULT, ?, ?)"), //NON-NLS
			INSERT_STRING_ATTRIBUTE("INSERT INTO blackboard_attributes (artifact_id, artifact_type_id, source, context, attribute_type_id, value_type, value_text) " //NON-NLS
					+ "VALUES (?,?,?,?,?,?,?)"), //NON-NLS
			INSERT_BYTE_ATTRIBUTE("INSERT INTO blackboard_attributes (artifact_id, artifact_type_id, source, context, attribute_type_id, value_type, value_byte) " //NON-NLS
					+ "VALUES (?,?,?,?,?,?,?)"), //NON-NLS
			INSERT_INT_ATTRIBUTE("INSERT INTO blackboard_attributes (artifact_id, artifact_type_id, source, context, attribute_type_id, value_type, value_int32) " //NON-NLS
					+ "VALUES (?,?,?,?,?,?,?)"), //NON-NLS
			INSERT_LONG_ATTRIBUTE("INSERT INTO blackboard_attributes (artifact_id, artifact_type_id, source, context, attribute_type_id, value_type, value_int64) " //NON-NLS
					+ "VALUES (?,?,?,?,?,?,?)"), //NON-NLS
			INSERT_DOUBLE_ATTRIBUTE("INSERT INTO blackboard_attributes (artifact_id, artifact_type_id, source, context, attribute_type_id, value_type, value_double) " //NON-NLS
					+ "VALUES (?,?,?,?,?,?,?)"), //NON-NLS
			SELECT_FILES_BY_FILE_SYSTEM_AND_NAME("SELECT * FROM tsk_files WHERE LOWER(name) LIKE LOWER(?) AND LOWER(name) NOT LIKE LOWER('%journal%') AND fs_obj_id = ?"), //NON-NLS
			SELECT_FILES_BY_FILE_SYSTEM_AND_PATH("SELECT * FROM tsk_files WHERE LOWER(name) LIKE LOWER(?) AND LOWER(name) NOT LIKE LOWER('%journal%') AND LOWER(parent_path) LIKE LOWER(?) AND fs_obj_id = ?"), //NON-NLS
			UPDATE_FILE_MD5("UPDATE tsk_files SET md5 = ? WHERE obj_id = ?"), //NON-NLS
			SELECT_LOCAL_PATH_FOR_FILE("SELECT path FROM tsk_files_path WHERE obj_id = ?"), //NON-NLS
			SELECT_PATH_FOR_FILE("SELECT parent_path FROM tsk_files WHERE obj_id = ?"), //NON-NLS
			SELECT_FILE_NAME("SELECT name FROM tsk_files WHERE obj_id = ?"), //NON-NLS
			SELECT_DERIVED_FILE("SELECT derived_id, rederive FROM tsk_files_derived WHERE obj_id = ?"), //NON-NLS
			SELECT_FILE_DERIVATION_METHOD("SELECT tool_name, tool_version, other FROM tsk_files_derived_method WHERE derived_id = ?"), //NON-NLS
			SELECT_MAX_OBJECT_ID("SELECT MAX(obj_id) FROM tsk_objects"), //NON-NLS
			INSERT_OBJECT("INSERT INTO tsk_objects (par_obj_id, type) VALUES (?, ?)"), //NON-NLS
			INSERT_FILE("INSERT INTO tsk_files (obj_id, fs_obj_id, name, type, has_path, dir_type, meta_type, dir_flags, meta_flags, size, ctime, crtime, atime, mtime, parent_path) " //NON-NLS
					+ "VALUES (?, ?, ?, ?, ?, ?, ?, ?, ?, ?, ?, ?, ?, ?, ?)"), //NON-NLS
			INSERT_LAYOUT_FILE("INSERT INTO tsk_file_layout (obj_id, byte_start, byte_len, sequence) " //NON-NLS
					+ "VALUES (?, ?, ?, ?)"), //NON-NLS
			INSERT_LOCAL_PATH("INSERT INTO tsk_files_path (obj_id, path) VALUES (?, ?)"), //NON-NLS
			COUNT_CHILD_OBJECTS_BY_PARENT("SELECT COUNT(obj_id) FROM tsk_objects WHERE par_obj_id = ?"), //NON-NLS
			SELECT_FILE_SYSTEM_BY_OBJECT("SELECT fs_obj_id from tsk_files WHERE obj_id=?"), //NON-NLS
			SELECT_TAG_NAMES("SELECT * FROM tag_names"), //NON-NLS
			SELECT_TAG_NAMES_IN_USE("SELECT * FROM tag_names " //NON-NLS
					+ "WHERE tag_name_id IN " //NON-NLS
					+ "(SELECT tag_name_id from content_tags UNION SELECT tag_name_id FROM blackboard_artifact_tags)"), //NON-NLS
			INSERT_TAG_NAME("INSERT INTO tag_names (display_name, description, color) VALUES (?, ?, ?)"), //NON-NLS
			INSERT_CONTENT_TAG("INSERT INTO content_tags (obj_id, tag_name_id, comment, begin_byte_offset, end_byte_offset) VALUES (?, ?, ?, ?, ?)"), //NON-NLS
			DELETE_CONTENT_TAG("DELETE FROM content_tags WHERE tag_id = ?"), //NON-NLS
			COUNT_CONTENT_TAGS_BY_TAG_NAME("SELECT COUNT(*) FROM content_tags WHERE tag_name_id = ?"), //NON-NLS
			SELECT_CONTENT_TAGS("SELECT * FROM content_tags INNER JOIN tag_names ON content_tags.tag_name_id = tag_names.tag_name_id"), //NON-NLS
			SELECT_CONTENT_TAGS_BY_TAG_NAME("SELECT * FROM content_tags WHERE tag_name_id = ?"), //NON-NLS
			SELECT_CONTENT_TAG_BY_ID("SELECT * FROM content_tags INNER JOIN tag_names ON content_tags.tag_name_id = tag_names.tag_name_id WHERE tag_id = ?"), //NON-NLS
			SELECT_CONTENT_TAGS_BY_CONTENT("SELECT * FROM content_tags INNER JOIN tag_names ON content_tags.tag_name_id = tag_names.tag_name_id WHERE content_tags.obj_id = ?"), //NON-NLS
			INSERT_ARTIFACT_TAG("INSERT INTO blackboard_artifact_tags (artifact_id, tag_name_id, comment) VALUES (?, ?, ?)"), //NON-NLS
			DELETE_ARTIFACT_TAG("DELETE FROM blackboard_artifact_tags WHERE tag_id = ?"), //NON-NLS
			SELECT_ARTIFACT_TAGS("SELECT * FROM blackboard_artifact_tags INNER JOIN tag_names ON blackboard_artifact_tags.tag_name_id = tag_names.tag_name_id"), //NON-NLS
			COUNT_ARTIFACTS_BY_TAG_NAME("SELECT COUNT(*) FROM blackboard_artifact_tags WHERE tag_name_id = ?"), //NON-NLS
			SELECT_ARTIFACT_TAGS_BY_TAG_NAME("SELECT * FROM blackboard_artifact_tags WHERE tag_name_id = ?"), //NON-NLS
			SELECT_ARTIFACT_TAG_BY_ID("SELECT * FROM blackboard_artifact_tags INNER JOIN tag_names ON blackboard_artifact_tags.tag_name_id = tag_names.tag_name_id  WHERE blackboard_artifact_tags.tag_id = ?"), //NON-NLS
			SELECT_ARTIFACT_TAGS_BY_ARTIFACT("SELECT * FROM blackboard_artifact_tags INNER JOIN tag_names ON blackboard_artifact_tags.tag_name_id = tag_names.tag_name_id WHERE blackboard_artifact_tags.artifact_id = ?"), //NON-NLS
			SELECT_REPORTS("SELECT * FROM reports"), //NON-NLS
			INSERT_REPORT("INSERT INTO reports (path, crtime, src_module_name, report_name) VALUES (?, ?, ?, ?)"), //NON-NLS
			DELETE_REPORT("DELETE FROM reports WHERE reports.report_id = ?"); //NON-NLS

			private final String sql;

			private PREPARED_STATEMENT(String sql) {
				this.sql = sql;
			}

			String getSQL() {
				return sql;
			}
		}

		private final Connection connection;
		private final Map<PREPARED_STATEMENT, PreparedStatement> preparedStatements;

		CaseDbConnection(Connection connection) {
			this.connection = connection;
			preparedStatements = new EnumMap<PREPARED_STATEMENT, PreparedStatement>(PREPARED_STATEMENT.class);
		}

		boolean isOpen() {
			return this.connection != null;
		}

		PreparedStatement getPreparedStatement(PREPARED_STATEMENT statementKey) throws SQLException {
			return getPreparedStatement(statementKey, Statement.NO_GENERATED_KEYS);
		}

		PreparedStatement getPreparedStatement(PREPARED_STATEMENT statementKey, int generateKeys) throws SQLException {
			// Lazy statement preparation.
			PreparedStatement statement;
			if (this.preparedStatements.containsKey(statementKey)) {
				statement = this.preparedStatements.get(statementKey);
			} else {
				statement = prepareStatement(statementKey.getSQL(), generateKeys);
				this.preparedStatements.put(statementKey, statement);
			}
			return statement;
		}

		PreparedStatement prepareStatement(String sqlStatement, int generateKeys) throws SQLException {
			PrepareStatement prepareStatement = new PrepareStatement(this.getConnection(), sqlStatement);
			executeCommand(prepareStatement);
			return prepareStatement.getPreparedStatement();
		}

		Statement createStatement() throws SQLException {
			CreateStatement createStatement = new CreateStatement(this.connection);
			executeCommand(createStatement);
			return createStatement.getStatement();
		}

		void beginTransaction() throws SQLException {
			SetAutoCommit setAutoCommit = new SetAutoCommit(connection, false);
			executeCommand(setAutoCommit);
		}

		void commitTransaction() throws SQLException {
			Commit commit = new Commit(connection);
			executeCommand(commit);
			// You must turn auto commit back on when done with the transaction.
			SetAutoCommit setAutoCommit = new SetAutoCommit(connection, true);
			executeCommand(setAutoCommit);
		}

		/**
		 * A rollback that logs exceptions and does not throw, intended for
		 * "internal" use in SleuthkitCase methods where the exception that
		 * motivated the rollback is the exception to report to the client.
		 */
		void rollbackTransaction() {
			try {
				connection.rollback();
			} catch (SQLException e) {
				logger.log(Level.SEVERE, "Error rolling back transaction", e);
			}
			try {
				connection.setAutoCommit(true);
			} catch (SQLException e) {
				logger.log(Level.SEVERE, "Error restoring auto-commit", e);
			}
		}

		/**
		 * A rollback that throws, intended for use by the CaseDbTransaction
		 * class where client code is managing the transaction and the client
		 * may wish to know that the rollback failed.
		 *
		 * @throws SQLException
		 */
		void rollbackTransactionWithThrow() throws SQLException {
			try {
				connection.rollback();
			} finally {
				connection.setAutoCommit(true);
			}
		}

		ResultSet executeQuery(Statement statement, String query) throws SQLException {
			ExecuteQuery queryCommand = new ExecuteQuery(statement, query);
			executeCommand(queryCommand);
			return queryCommand.getResultSet();
		}

		/**
		 *
		 * @param statement The SQL statement to execute
		 * @return returns the ResultSet from the execution of the query
		 * @throws SQLException \ref query_database_page \ref
		 * insert_and_update_database_page
		 */
		ResultSet executeQuery(PreparedStatement statement) throws SQLException {
			ExecutePreparedStatementQuery executePreparedStatementQuery = new ExecutePreparedStatementQuery(statement);
			executeCommand(executePreparedStatementQuery);
			return executePreparedStatementQuery.getResultSet();
		}

		void executeUpdate(Statement statement, String update) throws SQLException {
			executeUpdate(statement, update, Statement.NO_GENERATED_KEYS);
		}

		void executeUpdate(Statement statement, String update, int generateKeys) throws SQLException {
			ExecuteStatementUpdate executeStatementUpdate = new ExecuteStatementUpdate(statement, update);
			executeCommand(executeStatementUpdate);
		}

		void executeUpdate(PreparedStatement statement) throws SQLException {
			ExecutePreparedStatementUpdate executePreparedStatementUpdate = new ExecutePreparedStatementUpdate(statement);
			executeCommand(executePreparedStatementUpdate);
		}

		/**
		 * Close the connection to the database.
		 */
		void close() {
			try {
				connection.close();
			} catch (SQLException ex) {
				logger.log(Level.SEVERE, "Unable to close connection to case database", ex);
			}
		}

		Connection getConnection() {
			return this.connection;
		}
	}

	/**
	 * A connection to an SQLite case database.
	 */
	private static final class SQLiteConnection extends CaseDbConnection {

		private static final int DATABASE_LOCKED_ERROR = 0; // This should be 6 according to documentation, but it has been observed to be 0.
		private static final int SQLITE_BUSY_ERROR = 5;

		SQLiteConnection(Connection conn) {
			super(conn);
		}

		@Override
		void executeCommand(DbCommand command) throws SQLException {
			while (true) {
				try {
					command.execute(); // Perform the operation
					break;
				} catch (SQLException ex) {
					if (ex.getErrorCode() == SQLITE_BUSY_ERROR || ex.getErrorCode() == DATABASE_LOCKED_ERROR) {
						try {
							// We do not notify of error here, as this is not an
							// error condition. It is likely a temporary busy or
							// locked issue and we will retry.
							Thread.sleep(SLEEP_LENGTH_IN_MILLISECONDS);
						} catch (InterruptedException exp) {
							Logger.getLogger(SleuthkitCase.class.getName()).log(Level.WARNING, "Unexpectedly unable to wait for database.", exp);
						}
					} else {
						notifyError(ex);
						throw ex;
					}
				}
			}
		}
	}

	/**
	 * A connection to a PostgreSQL case database.
	 */
	private static final class PostgreSQLConnection extends CaseDbConnection {

		private static final String COMMUNICATION_ERROR = PSQLState.COMMUNICATION_ERROR.getState();
		private static final String SYSTEM_ERROR = PSQLState.SYSTEM_ERROR.getState();
		private static final String UNKNOWN_STATE = PSQLState.UNKNOWN_STATE.getState();
		private static final int MAX_RETRIES = 3;

		PostgreSQLConnection(Connection conn) {
			super(conn);
		}

		@Override
		void executeUpdate(Statement statement, String update, int generateKeys) throws SQLException {
			ExecuteStatementUpdateGenerateKeys executeStatementUpdateGenerateKeys = new ExecuteStatementUpdateGenerateKeys(statement, update, generateKeys);
			executeCommand(executeStatementUpdateGenerateKeys);
		}

		@Override
		PreparedStatement prepareStatement(String sqlStatement, int generateKeys) throws SQLException {
			PrepareStatementGenerateKeys prepareStatementGenerateKeys = new PrepareStatementGenerateKeys(this.getConnection(), sqlStatement, generateKeys);
			executeCommand(prepareStatementGenerateKeys);
			return prepareStatementGenerateKeys.getPreparedStatement();
		}

		@Override
		void executeCommand(DbCommand command) throws SQLException {
			for (int retries = 0; retries < MAX_RETRIES; retries++) {
				try {
					command.execute();
					break;
				} catch (SQLException ex) {
					String sqlState = ((PSQLException) ex).getSQLState();
					if (sqlState.equals(COMMUNICATION_ERROR) || sqlState.equals(SYSTEM_ERROR) || sqlState.equals(UNKNOWN_STATE)) {
						try {
							Thread.sleep(SLEEP_LENGTH_IN_MILLISECONDS);
						} catch (InterruptedException exp) {
							Logger.getLogger(SleuthkitCase.class.getName()).log(Level.WARNING, "Unexpectedly unable to wait for database.", exp);
						}
					} else {
						notifyError(ex);
						throw ex;
					}
				}
			}
		}
	}

	/**
	 * Wraps the transactional capabilities of a CaseDbConnection object to
	 * support use cases where control of a transaction is given to a
	 * SleuthkitCase client. Note that this class does not implement the
	 * Transaction interface because that sort of flexibility and its associated
	 * complexity is not needed. Also, TskCoreExceptions are thrown to be
	 * consistent with the outer SleuthkitCase class.
	 */
	public static final class CaseDbTransaction {

		private final CaseDbConnection connection;

		private CaseDbTransaction(CaseDbConnection connection) throws TskCoreException {
			this.connection = connection;
			try {
				this.connection.beginTransaction();
			} catch (SQLException ex) {
				throw new TskCoreException("Failed to create transaction on case database", ex);
			}
		}

		/**
		 * The implementations of the public APIs that take a CaseDbTransaction
		 * object need access to the underlying CaseDbConnection.
		 *
		 * @return The CaseDbConnection instance for this instance of
		 * CaseDbTransaction.
		 */
		private CaseDbConnection getConnection() {
			return this.connection;
		}

		/**
		 * Commits the transaction on the case database that was begun when this
		 * object was constructed.
		 *
		 * @throws TskCoreException
		 */
		public void commit() throws TskCoreException {
			try {
				this.connection.commitTransaction();
			} catch (SQLException ex) {
				throw new TskCoreException("Failed to commit transaction on case database", ex);
			} finally {
				close();
			}
		}

		/**
		 * Rolls back the transaction on the case database that was begun when
		 * this object was constructed.
		 *
		 * @throws TskCoreException
		 */
		public void rollback() throws TskCoreException {
			try {
				this.connection.rollbackTransactionWithThrow();
			} catch (SQLException ex) {
				throw new TskCoreException("Case database transaction rollback failed", ex);
			} finally {
				close();
			}
		}

		/**
		 * Close the database connection
		 *
		 */
		void close() {
			this.connection.close();
		}
	}

	/**
	 * The CaseDbQuery supports the use case where developers have a need for
	 * data that is not exposed through the SleuthkitCase API. A CaseDbQuery
	 * instance gets created through the SleuthkitCase executeDbQuery() method.
	 * It wraps the ResultSet and takes care of acquiring and releasing the
	 * appropriate database lock. It implements AutoCloseable so that it can be
	 * used in a try-with -resources block freeing developers from having to
	 * remember to close the result set and releasing the lock.
	 */
	public final class CaseDbQuery implements AutoCloseable {

		private ResultSet resultSet;
		private CaseDbConnection connection;

		private CaseDbQuery(String query) throws TskCoreException {
			if (!query.regionMatches(true, 0, "SELECT", 0, "SELECT".length())) {
				throw new TskCoreException("Unsupported query: Only SELECT queries are supported.");
			}
			try {
				connection = connections.getConnection();
			} catch (TskCoreException ex) {
				throw new TskCoreException("Error getting connection for query: ", ex);
			}

			try {
				SleuthkitCase.this.acquireSharedLock();
				resultSet = connection.executeQuery(connection.createStatement(), query);
			} catch (SQLException ex) {
				SleuthkitCase.this.releaseSharedLock();
				throw new TskCoreException("Error executing query: ", ex);
			}
		}

		/**
		 * Get the result set for this query.
		 *
		 * @return The result set.
		 */
		public ResultSet getResultSet() {
			return resultSet;
		}

		@Override
		public void close() throws TskCoreException {
			try {
				if (resultSet != null) {
					final Statement statement = resultSet.getStatement();
					if (statement != null) {
						statement.close();
					}
					resultSet.close();
				}
				connection.close();
			} catch (SQLException ex) {
				throw new TskCoreException("Error closing query: ", ex);
			} finally {
				SleuthkitCase.this.releaseSharedLock();
			}
		}
	}
}<|MERGE_RESOLUTION|>--- conflicted
+++ resolved
@@ -1471,13 +1471,6 @@
 			statement.clearParameters();
 			statement.setLong(1, artifactID);
 			rs = connection.executeQuery(statement);
-<<<<<<< HEAD
-			rs.next();
-			long obj_id = rs.getLong(1);
-			int artifact_type_id = rs.getInt(2);
-			return new BlackboardArtifact(this, artifactID, obj_id, artifact_type_id,
-					this.getArtifactTypeString(artifact_type_id), this.getArtifactTypeDisplayName(artifact_type_id));
-=======
 			List<BlackboardArtifact> artifacts = getArtifactsHelper(rs);
 			if (artifacts.size() > 0) {
 				return artifacts.get(0);
@@ -1487,7 +1480,6 @@
 				 * not expecting that.  -jm */
 				throw new TskCoreException("No blackboard artifact with id " + artifactID);
 			}
->>>>>>> c2f30994
 		} catch (SQLException ex) {
 			throw new TskCoreException("Error getting a blackboard artifact. " + ex.getMessage(), ex);
 		} finally {
