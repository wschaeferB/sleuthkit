/*
 * Sleuth Kit Data Model
 *
 * Copyright 2011-2016 Basis Technology Corp.
 * Contact: carrier <at> sleuthkit <dot> org
 *
 * Licensed under the Apache License, Version 2.0 (the "License");
 * you may not use this file except in compliance with the License.
 * You may obtain a copy of the License at
 *
 *	 http://www.apache.org/licenses/LICENSE-2.0
 *
 * Unless required by applicable law or agreed to in writing, software
 * distributed under the License is distributed on an "AS IS" BASIS,
 * WITHOUT WARRANTIES OR CONDITIONS OF ANY KIND, either express or implied.
 * See the License for the specific language governing permissions and
 * limitations under the License.
 */
package org.sleuthkit.datamodel;

import com.mchange.v2.c3p0.ComboPooledDataSource;
import com.mchange.v2.c3p0.DataSources;
import com.mchange.v2.c3p0.PooledDataSource;
import java.beans.PropertyVetoException;
import java.io.BufferedInputStream;
import java.io.BufferedOutputStream;
import java.io.File;
import java.io.FileInputStream;
import java.io.FileOutputStream;
import java.io.IOException;
import java.io.InputStream;
import java.io.OutputStream;
import java.net.InetAddress;
import java.nio.file.Paths;
import java.sql.Connection;
import java.sql.DriverManager;
import java.sql.PreparedStatement;
import java.sql.ResultSet;
import java.sql.SQLException;
import java.sql.Statement;
import java.util.ArrayList;
import java.util.Arrays;
import java.util.Collection;
import java.util.Collections;
import java.util.Date;
import java.util.EnumMap;
import java.util.HashMap;
import java.util.LinkedHashMap;
import java.util.List;
import java.util.Map;
import java.util.MissingResourceException;
import java.util.ResourceBundle;
import java.util.UUID;
import java.util.concurrent.ConcurrentHashMap;
import java.util.concurrent.locks.ReentrantReadWriteLock;
import java.util.logging.Level;
import java.util.logging.Logger;
import org.postgresql.util.PSQLException;
import org.postgresql.util.PSQLState;
import org.sleuthkit.datamodel.BlackboardArtifact.ARTIFACT_TYPE;
import org.sleuthkit.datamodel.BlackboardAttribute.ATTRIBUTE_TYPE;
import org.sleuthkit.datamodel.BlackboardAttribute.TSK_BLACKBOARD_ATTRIBUTE_VALUE_TYPE;
import org.sleuthkit.datamodel.IngestJobInfo.IngestJobStatusType;
import org.sleuthkit.datamodel.IngestModuleInfo.IngestModuleType;
import org.sleuthkit.datamodel.SleuthkitJNI.CaseDbHandle.AddImageProcess;
import org.sleuthkit.datamodel.TskData.DbType;
import org.sleuthkit.datamodel.TskData.FileKnown;
import org.sleuthkit.datamodel.TskData.ObjectType;
import org.sleuthkit.datamodel.TskData.TSK_DB_FILES_TYPE_ENUM;
import org.sleuthkit.datamodel.TskData.TSK_FS_META_FLAG_ENUM;
import org.sleuthkit.datamodel.TskData.TSK_FS_META_TYPE_ENUM;
import org.sleuthkit.datamodel.TskData.TSK_FS_NAME_FLAG_ENUM;
import org.sleuthkit.datamodel.TskData.TSK_FS_NAME_TYPE_ENUM;
import org.sqlite.SQLiteConfig;
import org.sqlite.SQLiteDataSource;
import org.sqlite.SQLiteJDBCLoader;

/**
 * Represents the case database with methods that provide abstractions for
 * database operations.
 */
public class SleuthkitCase {

	private static final int SCHEMA_VERSION_NUMBER = 5; // This must be the same as TSK_SCHEMA_VER in tsk/auto/tsk_db.h.
	private static final long BASE_ARTIFACT_ID = Long.MIN_VALUE; // Artifact ids will start at the lowest negative value
	private static final Logger logger = Logger.getLogger(SleuthkitCase.class.getName());
	private static final ResourceBundle bundle = ResourceBundle.getBundle("org.sleuthkit.datamodel.Bundle");
	private static final int IS_REACHABLE_TIMEOUT_MS = 1000;
	private static final String SQL_ERROR_CONNECTION_GROUP = "08";
	private static final String SQL_ERROR_AUTHENTICATION_GROUP = "28";
	private static final String SQL_ERROR_PRIVILEGE_GROUP = "42";
	private static final String SQL_ERROR_RESOURCE_GROUP = "53";
	private static final String SQL_ERROR_LIMIT_GROUP = "54";
	private static final String SQL_ERROR_INTERNAL_GROUP = "xx";
	private static final int MIN_USER_DEFINED_TYPE_ID = 10000;
	private final ConnectionPool connections;
	private final Map<Long, VirtualDirectory> rootIdsToCarvedFileDirs = new HashMap<Long, VirtualDirectory>();
	private final Map<Long, FileSystem> fileSystemIdMap = new HashMap<Long, FileSystem>(); // Cache for file system files.
	private final ArrayList<ErrorObserver> sleuthkitCaseErrorObservers = new ArrayList<ErrorObserver>();
	private final String dbPath;
	private final DbType dbType;
	private final String caseDirPath;
	private SleuthkitJNI.CaseDbHandle caseHandle;
	private int versionNumber;
	private String dbBackupPath;
	private Map<Integer, BlackboardArtifact.Type> typeIdToArtifactTypeMap;
	private Map<Integer, BlackboardAttribute.Type> typeIdToAttributeTypeMap;
	private Map<String, BlackboardArtifact.Type> typeNameToArtifactTypeMap;
	private Map<String, BlackboardAttribute.Type> typeNameToAttributeTypeMap;
	private long nextArtifactId; // Used to ensure artifact ids come from the desired range.
	// This read/write lock is used to implement a layer of locking on top of
	// the locking protocol provided by the underlying SQLite database. The Java
	// locking protocol improves performance for reasons that are not currently
	// understood. Note that the lock is contructed to use a fairness policy.
	private final ReentrantReadWriteLock rwLock = new ReentrantReadWriteLock(true);

	/**
	 * Attempts to connect to the database with the passed in settings, throws
	 * if the settings are not sufficient to connect to the database type
	 * indicated. Only attempts to connect to remote databases.
	 *
	 * When issues occur, it attempts to diagnose them by looking at the
	 * exception messages, returning the appropriate user-facing text for the
	 * exception received. This method expects the Exceptions messages to be in
	 * English and compares against English text.
	 *
	 * @param info The connection information
	 *
	 * @throws org.sleuthkit.datamodel.TskCoreException
	 */
	public static void tryConnect(CaseDbConnectionInfo info) throws TskCoreException {
		// Check if we can talk to the database.
		if (info.getHost() == null || info.getHost().isEmpty()) {
			throw new TskCoreException(bundle.getString("DatabaseConnectionCheck.MissingHostname")); //NON-NLS
		} else if (info.getPort() == null || info.getPort().isEmpty()) {
			throw new TskCoreException(bundle.getString("DatabaseConnectionCheck.MissingPort")); //NON-NLS
		} else if (info.getUserName() == null || info.getUserName().isEmpty()) {
			throw new TskCoreException(bundle.getString("DatabaseConnectionCheck.MissingUsername")); //NON-NLS
		} else if (info.getPassword() == null || info.getPassword().isEmpty()) {
			throw new TskCoreException(bundle.getString("DatabaseConnectionCheck.MissingPassword")); //NON-NLS
		}

		try {
			Class.forName("org.postgresql.Driver"); //NON-NLS
			Connection conn = DriverManager.getConnection("jdbc:postgresql://" + info.getHost() + ":" + info.getPort() + "/postgres", info.getUserName(), info.getPassword()); //NON-NLS
			if (conn != null) {
				conn.close();
			}
		} catch (SQLException ex) {
			String result;
			String sqlState = ex.getSQLState().toLowerCase();
			if (sqlState.startsWith(SQL_ERROR_CONNECTION_GROUP)) {
				try {
					if (InetAddress.getByName(info.getHost()).isReachable(IS_REACHABLE_TIMEOUT_MS)) {
						// if we can reach the host, then it's probably port problem
						result = bundle.getString("DatabaseConnectionCheck.Port"); //NON-NLS
					} else {
						result = bundle.getString("DatabaseConnectionCheck.HostnameOrPort"); //NON-NLS
					}
				} catch (IOException any) {
					// it may be anything
					result = bundle.getString("DatabaseConnectionCheck.Everything"); //NON-NLS
				} catch (MissingResourceException any) {
					// it may be anything
					result = bundle.getString("DatabaseConnectionCheck.Everything"); //NON-NLS
				}
			} else if (sqlState.startsWith(SQL_ERROR_AUTHENTICATION_GROUP)) {
				result = bundle.getString("DatabaseConnectionCheck.Authentication"); //NON-NLS
			} else if (sqlState.startsWith(SQL_ERROR_PRIVILEGE_GROUP)) {
				result = bundle.getString("DatabaseConnectionCheck.Access"); //NON-NLS
			} else if (sqlState.startsWith(SQL_ERROR_RESOURCE_GROUP)) {
				result = bundle.getString("DatabaseConnectionCheck.ServerDiskSpace"); //NON-NLS
			} else if (sqlState.startsWith(SQL_ERROR_LIMIT_GROUP)) {
				result = bundle.getString("DatabaseConnectionCheck.ServerRestart"); //NON-NLS
			} else if (sqlState.startsWith(SQL_ERROR_INTERNAL_GROUP)) {
				result = bundle.getString("DatabaseConnectionCheck.InternalServerIssue"); //NON-NLS
			} else {
				result = bundle.getString("DatabaseConnectionCheck.Connection"); //NON-NLS
			}
			throw new TskCoreException(result);
		} catch (ClassNotFoundException ex) {
			throw new TskCoreException(bundle.getString("DatabaseConnectionCheck.Installation")); //NON-NLS
		}
	}

	/**
	 * Private constructor, clients must use newCase() or openCase() method to
	 * create an instance of this class.
	 *
	 * @param dbPath     The full path to a SQLite case database file.
	 * @param caseHandle A handle to a case database object in the native code
	 *                   SleuthKit layer.
	 * @param dbType     The type of database we're dealing with
	 *
	 * @throws Exception
	 */
	private SleuthkitCase(String dbPath, SleuthkitJNI.CaseDbHandle caseHandle, DbType dbType) throws Exception {
		Class.forName("org.sqlite.JDBC");
		this.dbPath = dbPath;
		this.dbType = dbType;
		this.caseDirPath = new java.io.File(dbPath).getParentFile().getAbsolutePath();
		this.connections = new SQLiteConnections(dbPath);
		init(caseHandle);
		updateDatabaseSchema(dbPath);
		// Initializing ingest module types is done here because it is possible
		// the table is not there when init is called. It must be there after
		// the schema update.
		CaseDbConnection connection = connections.getConnection();
		this.initIngestModuleTypes(connection);
		this.initIngestStatusTypes(connection);
<<<<<<< HEAD
		this.initReviewStatuses(connection);
=======
		this.initEncodingTypes(connection);
>>>>>>> 1fa5887a
		connection.close();
		logSQLiteJDBCDriverInfo();
	}

	/**
	 * Private constructor, clients must use newCase() or openCase() method to
	 * create an instance of this class.
	 *
	 * @param host        The PostgreSQL database server.
	 * @param port        The port to use connect to the PostgreSQL database
	 *                    server.
	 * @param dbName      The name of the case database.
	 * @param userName    The user name to use to connect to the case database.
	 * @param password    The password to use to connect to the case database.
	 * @param caseHandle  A handle to a case database object in the native code
	 * @param dbType      The type of database we're dealing with SleuthKit
	 *                    layer.
	 * @param caseDirPath The path to the root case directory.
	 *
	 * @throws Exception
	 */
	private SleuthkitCase(String host, int port, String dbName, String userName, String password, SleuthkitJNI.CaseDbHandle caseHandle, String caseDirPath, DbType dbType) throws Exception {
		this.dbPath = "";
		this.dbType = dbType;
		this.caseDirPath = caseDirPath;
		this.connections = new PostgreSQLConnections(host, port, dbName, userName, password);
		init(caseHandle);
		updateDatabaseSchema(null);
		// Initializing ingest module types is done here because it is possible
		// the table is not there when init is called. It must be there after
		// the schema update.
		CaseDbConnection connection = connections.getConnection();
		this.initIngestModuleTypes(connection);
		this.initIngestStatusTypes(connection);
<<<<<<< HEAD
		this.initReviewStatuses(connection);
=======
		this.initEncodingTypes(connection);
>>>>>>> 1fa5887a
		connection.close();
	}

	private void init(SleuthkitJNI.CaseDbHandle caseHandle) throws Exception {
		this.caseHandle = caseHandle;
		typeIdToArtifactTypeMap = new ConcurrentHashMap<Integer, BlackboardArtifact.Type>();
		typeIdToAttributeTypeMap = new ConcurrentHashMap<Integer, BlackboardAttribute.Type>();
		typeNameToArtifactTypeMap = new ConcurrentHashMap<String, BlackboardArtifact.Type>();
		typeNameToAttributeTypeMap = new ConcurrentHashMap<String, BlackboardAttribute.Type>();
		initBlackboardArtifactTypes();
		initBlackboardAttributeTypes();
		initNextArtifactId();
	}

	/**
	 * Make sure the predefined artifact types are in the artifact types table.
	 *
	 * @throws SQLException
	 */
	private void initBlackboardArtifactTypes() throws SQLException, TskCoreException {
		CaseDbConnection connection = connections.getConnection();
		Statement statement = null;
		ResultSet resultSet = null;
		try {
			statement = connection.createStatement();
			for (ARTIFACT_TYPE type : ARTIFACT_TYPE.values()) {
				resultSet = connection.executeQuery(statement, "SELECT COUNT(*) AS count FROM blackboard_artifact_types WHERE artifact_type_id = '" + type.getTypeID() + "'"); //NON-NLS
				resultSet.next();
				if (resultSet.getLong("count") == 0) {
					connection.executeUpdate(statement, "INSERT INTO blackboard_artifact_types (artifact_type_id, type_name, display_name) VALUES (" + type.getTypeID() + " , '" + type.getLabel() + "', '" + type.getDisplayName() + "')"); //NON-NLS
				}
				resultSet.close();
				resultSet = null;
				this.typeIdToArtifactTypeMap.put(type.getTypeID(), new BlackboardArtifact.Type(type));
				this.typeNameToArtifactTypeMap.put(type.getLabel(), new BlackboardArtifact.Type(type));
			}
			if (dbType == DbType.POSTGRESQL) {
				int newPrimaryKeyIndex = Collections.max(Arrays.asList(ARTIFACT_TYPE.values())).getTypeID() + 1;
				statement.execute("ALTER SEQUENCE blackboard_artifact_types_artifact_type_id_seq RESTART WITH " + newPrimaryKeyIndex);
			}
		} finally {
			closeResultSet(resultSet);
			closeStatement(statement);
			connection.close();
		}
	}

	/**
	 * Make sure the predefined artifact attribute types are in the artifact
	 * attribute types table.
	 *
	 * @throws SQLException
	 */
	private void initBlackboardAttributeTypes() throws SQLException, TskCoreException {
		CaseDbConnection connection = connections.getConnection();
		Statement statement = null;
		ResultSet resultSet = null;
		try {
			statement = connection.createStatement();
			for (ATTRIBUTE_TYPE type : ATTRIBUTE_TYPE.values()) {
				resultSet = connection.executeQuery(statement, "SELECT COUNT(*) AS count FROM blackboard_attribute_types WHERE attribute_type_id = '" + type.getTypeID() + "'"); //NON-NLS
				resultSet.next();
				if (resultSet.getLong("count") == 0) {
					connection.executeUpdate(statement, "INSERT INTO blackboard_attribute_types (attribute_type_id, type_name, display_name, value_type) VALUES (" + type.getTypeID() + ", '" + type.getLabel() + "', '" + type.getDisplayName() + "', '" + type.getValueType().getType() + "')"); //NON-NLS
				}
				resultSet.close();
				resultSet = null;
				this.typeIdToAttributeTypeMap.put(type.getTypeID(), new BlackboardAttribute.Type(type));
				this.typeNameToAttributeTypeMap.put(type.getLabel(), new BlackboardAttribute.Type(type));
			}
			if (this.dbType == DbType.POSTGRESQL) {
				int newPrimaryKeyIndex = Collections.max(Arrays.asList(ATTRIBUTE_TYPE.values())).getTypeID() + 1;
				statement.execute("ALTER SEQUENCE blackboard_attribute_types_attribute_type_id_seq RESTART WITH " + newPrimaryKeyIndex);
			}
		} finally {
			closeResultSet(resultSet);
			closeStatement(statement);
			connection.close();
		}
	}

	/**
	 * Initialize the next artifact id. If there are entries in the
	 * blackboard_artifacts table we will use max(artifact_id) + 1 otherwise we
	 * will initialize the value to 0x8000000000000000 (the maximum negative
	 * signed long).
	 *
	 * @throws TskCoreException
	 * @throws SQLException
	 */
	private void initNextArtifactId() throws TskCoreException, SQLException {
		CaseDbConnection connection = connections.getConnection();
		Statement statement = null;
		ResultSet resultSet = null;
		try {
			statement = connection.createStatement();
			resultSet = connection.executeQuery(statement, "SELECT MAX(artifact_id) AS max_artifact_id FROM blackboard_artifacts");
			resultSet.next();
			this.nextArtifactId = resultSet.getLong("max_artifact_id") + 1;
			if (this.nextArtifactId == 1) {
				this.nextArtifactId = BASE_ARTIFACT_ID;
			}
		} finally {
			closeResultSet(resultSet);
			closeStatement(statement);
			connection.close();
		}
	}

	private void initIngestModuleTypes(CaseDbConnection connection) throws TskCoreException {
		Statement s = null;
		ResultSet rs = null;
		try {
			s = connection.createStatement();
			for (IngestModuleType type : IngestModuleType.values()) {
				rs = connection.executeQuery(s, "SELECT type_id FROM ingest_module_types WHERE type_id=" + type.ordinal() + ";");
				if (!rs.next()) {
					s.execute("INSERT INTO ingest_module_types (type_id, type_name) VALUES (" + type.ordinal() + ", '" + type.toString() + "');");
				}
				rs.close();
				rs = null;
			}
		} catch (SQLException ex) {
			throw new TskCoreException("Error adding ingest module types to table.", ex);
		} finally {
			closeResultSet(rs);
			closeStatement(s);
		}
	}

	private void initIngestStatusTypes(CaseDbConnection connection) throws TskCoreException {
		Statement s = null;
		ResultSet rs = null;
		try {
			s = connection.createStatement();
			for (IngestJobStatusType type : IngestJobStatusType.values()) {
				rs = connection.executeQuery(s, "SELECT type_id FROM ingest_job_status_types WHERE type_id=" + type.ordinal() + ";");
				if (!rs.next()) {
					s.execute("INSERT INTO ingest_job_status_types (type_id, type_name) VALUES (" + type.ordinal() + ", '" + type.toString() + "');");
				}
				rs.close();
				rs = null;
			}
		} catch (SQLException ex) {
			throw new TskCoreException("Error adding ingest module types to table.", ex);//NON-NLS
		} finally {
			closeResultSet(rs);
			closeStatement(s);
		}
	}

	/**
	 * Initialize the review statuses lookup table from the ReviewStatus enum.
	 *
	 * @param connection The CaseDbConnection to use for DB operations.
	 *
	 * @throws TskCoreException if there is an error initializing the table.
	 */
	private void initReviewStatuses(CaseDbConnection connection) throws TskCoreException {
		Statement s = null;
		ResultSet rs = null;
		try {
			s = connection.createStatement();
			for (BlackboardArtifact.ReviewStatus status : BlackboardArtifact.ReviewStatus.values()) {
				rs = connection.executeQuery(s, "SELECT review_status_id FROM review_statuses WHERE review_status_id= " + status.getID());//NON-NLS
				if (false == rs.next()) {
					s.execute("INSERT INTO review_statuses(review_status_id, review_status_name, display_name) "//NON-NLS
							+ "VALUES(" + status.getID() + ",\"" + status.getName() + "\",\"" + status.getDisplayName() + "\")");//NON-NLS
				}
				closeResultSet(rs);
			}
		} catch (SQLException ex) {
			throw new TskCoreException("Error adding review statuses to table.", ex);//NON-NLS
		} finally {
			closeResultSet(rs);
			closeStatement(s);
		}
	}

	/**
	 * Put the file encoding types into the table. This must be called after the
	 * database upgrades or the encoding_types table will not exist.
	 *
	 * @throws SQLException
	 */
	private void initEncodingTypes(CaseDbConnection connection) throws SQLException, TskCoreException {
		Statement statement = null;
		ResultSet resultSet = null;
		try {
			statement = connection.createStatement();
			for (TskData.EncodingType type : TskData.EncodingType.values()) {
				resultSet = connection.executeQuery(statement, "SELECT COUNT(*) FROM file_encoding_types WHERE encoding_type = " + type.getType()); //NON-NLS
				resultSet.next();
				if (resultSet.getLong(1) == 0) {
					connection.executeUpdate(statement, "INSERT INTO file_encoding_types (encoding_type, name) VALUES (" + type.getType() + " , '" + type.name() + "')"); //NON-NLS
				}
				resultSet.close();
				resultSet = null;
			}
		} finally {
			closeResultSet(resultSet);
			closeStatement(statement);
		}
	}

	/**
	 * Modify the case database to bring it up-to-date with the current version
	 * of the database schema.
	 *
	 * @throws Exception
	 */
	private void updateDatabaseSchema(String dbPath) throws Exception {
		CaseDbConnection connection = connections.getConnection();
		ResultSet resultSet = null;
		Statement statement = null;
		try {
			connection.beginTransaction();

			// Get the schema version number of the case database from the tsk_db_info table.
			int schemaVersionNumber = SCHEMA_VERSION_NUMBER;
			statement = connection.createStatement();
			resultSet = connection.executeQuery(statement, "SELECT schema_ver FROM tsk_db_info"); //NON-NLS
			if (resultSet.next()) {
				schemaVersionNumber = resultSet.getInt("schema_ver"); //NON-NLS
			}
			resultSet.close();
			resultSet = null;
			statement.close();
			statement = null;

			// Do the schema update(s), if needed.
			if (SCHEMA_VERSION_NUMBER != schemaVersionNumber) {
				if (null != dbPath) {
					// Make a backup copy of the database. Client code can get the path of the backup
					// using the getBackupDatabasePath() method.
					String backupFilePath = dbPath + ".schemaVer" + schemaVersionNumber + ".backup"; //NON-NLS
					copyCaseDB(backupFilePath);
					dbBackupPath = backupFilePath;
				}

				// ***CALL SCHEMA UPDATE METHODS HERE***
				// Each method should examine the schema number passed to it and either:
				//    a. do nothing and return the schema version number unchanged, or
				//    b. upgrade the database and then increment and return the schema version number.
				schemaVersionNumber = updateFromSchema2toSchema3(schemaVersionNumber, connection);
				schemaVersionNumber = updateFromSchema3toSchema4(schemaVersionNumber, connection);
				schemaVersionNumber = updateFromSchema4toSchema5(schemaVersionNumber, connection);

				// Write the updated schema version number to the the tsk_db_info table.
				statement = connection.createStatement();
				connection.executeUpdate(statement, "UPDATE tsk_db_info SET schema_ver = " + schemaVersionNumber); //NON-NLS
				statement.close();
				statement = null;
			}
			versionNumber = schemaVersionNumber;

			connection.commitTransaction();
		} catch (Exception ex) { // Cannot do exception multi-catch in Java 6, so use catch-all.
			connection.rollbackTransaction();
			throw ex;
		} finally {
			closeResultSet(resultSet);
			closeStatement(statement);
			connection.close();
		}
	}

	/**
	 * Make a duplicate / backup copy of the current case database. Makes a new
	 * copy only, and continues to use the current connection.
	 *
	 * @param newDBPath Path to the copy to be created. File will be overwritten
	 *                  if it exists.
	 *
	 * @throws IOException if copying fails.
	 */
	public void copyCaseDB(String newDBPath) throws IOException {
		if (dbPath.isEmpty()) {
			throw new IOException("Copying case database files is not supported for this type of case database"); //NON-NLS
		}
		InputStream in = null;
		OutputStream out = null;
		acquireExclusiveLock();
		try {
			InputStream inFile = new FileInputStream(dbPath);
			in = new BufferedInputStream(inFile);
			OutputStream outFile = new FileOutputStream(newDBPath);
			out = new BufferedOutputStream(outFile);
			int bytesRead = 0;
			while ((bytesRead = in.read()) != -1) {
				out.write(bytesRead);
			}
		} finally {
			try {
				if (in != null) {
					in.close();
				}
				if (out != null) {
					out.flush();
					out.close();
				}
			} catch (IOException e) {
				logger.log(Level.WARNING, "Could not close streams after db copy", e); //NON-NLS
			}
			releaseExclusiveLock();
		}
	}

	/**
	 * Write some SQLite JDBC driver details to the log file.
	 */
	private void logSQLiteJDBCDriverInfo() {
		try {
			SleuthkitCase.logger.info(String.format("sqlite-jdbc version %s loaded in %s mode", //NON-NLS
					SQLiteJDBCLoader.getVersion(), SQLiteJDBCLoader.isNativeMode()
							? "native" : "pure-java")); //NON-NLS
		} catch (Exception ex) {
			SleuthkitCase.logger.log(Level.SEVERE, "Error querying case database mode", ex);
		}
	}

	/**
	 * Updates a schema version 2 database to a schema version 3 database.
	 *
	 * @param schemaVersionNumber The current schema version number of the
	 *                            database.
	 * @param connection          A connection to the case database.
	 *
	 * @return The new database schema version.
	 *
	 * @throws SQLException     If there is an error completing a database
	 *                          operation.
	 * @throws TskCoreException If there is an error completing a database
	 *                          operation via another SleuthkitCase method.
	 */
	@SuppressWarnings("deprecation")
	private int updateFromSchema2toSchema3(int schemaVersionNumber, CaseDbConnection connection) throws SQLException, TskCoreException {
		if (schemaVersionNumber != 2) {
			return schemaVersionNumber;
		}
		Statement statement = null;
		Statement updateStatement = null;
		ResultSet resultSet = null;
		try {
			statement = connection.createStatement();

			// Add new tables for tags.
			statement.execute("CREATE TABLE tag_names (tag_name_id INTEGER PRIMARY KEY, display_name TEXT UNIQUE, description TEXT NOT NULL, color TEXT NOT NULL)"); //NON-NLS
			statement.execute("CREATE TABLE content_tags (tag_id INTEGER PRIMARY KEY, obj_id INTEGER NOT NULL, tag_name_id INTEGER NOT NULL, comment TEXT NOT NULL, begin_byte_offset INTEGER NOT NULL, end_byte_offset INTEGER NOT NULL)"); //NON-NLS
			statement.execute("CREATE TABLE blackboard_artifact_tags (tag_id INTEGER PRIMARY KEY, artifact_id INTEGER NOT NULL, tag_name_id INTEGER NOT NULL, comment TEXT NOT NULL)"); //NON-NLS

			// Add a new table for reports.
			statement.execute("CREATE TABLE reports (report_id INTEGER PRIMARY KEY, path TEXT NOT NULL, crtime INTEGER NOT NULL, src_module_name TEXT NOT NULL, report_name TEXT NOT NULL)"); //NON-NLS

			// Add new columns to the image info table.
			statement.execute("ALTER TABLE tsk_image_info ADD COLUMN size INTEGER;"); //NON-NLS
			statement.execute("ALTER TABLE tsk_image_info ADD COLUMN md5 TEXT;"); //NON-NLS
			statement.execute("ALTER TABLE tsk_image_info ADD COLUMN display_name TEXT;"); //NON-NLS

			// Add a new column to the file system info table.
			statement.execute("ALTER TABLE tsk_fs_info ADD COLUMN display_name TEXT;"); //NON-NLS

			// Add a new column to the file table.
			statement.execute("ALTER TABLE tsk_files ADD COLUMN meta_seq INTEGER;"); //NON-NLS

			// Add new columns and indexes to the attributes table and populate the
			// new column. Note that addition of the new column is a denormalization
			// to optimize attribute queries.
			statement.execute("ALTER TABLE blackboard_attributes ADD COLUMN artifact_type_id INTEGER NULL NOT NULL DEFAULT -1;"); //NON-NLS
			statement.execute("CREATE INDEX attribute_artifactTypeId ON blackboard_attributes(artifact_type_id);"); //NON-NLS
			statement.execute("CREATE INDEX attribute_valueText ON blackboard_attributes(value_text);"); //NON-NLS
			statement.execute("CREATE INDEX attribute_valueInt32 ON blackboard_attributes(value_int32);"); //NON-NLS
			statement.execute("CREATE INDEX attribute_valueInt64 ON blackboard_attributes(value_int64);"); //NON-NLS
			statement.execute("CREATE INDEX attribute_valueDouble ON blackboard_attributes(value_double);"); //NON-NLS
			resultSet = statement.executeQuery("SELECT attrs.artifact_id AS artifact_id, " //NON-NLS
					+ "arts.artifact_type_id AS artifact_type_id " //NON-NLS
					+ "FROM blackboard_attributes AS attrs " //NON-NLS
					+ "INNER JOIN blackboard_artifacts AS arts " //NON-NLS
					+ "WHERE attrs.artifact_id = arts.artifact_id;"); //NON-NLS
			updateStatement = connection.createStatement();
			while (resultSet.next()) {
				long artifactId = resultSet.getLong("artifact_id");
				int artifactTypeId = resultSet.getInt("artifact_type_id");
				updateStatement.executeUpdate(
						"UPDATE blackboard_attributes " //NON-NLS
						+ "SET artifact_type_id = " + artifactTypeId //NON-NLS
						+ " WHERE blackboard_attributes.artifact_id = " + artifactId + ";"); //NON-NLS
			}
			resultSet.close();
			resultSet = null;

			// Convert existing tag artifact and attribute rows to rows in the new tags tables.
			// TODO: This code depends on prepared statements that could evolve with
			// time, breaking this upgrade. The code that follows should be rewritten
			// to do everything with SQL specific to case database schema version 2.
			HashMap<String, TagName> tagNames = new HashMap<String, TagName>();
			for (BlackboardArtifact artifact : getBlackboardArtifacts(ARTIFACT_TYPE.TSK_TAG_FILE)) {
				Content content = getContentById(artifact.getObjectID());
				String name = ""; //NON-NLS
				String comment = ""; //NON-NLS
				ArrayList<BlackboardAttribute> attributes = getBlackboardAttributes(artifact);
				for (BlackboardAttribute attribute : attributes) {
					if (attribute.getAttributeTypeID() == ATTRIBUTE_TYPE.TSK_TAG_NAME.getTypeID()) {
						name = attribute.getValueString();
					} else if (attribute.getAttributeTypeID() == ATTRIBUTE_TYPE.TSK_COMMENT.getTypeID()) {
						comment = attribute.getValueString();
					}
				}
				if (!name.isEmpty()) {
					TagName tagName;
					if (tagNames.containsKey(name)) {
						tagName = tagNames.get(name);
					} else {
						tagName = addTagName(name, "", TagName.HTML_COLOR.NONE); //NON-NLS
						tagNames.put(name, tagName);
					}
					addContentTag(content, tagName, comment, 0, content.getSize() - 1);
				}
			}
			for (BlackboardArtifact artifact : getBlackboardArtifacts(ARTIFACT_TYPE.TSK_TAG_ARTIFACT)) {
				long taggedArtifactId = -1;
				String name = ""; //NON-NLS
				String comment = ""; //NON-NLS
				ArrayList<BlackboardAttribute> attributes = getBlackboardAttributes(artifact);
				for (BlackboardAttribute attribute : attributes) {
					if (attribute.getAttributeTypeID() == ATTRIBUTE_TYPE.TSK_TAG_NAME.getTypeID()) {
						name = attribute.getValueString();
					} else if (attribute.getAttributeTypeID() == ATTRIBUTE_TYPE.TSK_COMMENT.getTypeID()) {
						comment = attribute.getValueString();
					} else if (attribute.getAttributeTypeID() == ATTRIBUTE_TYPE.TSK_TAGGED_ARTIFACT.getTypeID()) {
						taggedArtifactId = attribute.getValueLong();
					}
				}
				if (taggedArtifactId != -1 && !name.isEmpty()) {
					TagName tagName;
					if (tagNames.containsKey(name)) {
						tagName = tagNames.get(name);
					} else {
						tagName = addTagName(name, "", TagName.HTML_COLOR.NONE); //NON-NLS
						tagNames.put(name, tagName);
					}
					addBlackboardArtifactTag(getBlackboardArtifact(taggedArtifactId), tagName, comment);
				}
			}
			statement.execute(
					"DELETE FROM blackboard_attributes WHERE artifact_id IN " //NON-NLS
					+ "(SELECT artifact_id FROM blackboard_artifacts WHERE artifact_type_id = " //NON-NLS
					+ ARTIFACT_TYPE.TSK_TAG_FILE.getTypeID()
					+ " OR artifact_type_id = " + ARTIFACT_TYPE.TSK_TAG_ARTIFACT.getTypeID() + ");"); //NON-NLS
			statement.execute(
					"DELETE FROM blackboard_artifacts WHERE artifact_type_id = " //NON-NLS
					+ ARTIFACT_TYPE.TSK_TAG_FILE.getTypeID()
					+ " OR artifact_type_id = " + ARTIFACT_TYPE.TSK_TAG_ARTIFACT.getTypeID() + ";"); //NON-NLS

			return 3;
		} finally {
			closeStatement(updateStatement);
			closeResultSet(resultSet);
			closeStatement(statement);
			connection.close();
		}
	}

	/**
	 * Updates a schema version 3 database to a schema version 4 database.
	 *
	 * @param schemaVersionNumber The current schema version number of the
	 *                            database.
	 * @param connection          A connection to the case database.
	 *
	 * @return The new database schema version.
	 *
	 * @throws SQLException     If there is an error completing a database
	 *                          operation.
	 * @throws TskCoreException If there is an error completing a database
	 *                          operation via another SleuthkitCase method.
	 */
	private int updateFromSchema3toSchema4(int schemaVersionNumber, CaseDbConnection connection) throws SQLException, TskCoreException {
		if (schemaVersionNumber != 3) {
			return schemaVersionNumber;
		}

		Statement statement = null;
		ResultSet resultSet = null;
		Statement queryStatement = null;
		ResultSet queryResultSet = null;
		Statement updateStatement = null;
		try {
			// Add mime_type column to tsk_files table. Populate with general
			// info artifact file signature data.
			statement = connection.createStatement();
			updateStatement = connection.createStatement();
			statement.execute("ALTER TABLE tsk_files ADD COLUMN mime_type TEXT;");
			resultSet = statement.executeQuery("SELECT files.obj_id AS obj_id, attrs.value_text AS value_text "
					+ "FROM tsk_files AS files, blackboard_attributes AS attrs, blackboard_artifacts AS arts "
					+ "WHERE files.obj_id = arts.obj_id AND "
					+ "arts.artifact_id = attrs.artifact_id AND "
					+ "arts.artifact_type_id = 1 AND "
					+ "attrs.attribute_type_id = 62");
			while (resultSet.next()) {
				updateStatement.executeUpdate(
						"UPDATE tsk_files " //NON-NLS
						+ "SET mime_type = '" + resultSet.getString("value_text") + "' " //NON-NLS
						+ "WHERE tsk_files.obj_id = " + resultSet.getInt("obj_id") + ";"); //NON-NLS
			}
			resultSet.close();

			// Add value_type column to blackboard_attribute_types table.
			statement.execute("ALTER TABLE blackboard_attribute_types ADD COLUMN value_type INTEGER NOT NULL DEFAULT -1;");
			resultSet = statement.executeQuery("SELECT * FROM blackboard_attribute_types AS types"); //NON-NLS
			while (resultSet.next()) {
				int attributeTypeId = resultSet.getInt("attribute_type_id");
				String attributeLabel = resultSet.getString("type_name");
				if (attributeTypeId < MIN_USER_DEFINED_TYPE_ID) {
					updateStatement.executeUpdate(
							"UPDATE blackboard_attribute_types " //NON-NLS
							+ "SET value_type = " + ATTRIBUTE_TYPE.fromLabel(attributeLabel).getValueType().getType() + " " //NON-NLS
							+ "WHERE blackboard_attribute_types.attribute_type_id = " + attributeTypeId + ";"); //NON-NLS
				}
			}
			resultSet.close();

			// Add a data_sources_info table.
			queryStatement = connection.createStatement();
			statement.execute("CREATE TABLE data_source_info (obj_id INTEGER PRIMARY KEY, device_id TEXT NOT NULL, time_zone TEXT NOT NULL, FOREIGN KEY(obj_id) REFERENCES tsk_objects(obj_id));");
			resultSet = statement.executeQuery("SELECT * FROM tsk_objects WHERE par_obj_id IS NULL");
			while (resultSet.next()) {
				long objectId = resultSet.getLong("obj_id");
				String timeZone = "";
				queryResultSet = queryStatement.executeQuery("SELECT tzone FROM tsk_image_info WHERE obj_id = " + objectId);
				if (queryResultSet.next()) {
					timeZone = queryResultSet.getString("tzone");
				}
				queryResultSet.close();
				updateStatement.executeUpdate("INSERT INTO data_source_info (obj_id, device_id, time_zone) "
						+ "VALUES(" + objectId + ", '" + UUID.randomUUID().toString() + "' , '" + timeZone + "');");
			}
			resultSet.close();

			// Add data_source_obj_id column to the tsk_files table.
			//
			// NOTE: A new case database will have the following FK constraint:
			//
			// REFERENCES data_source_info (obj_id)
			//
			// The constraint is sacrificed here to avoid having to create and
			// populate a new tsk_files table.
			//
			// TODO: Do this right.
			statement.execute("ALTER TABLE tsk_files ADD COLUMN data_source_obj_id BIGINT NOT NULL DEFAULT -1;");
			resultSet = statement.executeQuery("SELECT tsk_files.obj_id AS obj_id, par_obj_id FROM tsk_files, tsk_objects WHERE tsk_files.obj_id = tsk_objects.obj_id");
			while (resultSet.next()) {
				long fileId = resultSet.getLong("obj_id");
				long dataSourceId = getDataSourceObjectId(connection, fileId);
				updateStatement.executeUpdate("UPDATE tsk_files SET data_source_obj_id = " + dataSourceId + " WHERE obj_id = " + fileId + ";");
			}
			resultSet.close();
			statement.execute("CREATE TABLE ingest_module_types (type_id INTEGER PRIMARY KEY, type_name TEXT NOT NULL)"); //NON-NLS
			statement.execute("CREATE TABLE ingest_job_status_types (type_id INTEGER PRIMARY KEY, type_name TEXT NOT NULL)"); //NON-NLS
			if (this.dbType.equals(DbType.SQLITE)) {
				statement.execute("CREATE TABLE ingest_modules (ingest_module_id INTEGER PRIMARY KEY, display_name TEXT NOT NULL, unique_name TEXT UNIQUE NOT NULL, type_id INTEGER NOT NULL, version TEXT NOT NULL, FOREIGN KEY(type_id) REFERENCES ingest_module_types(type_id));"); //NON-NLS
				statement.execute("CREATE TABLE ingest_jobs (ingest_job_id INTEGER PRIMARY KEY, obj_id BIGINT NOT NULL, host_name TEXT NOT NULL, start_date_time BIGINT NOT NULL, end_date_time BIGINT NOT NULL, status_id INTEGER NOT NULL, settings_dir TEXT, FOREIGN KEY(obj_id) REFERENCES tsk_objects(obj_id), FOREIGN KEY(status_id) REFERENCES ingest_job_status_types(type_id));"); //NON-NLS
			} else {
				statement.execute("CREATE TABLE ingest_modules (ingest_module_id BIGSERIAL PRIMARY KEY, display_name TEXT NOT NULL, unique_name TEXT UNIQUE NOT NULL, type_id INTEGER NOT NULL, version TEXT NOT NULL, FOREIGN KEY(type_id) REFERENCES ingest_module_types(type_id));"); //NON-NLS
				statement.execute("CREATE TABLE ingest_jobs (ingest_job_id BIGSERIAL PRIMARY KEY, obj_id BIGINT NOT NULL, host_name TEXT NOT NULL, start_date_time BIGINT NOT NULL, end_date_time BIGINT NOT NULL, status_id INTEGER NOT NULL, settings_dir TEXT, FOREIGN KEY(obj_id) REFERENCES tsk_objects(obj_id), FOREIGN KEY(status_id) REFERENCES ingest_job_status_types(type_id));"); //NON-NLS
			}

			statement.execute("CREATE TABLE ingest_job_modules (ingest_job_id INTEGER, ingest_module_id INTEGER, pipeline_position INTEGER, PRIMARY KEY(ingest_job_id, ingest_module_id), FOREIGN KEY(ingest_job_id) REFERENCES ingest_jobs(ingest_job_id), FOREIGN KEY(ingest_module_id) REFERENCES ingest_modules(ingest_module_id));"); //NON-NLS
			initIngestModuleTypes(connection);
			initIngestStatusTypes(connection);

			return 4;

		} finally {
			closeResultSet(queryResultSet);
			closeStatement(queryStatement);
			closeStatement(updateStatement);
			closeResultSet(resultSet);
			closeStatement(statement);
		}
	}

	/**
	 * Updates a schema version 4 database to a schema version 5 database.
	 *
	 * @param schemaVersionNumber The current schema version number of the
	 *                            database.
	 * @param connection          A connection to the case database.
	 *
	 * @return The new database schema version.
	 *
	 * @throws SQLException     If there is an error completing a database
	 *                          operation.
	 * @throws TskCoreException If there is an error completing a database
	 *                          operation via another SleuthkitCase method.
	 */
	private int updateFromSchema4toSchema5(int schemaVersionNumber, CaseDbConnection connection) throws SQLException, TskCoreException {
		if (schemaVersionNumber != 4) {
			return schemaVersionNumber;
		}

		Statement statement = null;
		try {
			statement = connection.createStatement();
			// Add the review_statuses lookup table.

			statement.execute("CREATE TABLE review_statuses (review_status_id INTEGER PRIMARY KEY, review_status_name TEXT NOT NULL, display_name TEXT NOT NULL)");

			/*
			 * Add review_status_id column to artifacts table.
			 *
			 * NOTE: For DBs created with schema 5 we define a foreign key
			 * constraint on the review_status_column. We don't bother with this
			 * for DBs updated to schema 5 because of limitations of the SQLite
			 * ALTER TABLE command.
			 */
			statement.execute("ALTER TABLE blackboard_artifacts ADD COLUMN review_status_id INTEGER NOT NULL DEFAULT " + BlackboardArtifact.ReviewStatus.UNDECIDED.getID());
			return 5;

		} finally {
			closeStatement(statement);
		}
	}

	/**
	 * Updates a schema version 4 database to a schema version 5 database.
	 *
	 * @param schemaVersionNumber The current schema version number of the
	 *                            database.
	 * @param connection          A connection to the case database.
	 *
	 * @return The new database schema version.
	 *
	 * @throws SQLException     If there is an error completing a database
	 *                          operation.
	 * @throws TskCoreException If there is an error completing a database
	 *                          operation via another SleuthkitCase method.
	 */
	private int updateFromSchema4toSchema5(int schemaVersionNumber, CaseDbConnection connection) throws SQLException, TskCoreException {
		if (schemaVersionNumber != 4) {
			return schemaVersionNumber;
		}

		Statement statement = null;
		ResultSet resultSet = null;
		try {
			statement = connection.createStatement();

			// Add the encoding table
			statement.execute("CREATE TABLE file_encoding_types (encoding_type INTEGER PRIMARY KEY, name TEXT NOT NULL);");
			initEncodingTypes(connection);

			// Add encoding type column to tsk_files_path
			// This should really have the FOREIGN KEY constraint but there are problems
			// getting that to work, so we don't add it on this upgrade path.
			statement.execute("ALTER TABLE tsk_files_path ADD COLUMN encoding_type INTEGER NOT NULL DEFAULT 0;");

			return 5;

		} finally {
			closeResultSet(resultSet);
			closeStatement(statement);
		}

	}

	/**
	 * Returns case database schema version number.
	 *
	 * @return The schema version number as an integer.
	 */
	public int getSchemaVersion() {
		return this.versionNumber;
	}

	/**
	 * Returns the path of a backup copy of the database made when a schema
	 * version upgrade has occurred.
	 *
	 * @return The path of the backup file or null if no backup was made.
	 */
	public String getBackupDatabasePath() {
		return dbBackupPath;
	}

	/**
	 * Create a new transaction on the case database. The transaction object
	 * that is returned can be passed to methods that take a CaseDbTransaction.
	 * The caller is responsible for calling either commit() or rollback() on
	 * the transaction object.
	 *
	 * @return A CaseDbTransaction object.
	 *
	 * @throws TskCoreException
	 */
	public CaseDbTransaction beginTransaction() throws TskCoreException {
		return new CaseDbTransaction(connections.getConnection());
	}

	/**
	 * Get the full path to the case directory. For a SQLite case database, this
	 * is the same as the database directory path.
	 *
	 * @return Case directory path.
	 */
	public String getDbDirPath() {
		return caseDirPath;
	}

	/**
	 * Acquire the lock that provides exclusive access to the case database if
	 * it is a SQLite database. Call this method in a try block with a call to
	 * the lock release method in an associated finally block.
	 */
	public void acquireExclusiveLock() {
		if (dbType == DbType.SQLITE) {
			rwLock.writeLock().lock();
		}
	}

	/**
	 * Release the lock that provides exclusive access to the database if it is
	 * a SQLite database. This method should always be called in the finally
	 * block of a try block in which the lock was acquired.
	 */
	public void releaseExclusiveLock() {
		if (dbType == DbType.SQLITE) {
			rwLock.writeLock().unlock();
		}
	}

	/**
	 * Acquire the lock that provides shared access to the case database if it
	 * is a SQLite database. Call this method in a try block with a call to the
	 * lock release method in an associated finally block.
	 */
	public void acquireSharedLock() {
		if (dbType == DbType.SQLITE) {
			rwLock.readLock().lock();
		}
	}

	/**
	 * Release the lock that provides shared access to the database if it is a
	 * SQLite database. This method should always be called in the finally block
	 * of a try block in which the lock was acquired.
	 */
	public void releaseSharedLock() {
		if (dbType == DbType.SQLITE) {
			rwLock.readLock().unlock();
		}
	}

	/**
	 * Open an existing case database.
	 *
	 * @param dbPath Path to SQLite case database.
	 *
	 * @return Case database object.
	 *
	 * @throws org.sleuthkit.datamodel.TskCoreException
	 */
	public static SleuthkitCase openCase(String dbPath) throws TskCoreException {
		try {
			final SleuthkitJNI.CaseDbHandle caseHandle = SleuthkitJNI.openCaseDb(dbPath);
			return new SleuthkitCase(dbPath, caseHandle, DbType.SQLITE);
		} catch (Exception ex) {
			throw new TskCoreException("Failed to open case database at " + dbPath, ex);
		}
	}

	/**
	 * Open an existing multi-user case database.
	 *
	 * @param databaseName The name of the database.
	 * @param info         Connection information for the the database.
	 * @param caseDir      The folder where the case metadata fils is stored.
	 *
	 * @return A case database object.
	 *
	 * @throws TskCoreException If there is a problem opening the database.
	 */
	public static SleuthkitCase openCase(String databaseName, CaseDbConnectionInfo info, String caseDir) throws TskCoreException {
		try {
			/*
			 * The flow of this method involves trying to open case and if
			 * successful, return that case. If unsuccessful, an exception is
			 * thrown. We catch any exceptions, and use tryConnect() to attempt
			 * to obtain further information about the error. If tryConnect() is
			 * unable to successfully connect, tryConnect() will throw a
			 * TskCoreException with a message containing user-level error
			 * reporting. If tryConnect() is able to connect, flow continues and
			 * we rethrow the original exception obtained from trying to create
			 * the case. In this way, we obtain more detailed information if we
			 * are able, but do not lose any information if unable.
			 */
			final SleuthkitJNI.CaseDbHandle caseHandle = SleuthkitJNI.openCaseDb(databaseName, info);
			return new SleuthkitCase(info.getHost(), Integer.parseInt(info.getPort()), databaseName, info.getUserName(), info.getPassword(), caseHandle, caseDir, info.getDbType());
		} catch (PropertyVetoException exp) {
			// In this case, the JDBC driver doesn't support PostgreSQL. Use the generic message here.
			throw new TskCoreException(exp.getMessage(), exp);
		} catch (Exception exp) {
			tryConnect(info); // attempt to connect, throw with user-friendly message if unable
			throw new TskCoreException(exp.getMessage(), exp); // throw with generic message if tryConnect() was successful
		}
	}

	/**
	 * Create a new case database.
	 *
	 * @param dbPath Path to where SQlite case database should be created.
	 *
	 * @return Case database object.
	 *
	 * @throws org.sleuthkit.datamodel.TskCoreException
	 */
	public static SleuthkitCase newCase(String dbPath) throws TskCoreException {
		try {
			SleuthkitJNI.CaseDbHandle caseHandle = SleuthkitJNI.newCaseDb(dbPath);
			return new SleuthkitCase(dbPath, caseHandle, DbType.SQLITE);
		} catch (Exception ex) {
			throw new TskCoreException("Failed to create case database at " + dbPath, ex);
		}
	}

	/**
	 * Create a new multi-user case database.
	 *
	 * @param info         the information to connect to the database
	 * @param databaseName the name of the database
	 * @param caseDirPath  the path of the case
	 *
	 * @return Case database object.
	 *
	 * @throws org.sleuthkit.datamodel.TskCoreException
	 */
	public static SleuthkitCase newCase(String databaseName, CaseDbConnectionInfo info, String caseDirPath) throws TskCoreException {
		try {
			/**
			 * The flow of this method involves trying to create a new case and
			 * if successful, return that case. If unsuccessful, an exception is
			 * thrown. We catch any exceptions, and use tryConnect() to attempt
			 * to obtain further information about the error. If tryConnect() is
			 * unable to successfully connect, tryConnect() will throw a
			 * TskCoreException with a message containing user-level error
			 * reporting. If tryConnect() is able to connect, flow continues and
			 * we rethrow the original exception obtained from trying to create
			 * the case. In this way, we obtain more detailed information if we
			 * are able, but do not lose any information if unable.
			 */
			SleuthkitJNI.CaseDbHandle caseHandle = SleuthkitJNI.newCaseDb(databaseName, info);
			return new SleuthkitCase(info.getHost(), Integer.parseInt(info.getPort()),
					databaseName, info.getUserName(), info.getPassword(), caseHandle, caseDirPath, info.getDbType());
		} catch (PropertyVetoException exp) {
			// In this case, the JDBC driver doesn't support PostgreSQL. Use the generic message here.
			throw new TskCoreException(exp.getMessage(), exp);
		} catch (Exception exp) {
			tryConnect(info); // attempt to connect, throw with user-friendly message if unable
			throw new TskCoreException(exp.getMessage(), exp); // throw with generic message if tryConnect() was successful
		}
	}

	/**
	 * Start process of adding a image to the case. Adding an image is a
	 * multi-step process and this returns an object that allows it to happen.
	 *
	 * @param timezone        TZ time zone string to use for ingest of image.
	 * @param addUnallocSpace Set to true to create virtual files for
	 *                        unallocated space in the image.
	 * @param noFatFsOrphans  Set to true to skip processing orphan files of FAT
	 *                        file systems.
	 *
	 * @return Object that encapsulates control of adding an image via the
	 *         SleuthKit native code layer.
	 */
	public AddImageProcess makeAddImageProcess(String timezone, boolean addUnallocSpace, boolean noFatFsOrphans) {
		return this.caseHandle.initAddImageProcess(timezone, addUnallocSpace, noFatFsOrphans);
	}

	/**
	 * Get the list of root objects (data sources) from the case database, e.g.,
	 * image files, logical (local) files, virtual directories.
	 *
	 * @return List of content objects representing root objects.
	 *
	 * @throws TskCoreException
	 */
	public List<Content> getRootObjects() throws TskCoreException {
		CaseDbConnection connection = connections.getConnection();
		acquireSharedLock();
		Statement s = null;
		ResultSet rs = null;
		try {
			s = connection.createStatement();
			rs = connection.executeQuery(s, "SELECT obj_id, type FROM tsk_objects " //NON-NLS
					+ "WHERE par_obj_id IS NULL"); //NON-NLS
			Collection<ObjectInfo> infos = new ArrayList<ObjectInfo>();
			while (rs.next()) {
				infos.add(new ObjectInfo(rs.getLong("obj_id"), ObjectType.valueOf(rs.getShort("type")))); //NON-NLS
			}

			List<Content> rootObjs = new ArrayList<Content>();
			for (ObjectInfo i : infos) {
				if (i.type == ObjectType.IMG) {
					rootObjs.add(getImageById(i.id));
				} else if (i.type == ObjectType.ABSTRACTFILE) {
					// Check if virtual dir for local files.
					AbstractFile af = getAbstractFileById(i.id);
					if (af instanceof VirtualDirectory) {
						rootObjs.add(af);
					} else {
						throw new TskCoreException("Parentless object has wrong type to be a root (ABSTRACTFILE, but not VIRTUAL_DIRECTORY: " + i.type);
					}
				} else {
					throw new TskCoreException("Parentless object has wrong type to be a root: " + i.type);
				}
			}
			return rootObjs;
		} catch (SQLException ex) {
			throw new TskCoreException("Error getting root objects", ex);
		} finally {
			closeResultSet(rs);
			closeStatement(s);
			connection.close();
			releaseSharedLock();
		}
	}

	/**
	 * Gets the data sources for the case (e.g., images, local disks, virtual
	 * directories of local/logical files and/or directories, etc.)
	 *
	 * NOTE: The DataSource interface is an emerging feature and at present is
	 * only useful for obtaining the object id and the device id, an
	 * ASCII-printable identifier for the device associated with the data source
	 * that is intended to be unique across multiple cases (e.g., a UUID). In
	 * the future, this method will be a replacement for the getRootObjects
	 * method.
	 *
	 * @return A list of the data sources for the case.
	 *
	 * @throws TskCoreException if there is a problem getting the data sources.
	 */
	public List<DataSource> getDataSources() throws TskCoreException {
		CaseDbConnection connection = connections.getConnection();
		acquireSharedLock();
		Statement s = null;
		ResultSet rs = null;
		try {
			s = connection.createStatement();
			rs = connection.executeQuery(s, "SELECT obj_id, device_id, time_zone FROM data_source_info"); //NON-NLS
			List<DataSource> dataSources = new ArrayList<DataSource>();
			while (rs.next()) {
				dataSources.add(new AbstractDataSource(rs.getLong("obj_id"), rs.getString("device_id"), rs.getString("time_zone")));
			}
			return dataSources;
		} catch (SQLException ex) {
			throw new TskCoreException("Error getting data sources", ex);
		} finally {
			closeResultSet(rs);
			closeStatement(s);
			connection.close();
			releaseSharedLock();
		}
	}

	/**
	 * Gets a specific data source for the case (e.g., an image, local disk,
	 * virtual directory of local/logical files and/or directories, etc.).
	 *
	 * NOTE: The AbstractDataSource class is an emerging feature and at present
	 * is only useful for obtaining the object id and the data source
	 * identifier, an ASCII-printable identifier for the data source that is
	 * intended to be unique across multiple cases (e.g., a UUID). In the
	 * future, this method will be a replacement for the getRootObjects method.
	 *
	 * @param objectId The object id of the data source.
	 *
	 * @return The data source.
	 *
	 * @throws TskDataException if there is no data source for the given object
	 *                          id.
	 * @throws TskCoreException if there is a problem getting the data source.
	 */
	public DataSource getDataSource(long objectId) throws TskDataException, TskCoreException {
		CaseDbConnection connection = connections.getConnection();
		acquireSharedLock();
		Statement s = null;
		ResultSet rs = null;
		try {
			s = connection.createStatement();
			rs = connection.executeQuery(s, "SELECT device_id, time_zone FROM data_source_info WHERE obj_id = " + objectId); //NON-NLS
			if (rs.next()) {
				return new AbstractDataSource(objectId, rs.getString("device_id"), rs.getString("time_zone"));
			} else {
				throw new TskCoreException(String.format("There is no data source with obj_id = %d", objectId));
			}
		} catch (SQLException ex) {
			throw new TskCoreException(String.format("Error getting data source with obj_id = %d", objectId), ex);
		} finally {
			closeResultSet(rs);
			closeStatement(s);
			connection.close();
			releaseSharedLock();
		}
	}

	/**
	 * Get all blackboard artifacts of a given type. Does not included rejected
	 * artifacts.
	 *
	 * @param artifactTypeID artifact type id (must exist in database)
	 *
	 * @return list of blackboard artifacts.
	 *
	 * @throws TskCoreException
	 */
	public ArrayList<BlackboardArtifact> getBlackboardArtifacts(int artifactTypeID) throws TskCoreException {
<<<<<<< HEAD
		return getArtifactsHelper(" blackboard_artifacts.artifact_type_id = " + artifactTypeID);
=======
		CaseDbConnection connection = connections.getConnection();
		acquireSharedLock();
		ResultSet rs = null;
		try {
			Statement s = connection.createStatement();
			rs = connection.executeQuery(s,
					"SELECT arts.artifact_id AS artifact_id, arts.obj_id AS obj_id, "
					+ "types.type_name AS type_name, types.display_name AS display_name "
					+ "FROM blackboard_artifacts AS arts "
					+ "INNER JOIN blackboard_artifact_types AS types "
					+ "ON arts.artifact_type_id = types.artifact_type_id "
					+ "AND arts.artifact_type_id = " + artifactTypeID);
			ArrayList<BlackboardArtifact> artifacts = new ArrayList<BlackboardArtifact>();
			while (rs.next()) {
				artifacts.add(new BlackboardArtifact(this, rs.getLong("artifact_id"), rs.getLong("obj_id"),
						artifactTypeID, rs.getString("type_name"), rs.getString("display_name")));
			}
			return artifacts;
		} catch (SQLException ex) {
			throw new TskCoreException("Error getting or creating a blackboard artifact", ex);
		} finally {
			closeResultSet(rs);
			connection.close();
			releaseSharedLock();
		}
>>>>>>> 1fa5887a
	}

	/**
	 * Get a count of blackboard artifacts for a given content. Does not include
	 * rejected artifacts.
	 *
	 * @param objId Id of the content.
	 *
	 * @return The artifacts count for the content.
	 *
	 * @throws TskCoreException
	 */
	public long getBlackboardArtifactsCount(long objId) throws TskCoreException {
		CaseDbConnection connection = connections.getConnection();
		acquireSharedLock();
		ResultSet rs = null;
		try {
			// SELECT COUNT(*) AS count FROM blackboard_artifacts WHERE obj_id = ?
			PreparedStatement statement = connection.getPreparedStatement(PREPARED_STATEMENT.COUNT_ARTIFACTS_FROM_SOURCE);
			statement.clearParameters();
			statement.setLong(1, objId);
			rs = connection.executeQuery(statement);
			long count = 0;
			if (rs.next()) {
				count = rs.getLong("count");
			}
			return count;
		} catch (SQLException ex) {
			throw new TskCoreException("Error getting number of blackboard artifacts by content", ex);
		} finally {
			closeResultSet(rs);
			connection.close();
			releaseSharedLock();
		}
	}

	/**
	 * Get a count of artifacts of a given type. Does not include rejected
	 * artifacts.
	 *
	 * @param artifactTypeID Id of the artifact type.
	 *
	 * @return The artifacts count for the type.
	 *
	 * @throws TskCoreException
	 */
	public long getBlackboardArtifactsTypeCount(int artifactTypeID) throws TskCoreException {
		CaseDbConnection connection = connections.getConnection();
		acquireSharedLock();
		ResultSet rs = null;
		try {
			// SELECT COUNT(*) AS count FROM blackboard_artifacts WHERE artifact_type_id = ?
			PreparedStatement statement = connection.getPreparedStatement(PREPARED_STATEMENT.COUNT_ARTIFACTS_OF_TYPE);
			statement.clearParameters();
			statement.setInt(1, artifactTypeID);
			rs = connection.executeQuery(statement);
			long count = 0;
			if (rs.next()) {
				count = rs.getLong("count");
			}
			return count;
		} catch (SQLException ex) {
			throw new TskCoreException("Error getting number of blackboard artifacts by type", ex);
		} finally {
			closeResultSet(rs);
			connection.close();
			releaseSharedLock();
		}
	}

	/**
	 * Get all blackboard artifacts that have an attribute of the given type and
	 * String value. Does not included rejected artifacts.
	 *
	 * @param attrType attribute of this attribute type to look for in the
	 *                 artifacts
	 * @param value    value of the attribute of the attrType type to look for
	 *
	 * @return a list of blackboard artifacts with such an attribute
	 *
	 * @throws TskCoreException exception thrown if a critical error occurred
	 *                          within tsk core and artifacts could not be
	 *                          queried
	 */
	public List<BlackboardArtifact> getBlackboardArtifacts(BlackboardAttribute.ATTRIBUTE_TYPE attrType, String value) throws TskCoreException {
		CaseDbConnection connection = connections.getConnection();
		acquireSharedLock();
		Statement s = null;
		ResultSet rs = null;
		try {
			s = connection.createStatement();
			rs = connection.executeQuery(s, "SELECT DISTINCT arts.artifact_id AS artifact_id, " //NON-NLS
					+ "arts.obj_id AS obj_id, arts.artifact_type_id AS artifact_type_id, "
					+ "types.type_name AS type_name, types.display_name AS display_name, "//NON-NLS
					+ " arts.review_status_id AS review_status_id" //NON-NLS
					+ "FROM blackboard_artifacts AS arts, blackboard_attributes AS attrs, blackboard_artifact_types AS types " //NON-NLS
					+ "WHERE arts.artifact_id = attrs.artifact_id " //NON-NLS
					+ " AND attrs.attribute_type_id = " + attrType.getTypeID() //NON-NLS
					+ " AND attrs.value_text = '" + value + "'"
					+ " AND types.artifact_type_id=arts.artifact_type_id"
					+ " AND arts.review_status_id !=" + BlackboardArtifact.ReviewStatus.REJECTED.getID());	 //NON-NLS
			ArrayList<BlackboardArtifact> artifacts = new ArrayList<BlackboardArtifact>();
			while (rs.next()) {
				artifacts.add(new BlackboardArtifact(this, rs.getLong("artifact_id"), rs.getLong("obj_id"),
						rs.getInt("artifact_type_id"), rs.getString("type_name"), rs.getString("display_name"),
						BlackboardArtifact.ReviewStatus.withID(rs.getInt("review_status_id"))));
			}
			return artifacts;
		} catch (SQLException ex) {
			throw new TskCoreException("Error getting blackboard artifacts by attribute", ex);
		} finally {
			closeResultSet(rs);
			closeStatement(s);
			connection.close();
			releaseSharedLock();
		}
	}

	/**
	 * Get all blackboard artifacts that have an attribute of the given type and
	 * String value. Does not included rejected artifacts.
	 *
	 * @param attrType   attribute of this attribute type to look for in the
	 *                   artifacts
	 * @param subString  value substring of the string attribute of the attrType
	 *                   type to look for
	 * @param startsWith if true, the artifact attribute string should start
	 *                   with the substring, if false, it should just contain it
	 *
	 * @return a list of blackboard artifacts with such an attribute
	 *
	 * @throws TskCoreException exception thrown if a critical error occurred
	 *                          within tsk core and artifacts could not be
	 *                          queried
	 */
	public List<BlackboardArtifact> getBlackboardArtifacts(BlackboardAttribute.ATTRIBUTE_TYPE attrType, String subString, boolean startsWith) throws TskCoreException {
		subString = "%" + subString; //NON-NLS
		if (startsWith == false) {
			subString += "%"; //NON-NLS
		}
		CaseDbConnection connection = connections.getConnection();
		acquireSharedLock();
		Statement s = null;
		ResultSet rs = null;
		try {
			s = connection.createStatement();
			rs = connection.executeQuery(s, "SELECT DISTINCT arts.artifact_id AS artifact_id, " //NON-NLS
					+ " arts.obj_id AS obj_id, arts.artifact_type_id AS artifact_type_id, " //NON-NLS
					+ " types.type_name AS type_name, types.display_name AS display_name, " //NON-NLS
					+ " arts.review_status_id AS review_status_id " //NON-NLS
					+ " FROM blackboard_artifacts AS arts, blackboard_attributes AS attrs, blackboard_artifact_types AS types " //NON-NLS
					+ " WHERE arts.artifact_id = attrs.artifact_id " //NON-NLS
					+ " AND attrs.attribute_type_id = " + attrType.getTypeID() //NON-NLS
					+ " AND LOWER(attrs.value_text) LIKE LOWER('" + subString + "')"
					+ " AND types.artifact_type_id=arts.artifact_type_id "
					+ " AND arts.review_status_id !=" + BlackboardArtifact.ReviewStatus.REJECTED.getID());
			ArrayList<BlackboardArtifact> artifacts = new ArrayList<BlackboardArtifact>();
			while (rs.next()) {
				artifacts.add(new BlackboardArtifact(this, rs.getLong("artifact_id"), rs.getLong("obj_id"),
						rs.getInt("artifact_type_id"), rs.getString("type_name"), rs.getString("display_name"),
						BlackboardArtifact.ReviewStatus.withID(rs.getInt("review_status_id"))));
			}
			return artifacts;
		} catch (SQLException ex) {
			throw new TskCoreException("Error getting blackboard artifacts by attribute. " + ex.getMessage(), ex);
		} finally {
			closeResultSet(rs);
			closeStatement(s);
			connection.close();
			releaseSharedLock();
		}
	}

	/**
	 * Get all blackboard artifacts that have an attribute of the given type and
	 * integer value. Does not included rejected artifacts.
	 *
	 * @param attrType attribute of this attribute type to look for in the
	 *                 artifacts
	 * @param value    value of the attribute of the attrType type to look for
	 *
	 * @return a list of blackboard artifacts with such an attribute
	 *
	 * @throws TskCoreException exception thrown if a critical error occurred
	 *                          within tsk core and artifacts could not be
	 *                          queried
	 */
	public List<BlackboardArtifact> getBlackboardArtifacts(BlackboardAttribute.ATTRIBUTE_TYPE attrType, int value) throws TskCoreException {
		CaseDbConnection connection = connections.getConnection();
		acquireSharedLock();
		Statement s = null;
		ResultSet rs = null;
		try {
			s = connection.createStatement();
			rs = connection.executeQuery(s, "SELECT DISTINCT arts.artifact_id AS artifact_id, " //NON-NLS
					+ " arts.obj_id AS obj_id, arts.artifact_type_id AS artifact_type_id, "
					+ " types.type_name AS type_name, types.display_name AS display_name, "
					+ " arts.review_status_id AS review_status_id  "//NON-NLS
					+ " FROM blackboard_artifacts AS arts, blackboard_attributes AS attrs, blackboard_artifact_types AS types " //NON-NLS
					+ "WHERE arts.artifact_id = attrs.artifact_id " //NON-NLS
					+ " AND attrs.attribute_type_id = " + attrType.getTypeID() //NON-NLS
					+ " AND attrs.value_int32 = " + value //NON-NLS
					+ " AND types.artifact_type_id=arts.artifact_type_id "
					+ " AND arts.review_status_id !=" + BlackboardArtifact.ReviewStatus.REJECTED.getID());
			ArrayList<BlackboardArtifact> artifacts = new ArrayList<BlackboardArtifact>();
			while (rs.next()) {
				artifacts.add(new BlackboardArtifact(this, rs.getLong("artifact_id"), rs.getLong("obj_id"),
						rs.getInt("artifact_type_id"), rs.getString("type_name"), rs.getString("display_name"),
						BlackboardArtifact.ReviewStatus.withID(rs.getInt("review_status_id"))));
			}
			return artifacts;
		} catch (SQLException ex) {
			throw new TskCoreException("Error getting blackboard artifacts by attribute", ex);
		} finally {
			closeResultSet(rs);
			closeStatement(s);
			connection.close();
			releaseSharedLock();
		}
	}

	/**
	 * Get all blackboard artifacts that have an attribute of the given type and
	 * long value. Does not included rejected artifacts.
	 *
	 * @param attrType attribute of this attribute type to look for in the
	 *                 artifacts
	 * @param value    value of the attribute of the attrType type to look for
	 *
	 * @return a list of blackboard artifacts with such an attribute
	 *
	 * @throws TskCoreException exception thrown if a critical error occurred
	 *                          within tsk core and artifacts could not be
	 *                          queried
	 */
	public List<BlackboardArtifact> getBlackboardArtifacts(BlackboardAttribute.ATTRIBUTE_TYPE attrType, long value) throws TskCoreException {
		CaseDbConnection connection = connections.getConnection();
		acquireSharedLock();
		Statement s = null;
		ResultSet rs = null;
		try {
			s = connection.createStatement();
			rs = connection.executeQuery(s, "SELECT DISTINCT arts.artifact_id AS artifact_id, " //NON-NLS
					+ " arts.obj_id AS obj_id, arts.artifact_type_id AS artifact_type_id, "
					+ " types.type_name AS type_name, types.display_name AS display_name, "
					+ " arts.review_status_id AS review_status_id "//NON-NLS
					+ " FROM blackboard_artifacts AS arts, blackboard_attributes AS attrs, blackboard_artifact_types AS types " //NON-NLS
					+ " WHERE arts.artifact_id = attrs.artifact_id " //NON-NLS
					+ " AND attrs.attribute_type_id = " + attrType.getTypeID() //NON-NLS
					+ " AND attrs.value_int64 = " + value //NON-NLS
					+ " AND types.artifact_type_id=arts.artifact_type_id "
					+ " AND arts.review_status_id !=" + BlackboardArtifact.ReviewStatus.REJECTED.getID());
			ArrayList<BlackboardArtifact> artifacts = new ArrayList<BlackboardArtifact>();
			while (rs.next()) {
				artifacts.add(new BlackboardArtifact(this, rs.getLong("artifact_id"), rs.getLong("obj_id"),
						rs.getInt("artifact_type_id"), rs.getString("type_name"), rs.getString("display_name"),
						BlackboardArtifact.ReviewStatus.withID(rs.getInt("review_status_id"))));
			}
			return artifacts;
		} catch (SQLException ex) {
			throw new TskCoreException("Error getting blackboard artifacts by attribute. " + ex.getMessage(), ex);
		} finally {
			closeResultSet(rs);
			closeStatement(s);
			connection.close();
			releaseSharedLock();
		}
	}

	/**
	 * Get all blackboard artifacts that have an attribute of the given type and
	 * double value. Does not included rejected artifacts.
	 *
	 * @param attrType attribute of this attribute type to look for in the
	 *                 artifacts
	 * @param value    value of the attribute of the attrType type to look for
	 *
	 * @return a list of blackboard artifacts with such an attribute
	 *
	 * @throws TskCoreException exception thrown if a critical error occurred
	 *                          within tsk core and artifacts could not be
	 *                          queried
	 */
	public List<BlackboardArtifact> getBlackboardArtifacts(BlackboardAttribute.ATTRIBUTE_TYPE attrType, double value) throws TskCoreException {
		CaseDbConnection connection = connections.getConnection();
		acquireSharedLock();
		Statement s = null;
		ResultSet rs = null;
		try {
			s = connection.createStatement();
			rs = connection.executeQuery(s, "SELECT DISTINCT arts.artifact_id AS artifact_id, " //NON-NLS
					+ " arts.obj_id AS obj_id, arts.artifact_type_id AS artifact_type_id, "
					+ " types.type_name AS type_name, types.display_name AS display_name, "
					+ " arts.review_status_id AS review_status_id "//NON-NLS
					+ " FROM blackboard_artifacts AS arts, blackboard_attributes AS attrs, blackboard_artifact_types AS types " //NON-NLS
					+ " WHERE arts.artifact_id = attrs.artifact_id " //NON-NLS
					+ " AND attrs.attribute_type_id = " + attrType.getTypeID() //NON-NLS
					+ " AND attrs.value_double = " + value //NON-NLS
					+ " AND types.artifact_type_id=arts.artifact_type_id "
					+ " AND arts.review_status_id !=" + BlackboardArtifact.ReviewStatus.REJECTED.getID());
			ArrayList<BlackboardArtifact> artifacts = new ArrayList<BlackboardArtifact>();
			while (rs.next()) {
				artifacts.add(new BlackboardArtifact(this, rs.getLong("artifact_id"), rs.getLong("obj_id"),
						rs.getInt("artifact_type_id"), rs.getString("type_name"), rs.getString("display_name"),
						BlackboardArtifact.ReviewStatus.withID(rs.getInt("review_status_id"))));
			}
			return artifacts;
		} catch (SQLException ex) {
			throw new TskCoreException("Error getting blackboard artifacts by attribute", ex);
		} finally {
			closeResultSet(rs);
			closeStatement(s);
			connection.close();
			releaseSharedLock();
		}
	}

	/**
	 * Get all blackboard artifacts that have an attribute of the given type and
	 * byte value. Does not include rejected artifacts.
	 *
	 * @param attrType attribute of this attribute type to look for in the
	 *                 artifacts
	 * @param value    value of the attribute of the attrType type to look for
	 *
	 * @return a list of blackboard artifacts with such an attribute
	 *
	 * @throws TskCoreException exception thrown if a critical error occurred
	 *                          within tsk core and artifacts could not be
	 *                          queried
	 */
	public List<BlackboardArtifact> getBlackboardArtifacts(BlackboardAttribute.ATTRIBUTE_TYPE attrType, byte value) throws TskCoreException {
		CaseDbConnection connection = connections.getConnection();
		acquireSharedLock();
		Statement s = null;
		ResultSet rs = null;
		try {
			s = connection.createStatement();
			rs = connection.executeQuery(s, "SELECT DISTINCT arts.artifact_id AS artifact_id, " //NON-NLS
					+ " arts.obj_id AS obj_id, arts.artifact_type_id AS artifact_type_id, "
					+ " types.type_name AS type_name, types.display_name AS display_name, "
					+ " arts.review_status_id AS review_status_id "//NON-NLS
					+ " FROM blackboard_artifacts AS arts, blackboard_attributes AS attrs, blackboard_artifact_types AS types " //NON-NLS
					+ " WHERE arts.artifact_id = attrs.artifact_id " //NON-NLS
					+ " AND attrs.attribute_type_id = " + attrType.getTypeID() //NON-NLS
					+ " AND attrs.value_byte = " + value //NON-NLS
					+ " AND types.artifact_type_id=arts.artifact_type_id "
					+ " AND arts.review_status_id !=" + BlackboardArtifact.ReviewStatus.REJECTED.getID());
			ArrayList<BlackboardArtifact> artifacts = new ArrayList<BlackboardArtifact>();
			while (rs.next()) {
				artifacts.add(new BlackboardArtifact(this, rs.getLong("artifact_id"), rs.getLong("obj_id"),
						rs.getInt("artifact_type_id"), rs.getString("type_name"), rs.getString("display_name"),
						BlackboardArtifact.ReviewStatus.withID(rs.getInt("review_status_id"))));
			}
			return artifacts;
		} catch (SQLException ex) {
			throw new TskCoreException("Error getting blackboard artifacts by attribute", ex);
		} finally {
			closeResultSet(rs);
			closeStatement(s);
			connection.close();
			releaseSharedLock();
		}
	}

	/**
	 * Gets a list of all the artifact types for this case
	 *
	 * @return a list of artifact types
	 *
	 * @throws TskCoreException when there is an error getting the types
	 */
	public Iterable<BlackboardArtifact.Type> getArtifactTypes() throws TskCoreException {
		CaseDbConnection connection = connections.getConnection();
		acquireSharedLock();
		Statement s = null;
		ResultSet rs = null;
		try {
			s = connection.createStatement();
			rs = connection.executeQuery(s, "SELECT artifact_type_id, type_name, display_name FROM blackboard_artifact_types"); //NON-NLS
			ArrayList<BlackboardArtifact.Type> artifactTypes = new ArrayList<BlackboardArtifact.Type>();
			while (rs.next()) {
				artifactTypes.add(new BlackboardArtifact.Type(rs.getInt("artifact_type_id"),
						rs.getString("type_name"), rs.getString("display_name")));
			}
			return artifactTypes;
		} catch (SQLException ex) {
			throw new TskCoreException("Error getting artifact types", ex); //NON-NLS
		} finally {
			closeResultSet(rs);
			closeStatement(s);
			connection.close();
			releaseSharedLock();
		}
	}

	/**
	 * Get all of the standard blackboard artifact types that are in use in the
	 * blackboard.
	 *
	 * @return List of standard blackboard artifact types
	 *
	 * @throws TskCoreException
	 */
	public ArrayList<BlackboardArtifact.ARTIFACT_TYPE> getBlackboardArtifactTypesInUse() throws TskCoreException {
		String typeIdList = "";
		for (int i = 0; i < BlackboardArtifact.ARTIFACT_TYPE.values().length; ++i) {
			typeIdList += BlackboardArtifact.ARTIFACT_TYPE.values()[i].getTypeID();
			if (i < BlackboardArtifact.ARTIFACT_TYPE.values().length - 1) {
				typeIdList += ", ";
			}
		}
		String query = "SELECT DISTINCT artifact_type_id FROM blackboard_artifacts "
				+ "WHERE artifact_type_id IN (" + typeIdList + ")";
		CaseDbConnection connection = connections.getConnection();
		acquireSharedLock();
		Statement s = null;
		ResultSet rs = null;
		try {
			s = connection.createStatement();
			rs = connection.executeQuery(s, query);
			ArrayList<BlackboardArtifact.ARTIFACT_TYPE> usedArts = new ArrayList<BlackboardArtifact.ARTIFACT_TYPE>();
			while (rs.next()) {
				usedArts.add(ARTIFACT_TYPE.fromID(rs.getInt("artifact_type_id")));
			}
			return usedArts;
		} catch (SQLException ex) {
			throw new TskCoreException("Error getting artifact types in use", ex);
		} finally {
			closeResultSet(rs);
			closeStatement(s);
			connection.close();
			releaseSharedLock();
		}
	}

	/**
	 * Gets the list of all unique artifact IDs in use.
	 *
	 * Gets both static and dynamic IDs.
	 *
	 * @return The list of unique IDs
	 *
	 * @throws TskCoreException exception thrown if a critical error occurred
	 *                          within tsk core
	 */
	public List<BlackboardArtifact.Type> getArtifactTypesInUse() throws TskCoreException {
		CaseDbConnection connection = connections.getConnection();
		acquireSharedLock();
		Statement s = null;
		ResultSet rs = null;
		try {
			s = connection.createStatement();
			rs = connection.executeQuery(s,
					"SELECT DISTINCT arts.artifact_type_id AS artifact_type_id, "
					+ "types.type_name AS type_name, types.display_name AS display_name "
					+ "FROM blackboard_artifact_types AS types "
					+ "INNER JOIN blackboard_artifacts AS arts "
					+ "ON arts.artifact_type_id = types.artifact_type_id"); //NON-NLS
			List<BlackboardArtifact.Type> uniqueArtifactTypes = new ArrayList<BlackboardArtifact.Type>();
			while (rs.next()) {
				uniqueArtifactTypes.add(new BlackboardArtifact.Type(rs.getInt("artifact_type_id"),
						rs.getString("type_name"), rs.getString("display_name")));
			}
			return uniqueArtifactTypes;
		} catch (SQLException ex) {
			throw new TskCoreException("Error getting attribute types", ex);
		} finally {
			closeResultSet(rs);
			closeStatement(s);
			connection.close();
			releaseSharedLock();
		}
	}

	/**
	 * Gets a list of all the attribute types for this case
	 *
	 * @return a list of attribute types
	 *
	 * @throws TskCoreException when there is an error getting the types
	 */
	public List<BlackboardAttribute.Type> getAttributeTypes() throws TskCoreException {
		CaseDbConnection connection = connections.getConnection();
		acquireSharedLock();
		Statement s = null;
		ResultSet rs = null;
		try {
			s = connection.createStatement();
			rs = connection.executeQuery(s, "SELECT attribute_type_id, type_name, display_name, value_type FROM blackboard_attribute_types"); //NON-NLS
			ArrayList<BlackboardAttribute.Type> attribute_types = new ArrayList<BlackboardAttribute.Type>();
			while (rs.next()) {
				attribute_types.add(new BlackboardAttribute.Type(rs.getInt("attribute_type_id"), rs.getString("type_name"),
						rs.getString("display_name"), TSK_BLACKBOARD_ATTRIBUTE_VALUE_TYPE.fromType(rs.getLong("value_type"))));
			}
			return attribute_types;
		} catch (SQLException ex) {
			throw new TskCoreException("Error getting attribute types", ex);
		} finally {
			closeResultSet(rs);
			closeStatement(s);
			connection.close();
			releaseSharedLock();
		}
	}

	/**
	 * Get count of blackboard attribute types
	 *
	 * Counts both static (in enum) and dynamic attributes types (created by
	 * modules at runtime)
	 *
	 * @return count of attribute types
	 *
	 * @throws TskCoreException exception thrown if a critical error occurs
	 *                          within TSK core
	 */
	public int getBlackboardAttributeTypesCount() throws TskCoreException {
		CaseDbConnection connection = connections.getConnection();
		acquireSharedLock();
		Statement s = null;
		ResultSet rs = null;
		try {
			s = connection.createStatement();
			rs = connection.executeQuery(s, "SELECT COUNT(*) AS count FROM blackboard_attribute_types"); //NON-NLS
			int count = 0;
			if (rs.next()) {
				count = rs.getInt("count");
			}
			return count;
		} catch (SQLException ex) {
			throw new TskCoreException("Error getting number of blackboard artifacts by type", ex);
		} finally {
			closeResultSet(rs);
			closeStatement(s);
			connection.close();
			releaseSharedLock();
		}
	}

	/**
	 * Gets unrejected blackboard artifacts that match a given WHERE clause.
	 * Uses a SELECT	 * statement that does a join of the blackboard_artifacts and
	 * blackboard_artifact_types tables to get all of the required data.
	 *
	 * @param whereClause The WHERE clause to append to the SELECT statement.
	 *
	 * @return A list of BlackboardArtifact objects.
	 *
	 * @throws TskCoreException If there is a problem querying the case
	 *                          database.
	 */
	private ArrayList<BlackboardArtifact> getArtifactsHelper(String whereClause) throws TskCoreException {
		CaseDbConnection connection = connections.getConnection();
		acquireSharedLock();
		ResultSet rs = null;
		try {
			Statement statement = connection.createStatement();
<<<<<<< HEAD
			String query = "SELECT blackboard_artifacts.artifact_id, "
					+ "blackboard_artifacts.obj_id, "
					+ "blackboard_artifact_types.artifact_type_id, "
					+ "blackboard_artifact_types.type_name, "
					+ "blackboard_artifact_types.display_name,"
					+ "blackboard_artifacts.review_status_id "
=======
			String query = "SELECT blackboard_artifacts.artifact_id AS artifact_id, "
					+ "blackboard_artifacts.obj_id AS obj_id, blackboard_artifact_types.artifact_type_id AS artifact_type_id, "
					+ "blackboard_artifact_types.type_name AS type_name, blackboard_artifact_types.display_name AS display_name "
>>>>>>> 1fa5887a
					+ "FROM blackboard_artifacts, blackboard_artifact_types "
					+ "WHERE blackboard_artifacts.artifact_type_id = blackboard_artifact_types.artifact_type_id "
					+ " AND blackboard_artifacts.review_status_id !=" + BlackboardArtifact.ReviewStatus.REJECTED.getID()
					+ " AND " + whereClause;
			rs = connection.executeQuery(statement, query);
			ArrayList<BlackboardArtifact> artifacts = new ArrayList<BlackboardArtifact>();
			while (rs.next()) {
<<<<<<< HEAD
				artifacts.add(new BlackboardArtifact(this, rs.getLong(1), rs.getLong(2), rs.getInt(3), rs.getString(4), rs.getString(5),
						BlackboardArtifact.ReviewStatus.withID(rs.getInt("review_status_id"))));
=======
				artifacts.add(new BlackboardArtifact(this, rs.getLong("artifact_id"), rs.getLong("obj_id"),
						rs.getInt("artifact_type_id"), rs.getString("type_name"), rs.getString("display_name")));
>>>>>>> 1fa5887a
			}
			return artifacts;
		} catch (SQLException ex) {
			throw new TskCoreException("Error getting or creating a blackboard artifact", ex);
		} finally {
			closeResultSet(rs);
			connection.close();
			releaseSharedLock();
		}
	}

	/**
	 * Helper method to get count of all artifacts matching the type id and
	 * object id. Does not included rejected artifacts.
	 	 *
	 * @param artifactTypeID artifact type id
	 * @param obj_id         associated object id
	 *
	 * @return count of matching blackboard artifacts
	 *
	 * @throws TskCoreException exception thrown if a critical error occurs
	 *                          within TSK core
	 */
	private long getArtifactsCountHelper(int artifactTypeID, long obj_id) throws TskCoreException {
		CaseDbConnection connection = connections.getConnection();
		acquireSharedLock();
		ResultSet rs = null;
		try {
			// SELECT COUNT(*) AS count FROM blackboard_artifacts WHERE obj_id = ? AND artifact_type_id = ?
			PreparedStatement statement = connection.getPreparedStatement(PREPARED_STATEMENT.COUNT_ARTIFACTS_BY_SOURCE_AND_TYPE);
			statement.clearParameters();
			statement.setLong(1, obj_id);
			statement.setInt(2, artifactTypeID);
			rs = connection.executeQuery(statement);
			long count = 0;
			if (rs.next()) {
				count = rs.getLong("count");
			}
			return count;
		} catch (SQLException ex) {
			throw new TskCoreException("Error getting blackboard artifact count", ex);
		} finally {
			closeResultSet(rs);
			connection.close();
			releaseSharedLock();
		}
	}

	/**
	 * Get all blackboard artifacts of a given type for the given object id.
	 * Does	not included rejected artifacts.
	 *
	 * @param artifactTypeName artifact type name
	 * @param obj_id           object id
	 *
	 * @return list of blackboard artifacts
	 *
	 * @throws TskCoreException exception thrown if a critical error occurs
	 *                          within TSK core
	 */
	public ArrayList<BlackboardArtifact> getBlackboardArtifacts(String artifactTypeName, long obj_id) throws TskCoreException {
		return getArtifactsHelper("blackboard_artifacts.obj_id = " + obj_id + " AND blackboard_artifact_types.type_name = '" + artifactTypeName + "';");
	}

	/**
	 * Get all blackboard artifacts of a given type for the given object id.
	 * Does not included rejected artifacts.
	 *
	 * @param artifactTypeID artifact type id (must exist in database)
	 * @param obj_id         object id
	 *
	 * @return list of blackboard artifacts
	 *
	 * @throws TskCoreException exception thrown if a critical error occurs
	 *                          within TSK core
	 */
	public ArrayList<BlackboardArtifact> getBlackboardArtifacts(int artifactTypeID, long obj_id) throws TskCoreException {
		return getArtifactsHelper("blackboard_artifacts.obj_id = " + obj_id + " AND blackboard_artifact_types.artifact_type_id = " + artifactTypeID + ";");
	}

	/**
	 * Get all blackboard artifacts of a given type for the given object id.
	 * Does not included rejected artifacts.
	 *
	 * @param artifactType artifact type enum
	 * @param obj_id       object id
	 *
	 * @return list of blackboard artifacts
	 *
	 * @throws TskCoreException exception thrown if a critical error occurs
	 *                          within TSK core
	 */
	public ArrayList<BlackboardArtifact> getBlackboardArtifacts(ARTIFACT_TYPE artifactType, long obj_id) throws TskCoreException {
		return getArtifactsHelper("blackboard_artifacts.obj_id = " + obj_id + " AND blackboard_artifact_types.artifact_type_id = " + artifactType.getTypeID() + ";");
	}

	/**
	 * Get count of all blackboard artifacts of a given type for the given
	 * object id. Does not include rejected artifacts.
	 *
	 * @param artifactTypeName artifact type name
	 * @param obj_id           object id
	 *
	 * @return count of blackboard artifacts
	 *
	 * @throws TskCoreException exception thrown if a critical error occurs
	 *                          within TSK core
	 */
	public long getBlackboardArtifactsCount(String artifactTypeName, long obj_id) throws TskCoreException {
		int artifactTypeID = this.getArtifactType(artifactTypeName).getTypeID();
		if (artifactTypeID == -1) {
			return 0;
		}
		return getArtifactsCountHelper(artifactTypeID, obj_id);
	}

	/**
	 * Get count of all blackboard artifacts of a given type for the given
	 * object id. Does not include rejected artifacts.
	 *
	 * @param artifactTypeID artifact type id (must exist in database)
	 * @param obj_id         object id
	 *
	 * @return count of blackboard artifacts
	 *
	 * @throws TskCoreException exception thrown if a critical error occurs
	 *                          within TSK core
	 */
	public long getBlackboardArtifactsCount(int artifactTypeID, long obj_id) throws TskCoreException {
		return getArtifactsCountHelper(artifactTypeID, obj_id);
	}

	/**
	 * Get count of all blackboard artifacts of a given type for the given
	 * object id. Does not include rejected artifacts.
	 *
	 * @param artifactType artifact type enum
	 * @param obj_id       object id
	 *
	 * @return count of blackboard artifacts
	 *
	 * @throws TskCoreException exception thrown if a critical error occurs
	 *                          within TSK core
	 */
	public long getBlackboardArtifactsCount(ARTIFACT_TYPE artifactType, long obj_id) throws TskCoreException {
		return getArtifactsCountHelper(artifactType.getTypeID(), obj_id);
	}

	/**
	 * Get all blackboard artifacts of a given type. Does not included rejected
	 * artifacts.
	 *
	 * @param artifactTypeName artifact type name
	 *
	 * @return list of blackboard artifacts
	 *
	 * @throws TskCoreException exception thrown if a critical error occurs
	 *                          within TSK core
	 */
	public ArrayList<BlackboardArtifact> getBlackboardArtifacts(String artifactTypeName) throws TskCoreException {
		return getArtifactsHelper("blackboard_artifact_types.type_name = '" + artifactTypeName + "';");
	}

	/**
	 * Get all blackboard artifacts of a given type. Does not included rejected
	 * artifacts.
	 *
	 * @param artifactType artifact type enum
	 *
	 * @return list of blackboard artifacts
	 *
	 * @throws TskCoreException exception thrown if a critical error occurs
	 *                          within TSK core
	 */
	public ArrayList<BlackboardArtifact> getBlackboardArtifacts(ARTIFACT_TYPE artifactType) throws TskCoreException {
		return getArtifactsHelper("blackboard_artifact_types.artifact_type_id = " + artifactType.getTypeID() + ";");
	}

	/**
	 * Get all blackboard artifacts of a given type with an attribute of a given
	 * type and String value. Does not included rejected artifacts.
	 *
	 * @param artifactType artifact type enum
	 * @param attrType     attribute type enum
	 * @param value        String value of attribute
	 *
	 * @return list of blackboard artifacts
	 *
	 * @throws TskCoreException exception thrown if a critical error occurs
	 *                          within TSK core
	 */
	public List<BlackboardArtifact> getBlackboardArtifacts(ARTIFACT_TYPE artifactType, BlackboardAttribute.ATTRIBUTE_TYPE attrType, String value) throws TskCoreException {
		CaseDbConnection connection = connections.getConnection();
		acquireSharedLock();
		Statement s = null;
		ResultSet rs = null;
		try {
			s = connection.createStatement();
			rs = connection.executeQuery(s, "SELECT DISTINCT arts.artifact_id AS artifact_id, " //NON-NLS
					+ "arts.obj_id AS obj_id, arts.artifact_type_id AS artifact_type_id, "
					+ "types.type_name AS type_name, types.display_name AS display_name,"
					+ "arts.review_status_id AS review_status_id "//NON-NLS
					+ "FROM blackboard_artifacts AS arts, blackboard_attributes AS attrs, blackboard_artifact_types AS types " //NON-NLS
					+ "WHERE arts.artifact_id = attrs.artifact_id " //NON-NLS
					+ "AND attrs.attribute_type_id = " + attrType.getTypeID() //NON-NLS
					+ " AND arts.artifact_type_id = " + artifactType.getTypeID() //NON-NLS
					+ " AND attrs.value_text = '" + value + "'" //NON-NLS
					+ " AND types.artifact_type_id=arts.artifact_type_id"
					+ " AND arts.review_status_id !=" + BlackboardArtifact.ReviewStatus.REJECTED.getID());
			ArrayList<BlackboardArtifact> artifacts = new ArrayList<BlackboardArtifact>();
			while (rs.next()) {
				artifacts.add(new BlackboardArtifact(this, rs.getLong("artifact_id"), rs.getLong("obj_id"),
						rs.getInt("artifact_type_id"), rs.getString("type_name"), rs.getString("display_name"),
						BlackboardArtifact.ReviewStatus.withID(rs.getInt("review_status_id"))));
			}
			return artifacts;
		} catch (SQLException ex) {
			throw new TskCoreException("Error getting blackboard artifacts by artifact type and attribute. " + ex.getMessage(), ex);
		} finally {
			closeResultSet(rs);
			closeStatement(s);
			connection.close();
			releaseSharedLock();
		}
	}

	/**
	 * Get the blackboard artifact with the given artifact id
	 *
	 * @param artifactID artifact ID
	 *
	 * @return blackboard artifact
	 *
	 * @throws TskCoreException exception thrown if a critical error occurs
	 *                          within TSK core
	 */
	public BlackboardArtifact getBlackboardArtifact(long artifactID) throws TskCoreException {
		CaseDbConnection connection = connections.getConnection();
		acquireSharedLock();
		ResultSet rs = null;
		Statement s = null;
		try {
			s = connection.createStatement();
			rs = connection.executeQuery(s, "SELECT arts.artifact_id AS artifact_id, "
					+ "arts.obj_id AS obj_id, arts.artifact_type_id AS artifact_type_id, "
					+ "types.type_name AS type_name, types.display_name AS display_name,"
					+ "arts.review_status_id AS review_status_id "//NON-NLS
					+ "FROM blackboard_artifacts AS arts, blackboard_artifact_types AS types "
					+ "WHERE arts.artifact_id = " + artifactID
					+ " AND arts.artifact_type_id = types.artifact_type_id");
			if (rs.next()) {
				return new BlackboardArtifact(this, rs.getLong("artifact_id"), rs.getLong("obj_id"),
						rs.getInt("artifact_type_id"), rs.getString("type_name"), rs.getString("display_name"),
						BlackboardArtifact.ReviewStatus.withID(rs.getInt("review_status_id")));
			} else {
				/*
				 * I think this should actually return null (or Optional) when
				 * there is no artifact with the given id, but it looks like
				 * existing code is not expecting that. -jm
				 */
				throw new TskCoreException("No blackboard artifact with id " + artifactID);
			}
		} catch (SQLException ex) {
			throw new TskCoreException("Error getting a blackboard artifact. " + ex.getMessage(), ex);
		} finally {
			closeResultSet(rs);
			connection.close();
			releaseSharedLock();
		}
	}

	/**
	 * Add a blackboard attribute.
	 *
	 * @param attr           A blackboard attribute.
	 * @param artifactTypeId The type of artifact associated with the attribute.
	 *
	 * @throws TskCoreException thrown if a critical error occurs.
	 */
	public void addBlackboardAttribute(BlackboardAttribute attr, int artifactTypeId) throws TskCoreException {
		CaseDbConnection connection = connections.getConnection();
		acquireExclusiveLock();
		try {
			addBlackBoardAttribute(attr, artifactTypeId, connection);
		} catch (SQLException ex) {
			throw new TskCoreException("Error adding blackboard attribute " + attr.toString(), ex);
		} finally {
			connection.close();
			releaseExclusiveLock();
		}
	}

	/**
	 * Add a set blackboard attributes.
	 *
	 * @param attributes     A set of blackboard attribute.
	 * @param artifactTypeId The type of artifact associated with the
	 *                       attributes.
	 *
	 * @throws TskCoreException thrown if a critical error occurs.
	 */
	public void addBlackboardAttributes(Collection<BlackboardAttribute> attributes, int artifactTypeId) throws TskCoreException {
		CaseDbConnection connection = connections.getConnection();
		acquireExclusiveLock();
		try {
			connection.beginTransaction();
			for (final BlackboardAttribute attr : attributes) {
				addBlackBoardAttribute(attr, artifactTypeId, connection);
			}
			connection.commitTransaction();
		} catch (SQLException ex) {
			connection.rollbackTransaction();
			throw new TskCoreException("Error adding blackboard attributes", ex);
		} finally {
			connection.close();
			releaseExclusiveLock();
		}
	}

	private void addBlackBoardAttribute(BlackboardAttribute attr, int artifactTypeId, CaseDbConnection connection) throws SQLException, TskCoreException {
		PreparedStatement statement;
		switch (attr.getAttributeType().getValueType()) {
			case STRING:
				statement = connection.getPreparedStatement(PREPARED_STATEMENT.INSERT_STRING_ATTRIBUTE);
				statement.clearParameters();
				statement.setString(7, escapeSingleQuotes(attr.getValueString()));
				break;
			case BYTE:
				statement = connection.getPreparedStatement(PREPARED_STATEMENT.INSERT_BYTE_ATTRIBUTE);
				statement.clearParameters();
				statement.setBytes(7, attr.getValueBytes());
				break;
			case INTEGER:
				statement = connection.getPreparedStatement(PREPARED_STATEMENT.INSERT_INT_ATTRIBUTE);
				statement.clearParameters();
				statement.setInt(7, attr.getValueInt());
				break;
			case LONG:
				statement = connection.getPreparedStatement(PREPARED_STATEMENT.INSERT_LONG_ATTRIBUTE);
				statement.clearParameters();
				statement.setLong(7, attr.getValueLong());
				break;
			case DOUBLE:
				statement = connection.getPreparedStatement(PREPARED_STATEMENT.INSERT_DOUBLE_ATTRIBUTE);
				statement.clearParameters();
				statement.setDouble(7, attr.getValueDouble());
				break;
			case DATETIME:
				statement = connection.getPreparedStatement(PREPARED_STATEMENT.INSERT_LONG_ATTRIBUTE);
				statement.clearParameters();
				statement.setLong(7, attr.getValueLong());
				break;
			default:
				throw new TskCoreException("Unrecognized artifact attribute value type");
		}
		statement.setLong(1, attr.getArtifactID());
		statement.setInt(2, artifactTypeId);
		statement.setString(3, escapeSingleQuotes(attr.getModuleName()));
		statement.setString(4, escapeSingleQuotes(attr.getContextString()));
		statement.setInt(5, attr.getAttributeType().getTypeID());
		statement.setLong(6, attr.getAttributeType().getValueType().getType());
		connection.executeUpdate(statement);
	}

	/**
	 * Add an attribute type with the given name
	 *
	 * @param attrTypeString Name of the new attribute
	 * @param valueType      The value type of this new attribute type
	 * @param displayName    The (non-unique) display name of the attribute type
	 *
	 * @return the id of the new attribute
	 *
	 * @throws TskCoreException exception thrown if a critical error occurs
	 *                          within tsk core
	 * @throws TskDataException exception thrown if attribute type was already
	 *                          in the system
	 */
	public BlackboardAttribute.Type addArtifactAttributeType(String attrTypeString, TSK_BLACKBOARD_ATTRIBUTE_VALUE_TYPE valueType, String displayName) throws TskCoreException, TskDataException {
		CaseDbConnection connection = connections.getConnection();
		acquireExclusiveLock();
		Statement s = null;
		ResultSet rs = null;
		try {
			connection.beginTransaction();
			s = connection.createStatement();
			rs = connection.executeQuery(s, "SELECT attribute_type_id FROM blackboard_attribute_types WHERE type_name = '" + attrTypeString + "'"); //NON-NLS
			if (!rs.next()) {
				rs.close();
				rs = connection.executeQuery(s, "SELECT MAX(attribute_type_id) AS highest_id FROM blackboard_attribute_types");
				int maxID = 0;
				if (rs.next()) {
					maxID = rs.getInt("highest_id");
					if (maxID < MIN_USER_DEFINED_TYPE_ID) {
						maxID = MIN_USER_DEFINED_TYPE_ID;
					} else {
						maxID++;
					}
				}
				connection.executeUpdate(s, "INSERT INTO blackboard_attribute_types (attribute_type_id, type_name, display_name, value_type) VALUES ('" + maxID + "', '" + attrTypeString + "', '" + displayName + "', '" + valueType.getType() + "')"); //NON-NLS
				BlackboardAttribute.Type type = new BlackboardAttribute.Type(maxID, attrTypeString, displayName, valueType);
				this.typeIdToAttributeTypeMap.put(type.getTypeID(), type);
				this.typeNameToAttributeTypeMap.put(type.getTypeName(), type);
				connection.commitTransaction();
				return type;
			} else {
				throw new TskDataException("The attribute type that was added was already within the system.");
			}

		} catch (SQLException ex) {
			connection.rollbackTransaction();
			throw new TskCoreException("Error adding attribute type", ex);
		} finally {
			closeResultSet(rs);
			closeStatement(s);
			connection.close();
			releaseExclusiveLock();
		}
	}

	/**
	 * Get the attribute type associated with an attribute type name.
	 *
	 * @param attrTypeName An attribute type name.
	 *
	 * @return An attribute type or null if the attribute type does not exist.
	 *
	 * @throws TskCoreException If an error occurs accessing the case database.
	 *
	 */
	public BlackboardAttribute.Type getAttributeType(String attrTypeName) throws TskCoreException {
		if (this.typeNameToAttributeTypeMap.containsKey(attrTypeName)) {
			return this.typeNameToAttributeTypeMap.get(attrTypeName);
		}
		CaseDbConnection connection = connections.getConnection();
		acquireSharedLock();
		Statement s = null;
		ResultSet rs = null;
		try {
			s = connection.createStatement();
			rs = connection.executeQuery(s, "SELECT attribute_type_id, type_name, display_name, value_type FROM blackboard_attribute_types WHERE type_name = '" + attrTypeName + "'"); //NON-NLS
			BlackboardAttribute.Type type = null;
			if (rs.next()) {
				type = new BlackboardAttribute.Type(rs.getInt("attribute_type_id"), rs.getString("type_name"),
						rs.getString("display_name"), TSK_BLACKBOARD_ATTRIBUTE_VALUE_TYPE.fromType(rs.getLong("value_type")));
				this.typeIdToAttributeTypeMap.put(type.getTypeID(), type);
				this.typeNameToAttributeTypeMap.put(attrTypeName, type);
			}
			return type;
		} catch (SQLException ex) {
			throw new TskCoreException("Error getting attribute type id", ex);
		} finally {
			closeResultSet(rs);
			closeStatement(s);
			connection.close();
			releaseSharedLock();
		}
	}

	/**
	 * Get the attribute type associated with an attribute type ID.
	 *
	 * @param typeID An attribute type ID.
	 *
	 * @return An attribute type or null if the attribute type does not exist.
	 *
	 * @throws TskCoreException If an error occurs accessing the case database.
	 *
	 */
	private BlackboardAttribute.Type getAttributeType(int typeID) throws TskCoreException {
		if (this.typeIdToAttributeTypeMap.containsKey(typeID)) {
			return this.typeIdToAttributeTypeMap.get(typeID);
		}
		CaseDbConnection connection = connections.getConnection();
		acquireSharedLock();
		Statement s = null;
		ResultSet rs = null;
		try {
			s = connection.createStatement();
			rs = connection.executeQuery(s, "SELECT attribute_type_id, type_name, display_name, value_type FROM blackboard_attribute_types WHERE attribute_type_id = " + typeID + ""); //NON-NLS
			BlackboardAttribute.Type type = null;
			if (rs.next()) {
				type = new BlackboardAttribute.Type(rs.getInt("attribute_type_id"), rs.getString("type_name"),
						rs.getString("display_name"), TSK_BLACKBOARD_ATTRIBUTE_VALUE_TYPE.fromType(rs.getLong("value_type")));
				this.typeIdToAttributeTypeMap.put(typeID, type);
				this.typeNameToAttributeTypeMap.put(type.getTypeName(), type);
			}
			return type;
		} catch (SQLException ex) {
			throw new TskCoreException("Error getting attribute type id", ex);
		} finally {
			closeResultSet(rs);
			closeStatement(s);
			connection.close();
			releaseSharedLock();
		}
	}

	/**
	 * Get the artifact type associated with an artifact type name.
	 *
	 * @param artTypeName An artifact type name.
	 *
	 * @return An artifact type or null if the artifact type does not exist.
	 *
	 * @throws TskCoreException If an error occurs accessing the case database.
	 *
	 */
	public BlackboardArtifact.Type getArtifactType(String artTypeName) throws TskCoreException {
		if (this.typeNameToArtifactTypeMap.containsKey(artTypeName)) {
			return this.typeNameToArtifactTypeMap.get(artTypeName);
		}
		CaseDbConnection connection = connections.getConnection();
		acquireSharedLock();
		Statement s = null;
		ResultSet rs = null;
		try {
			s = connection.createStatement();
			rs = connection.executeQuery(s, "SELECT artifact_type_id, type_name, display_name FROM blackboard_artifact_types WHERE type_name = '" + artTypeName + "'"); //NON-NLS
			BlackboardArtifact.Type type = null;
			if (rs.next()) {
				type = new BlackboardArtifact.Type(rs.getInt("artifact_type_id"),
						rs.getString("type_name"), rs.getString("display_name"));
				this.typeIdToArtifactTypeMap.put(type.getTypeID(), type);
				this.typeNameToArtifactTypeMap.put(artTypeName, type);
			}
			return type;
		} catch (SQLException ex) {
			throw new TskCoreException("Error getting artifact type from the database", ex);
		} finally {
			closeResultSet(rs);
			closeStatement(s);
			connection.close();
			releaseSharedLock();
		}
	}

	/**
	 * Get the artifact type associated with an artifact type name.
	 *
	 * @param artTypeId An artifact type id.
	 *
	 * @return An artifact type or null if the artifact type does not exist.
	 *
	 * @throws TskCoreException If an error occurs accessing the case database.
	 *
	 */
	BlackboardArtifact.Type getArtifactType(int artTypeId) throws TskCoreException {
		if (this.typeIdToArtifactTypeMap.containsKey(artTypeId)) {
			return typeIdToArtifactTypeMap.get(artTypeId);
		}
		CaseDbConnection connection = connections.getConnection();
		acquireSharedLock();
		Statement s = null;
		ResultSet rs = null;
		try {
			s = connection.createStatement();
			rs = connection.executeQuery(s, "SELECT artifact_type_id, type_name, display_name FROM blackboard_artifact_types WHERE artifact_type_id = " + artTypeId + ""); //NON-NLS
			BlackboardArtifact.Type type = null;
			if (rs.next()) {
				type = new BlackboardArtifact.Type(rs.getInt("artifact_type_id"),
						rs.getString("type_name"), rs.getString("display_name"));
				this.typeIdToArtifactTypeMap.put(artTypeId, type);
				this.typeNameToArtifactTypeMap.put(type.getTypeName(), type);
			}
			return type;
		} catch (SQLException ex) {
			throw new TskCoreException("Error getting artifact type from the database", ex);
		} finally {
			closeResultSet(rs);
			closeStatement(s);
			connection.close();
			releaseSharedLock();
		}
	}

	/**
	 * Add an artifact type with the given name. Will return an artifact Type.
	 *
	 * @param artifactTypeName System (unique) name of artifact
	 * @param displayName      Display (non-unique) name of artifact
	 *
	 * @return Type of the artifact added
	 *
	 * @throws TskCoreException exception thrown if a critical error occurs
	 * @throws TskDataException exception thrown if given data is already in db
	 *                          within tsk core
	 */
	public BlackboardArtifact.Type addBlackboardArtifactType(String artifactTypeName, String displayName) throws TskCoreException, TskDataException {
		CaseDbConnection connection = connections.getConnection();
		acquireExclusiveLock();
		Statement s = null;
		ResultSet rs = null;
		try {
			connection.beginTransaction();
			s = connection.createStatement();
			rs = connection.executeQuery(s, "SELECT artifact_type_id FROM blackboard_artifact_types WHERE type_name = '" + artifactTypeName + "'"); //NON-NLS
			if (!rs.next()) {
				rs.close();
				rs = connection.executeQuery(s, "SELECT MAX(artifact_type_id) AS highest_id FROM blackboard_artifact_types");
				int maxID = 0;
				if (rs.next()) {
					maxID = rs.getInt("highest_id");
					if (maxID < MIN_USER_DEFINED_TYPE_ID) {
						maxID = MIN_USER_DEFINED_TYPE_ID;
					} else {
						maxID++;
					}
				}
				connection.executeUpdate(s, "INSERT INTO blackboard_artifact_types (artifact_type_id, type_name, display_name) VALUES ('" + maxID + "', '" + artifactTypeName + "', '" + displayName + "')"); //NON-NLS
				BlackboardArtifact.Type type = new BlackboardArtifact.Type(maxID, artifactTypeName, displayName);
				this.typeIdToArtifactTypeMap.put(type.getTypeID(), type);
				this.typeNameToArtifactTypeMap.put(type.getTypeName(), type);
				connection.commitTransaction();
				return type;
			} else {
				throw new TskDataException("The attribute type that was added was already within the system.");
			}
		} catch (SQLException ex) {
			connection.rollbackTransaction();
			throw new TskCoreException("Error adding artifact type", ex);
		} finally {
			closeResultSet(rs);
			closeStatement(s);
			connection.close();
			releaseExclusiveLock();
		}
	}

	public ArrayList<BlackboardAttribute> getBlackboardAttributes(final BlackboardArtifact artifact) throws TskCoreException {
		CaseDbConnection connection = connections.getConnection();
		acquireSharedLock();
		ResultSet rs = null;
		try {
			Statement statement = connection.createStatement();
			rs = connection.executeQuery(statement, "SELECT attrs.artifact_id AS artifact_id, "
					+ "attrs.source AS source, attrs.context AS context, attrs.attribute_type_id AS attribute_type_id, "
					+ "attrs.value_type AS value_type, attrs.value_byte AS value_byte, "
					+ "attrs.value_text AS value_text, attrs.value_int32 AS value_int32, "
					+ "attrs.value_int64 AS value_int64, attrs.value_double AS value_double, "
					+ "types.type_name AS type_name, types.display_name AS display_name "
					+ "FROM blackboard_attributes AS attrs, blackboard_attribute_types AS types WHERE attrs.artifact_id = " + artifact.getArtifactID()
					+ " AND attrs.attribute_type_id = types.attribute_type_id");
			ArrayList<BlackboardAttribute> attributes = new ArrayList<BlackboardAttribute>();
			while (rs.next()) {
				final BlackboardAttribute attr = new BlackboardAttribute(
						rs.getLong("artifact_id"),
						new BlackboardAttribute.Type(rs.getInt("attribute_type_id"), rs.getString("type_name"),
								rs.getString("display_name"), BlackboardAttribute.TSK_BLACKBOARD_ATTRIBUTE_VALUE_TYPE.fromType(rs.getInt("value_type"))),
						rs.getString("source"),
						rs.getString("context"),
						rs.getInt("value_int32"),
						rs.getLong("value_int64"),
						rs.getDouble("value_double"),
						rs.getString("value_text"),
						rs.getBytes("value_byte"), this
				);
				attributes.add(attr);
			}
			return attributes;
		} catch (SQLException ex) {
			throw new TskCoreException("Error getting attributes for artifact, artifact id = " + artifact.getArtifactID(), ex);
		} finally {
			closeResultSet(rs);
			connection.close();
			releaseSharedLock();
		}
	}

	/**
	 * Get all attributes that match a where clause. The clause should begin
	 * with "WHERE" or "JOIN". To use this method you must know the database
	 * tables
	 *
	 * @param whereClause a sqlite where clause
	 *
	 * @return a list of matching attributes
	 *
	 * @throws TskCoreException exception thrown if a critical error occurs
	 *                          within tsk core \ref query_database_page
	 */
	public ArrayList<BlackboardAttribute> getMatchingAttributes(String whereClause) throws TskCoreException {
		CaseDbConnection connection = connections.getConnection();
		acquireSharedLock();
		Statement s = null;
		ResultSet rs = null;
		try {
			s = connection.createStatement();
			rs = connection.executeQuery(s, "SELECT blackboard_attributes.artifact_id AS artifact_id, "
					+ "blackboard_attributes.source AS source, blackboard_attributes.context AS context, "
					+ "blackboard_attributes.attribute_type_id AS attribute_type_id, "
					+ "blackboard_attributes.value_type AS value_type, blackboard_attributes.value_byte AS value_byte, "
					+ "blackboard_attributes.value_text AS value_text, blackboard_attributes.value_int32 AS value_int32, "
					+ "blackboard_attributes.value_int64 AS value_int64, blackboard_attributes.value_double AS value_double "
					+ "FROM blackboard_attributes " + whereClause); //NON-NLS
			ArrayList<BlackboardAttribute> matches = new ArrayList<BlackboardAttribute>();
			while (rs.next()) {
				BlackboardAttribute.Type type;
				// attribute type is cached, so this does not necessarily call to the db
				type = this.getAttributeType(rs.getInt("attribute_type_id"));
				BlackboardAttribute attr = new BlackboardAttribute(
						rs.getLong("artifact_id"),
						type,
						rs.getString("source"),
						rs.getString("context"),
						rs.getInt("value_int32"),
						rs.getLong("value_int64"),
						rs.getDouble("value_double"),
						rs.getString("value_text"),
						rs.getBytes("value_byte"), this
				);
				matches.add(attr);
			}
			return matches;
		} catch (SQLException ex) {
			throw new TskCoreException("Error getting attributes using this where clause: " + whereClause, ex);
		} finally {
			closeResultSet(rs);
			closeStatement(s);
			connection.close();
			releaseSharedLock();
		}
	}

	/**
	 * Get all artifacts that match a where clause. The clause should begin with
	 * "WHERE" or "JOIN". To use this method you must know the database tables
	 *
	 * @param whereClause a sqlite where clause
	 *
	 * @return a list of matching artifacts
	 *
	 * @throws TskCoreException exception thrown if a critical error occurs
	 *                          within tsk core \ref query_database_page
	 */
	public ArrayList<BlackboardArtifact> getMatchingArtifacts(String whereClause) throws TskCoreException {
		CaseDbConnection connection = connections.getConnection();
		acquireSharedLock();
		ResultSet rs = null;
		Statement s = null;
		try {
			s = connection.createStatement();
<<<<<<< HEAD
			rs = connection.executeQuery(s, "SELECT blackboard_artifacts.artifact_id, "
					+ "blackboard_artifacts.obj_id, "
					+ "blackboard_artifacts.artifact_type_id,"
					+ "blackboard_artifacts.review_status_id AS review_status_id  "
=======
			rs = connection.executeQuery(s, "SELECT blackboard_artifacts.artifact_id AS artifact_id, "
					+ "blackboard_artifacts.obj_id AS obj_id, blackboard_artifacts.artifact_type_id AS artifact_type_id "
>>>>>>> 1fa5887a
					+ "FROM blackboard_artifacts " + whereClause); //NON-NLS
			ArrayList<BlackboardArtifact> matches = new ArrayList<BlackboardArtifact>();
			while (rs.next()) {
				BlackboardArtifact.Type type;
				// artifact type is cached, so this does not necessarily call to the db
<<<<<<< HEAD
				type = this.getArtifactType(rs.getInt(3));
				BlackboardArtifact artifact = new BlackboardArtifact(this, rs.getLong(1), rs.getLong(2),
						type.getTypeID(), type.getTypeName(), type.getDisplayName(),
						BlackboardArtifact.ReviewStatus.withID(rs.getInt("review_status_id")));
=======
				type = this.getArtifactType(rs.getInt("artifact_type_id"));
				BlackboardArtifact artifact = new BlackboardArtifact(this, rs.getLong("artifact_id"),
						rs.getLong("obj_id"), type.getTypeID(), type.getTypeName(), type.getDisplayName());
>>>>>>> 1fa5887a
				matches.add(artifact);
			}
			return matches;
		} catch (SQLException ex) {
			throw new TskCoreException("Error getting attributes using this where clause: " + whereClause, ex);
		} finally {
			closeResultSet(rs);
			closeStatement(s);
			connection.close();
			releaseSharedLock();
		}
	}

	/**
	 * Add a new blackboard artifact with the given type. If that artifact type
	 * does not exist an error will be thrown. The artifact type name can be
	 * looked up in the returned blackboard artifact.
	 *
	 * @param artifactTypeID the type the given artifact should have
	 * @param obj_id         the content object id associated with this artifact
	 *
	 * @return a new blackboard artifact
	 *
	 * @throws TskCoreException exception thrown if a critical error occurs
	 *                          within tsk core
	 */
	public BlackboardArtifact newBlackboardArtifact(int artifactTypeID, long obj_id) throws TskCoreException {
		BlackboardArtifact.Type type = getArtifactType(artifactTypeID);
		return newBlackboardArtifact(artifactTypeID, obj_id, type.getTypeName(), type.getDisplayName());
	}

	/**
	 * Add a new blackboard artifact with the given type.
	 *
	 * @param artifactType the type the given artifact should have
	 * @param obj_id       the content object id associated with this artifact
	 *
	 * @return a new blackboard artifact
	 *
	 * @throws TskCoreException exception thrown if a critical error occurs
	 *                          within tsk core
	 */
	public BlackboardArtifact newBlackboardArtifact(ARTIFACT_TYPE artifactType, long obj_id) throws TskCoreException {
		return newBlackboardArtifact(artifactType.getTypeID(), obj_id, artifactType.getLabel(), artifactType.getDisplayName());
	}

	private BlackboardArtifact newBlackboardArtifact(int artifact_type_id, long obj_id, String artifactTypeName, String artifactDisplayName) throws TskCoreException {
		CaseDbConnection connection = connections.getConnection();
		acquireExclusiveLock();
		ResultSet rs = null;
		try {
			PreparedStatement statement;
			if (dbType == DbType.POSTGRESQL) {
				statement = connection.getPreparedStatement(PREPARED_STATEMENT.POSTGRESQL_INSERT_ARTIFACT, Statement.RETURN_GENERATED_KEYS);
				statement.clearParameters();
				statement.setLong(1, obj_id);
				statement.setInt(2, artifact_type_id);
			} else {
				statement = connection.getPreparedStatement(PREPARED_STATEMENT.INSERT_ARTIFACT, Statement.RETURN_GENERATED_KEYS);
				statement.clearParameters();
				statement.setLong(1, this.nextArtifactId++);
				statement.setLong(2, obj_id);
				statement.setInt(3, artifact_type_id);
			}
			connection.executeUpdate(statement);
			rs = statement.getGeneratedKeys();
			rs.next();
<<<<<<< HEAD
			return new BlackboardArtifact(this, rs.getLong(1), obj_id, artifact_type_id, artifactTypeName, artifactDisplayName, BlackboardArtifact.ReviewStatus.UNDECIDED, true);
=======
			return new BlackboardArtifact(this, rs.getLong(1), //last_insert_rowid()
					obj_id, artifact_type_id, artifactTypeName, artifactDisplayName, true);
>>>>>>> 1fa5887a
		} catch (SQLException ex) {
			throw new TskCoreException("Error creating a blackboard artifact", ex);
		} finally {
			closeResultSet(rs);
			connection.close();
			releaseExclusiveLock();
		}
	}

	/**
	 * Checks if the content object has children. Note: this is generally more
	 * efficient then preloading all children and checking if the set is empty,
	 * and facilities lazy loading.
	 *
	 * @param content content object to check for children
	 *
	 * @return true if has children, false otherwise
	 *
	 * @throws TskCoreException exception thrown if a critical error occurs
	 *                          within tsk core
	 */
	boolean getContentHasChildren(Content content) throws TskCoreException {
		CaseDbConnection connection = connections.getConnection();
		acquireSharedLock();
		ResultSet rs = null;
		try {
			// SELECT COUNT(obj_id) AS count FROM tsk_objects WHERE par_obj_id = ?
			PreparedStatement statement = connection.getPreparedStatement(PREPARED_STATEMENT.COUNT_CHILD_OBJECTS_BY_PARENT);
			statement.clearParameters();
			statement.setLong(1, content.getId());
			rs = connection.executeQuery(statement);
			boolean hasChildren = false;
			if (rs.next()) {
				hasChildren = rs.getInt("count") > 0;
			}
			return hasChildren;
		} catch (SQLException e) {
			throw new TskCoreException("Error checking for children of parent " + content, e);
		} finally {
			closeResultSet(rs);
			connection.close();
			releaseSharedLock();
		}
	}

	/**
	 * Counts if the content object children. Note: this is generally more
	 * efficient then preloading all children and counting, and facilities lazy
	 * loading.
	 *
	 * @param content content object to check for children count
	 *
	 * @return children count
	 *
	 * @throws TskCoreException exception thrown if a critical error occurs
	 *                          within tsk core
	 */
	int getContentChildrenCount(Content content) throws TskCoreException {
		CaseDbConnection connection = connections.getConnection();
		acquireSharedLock();
		ResultSet rs = null;
		try {
			// SELECT COUNT(obj_id) AS count FROM tsk_objects WHERE par_obj_id = ?
			PreparedStatement statement = connection.getPreparedStatement(PREPARED_STATEMENT.COUNT_CHILD_OBJECTS_BY_PARENT);
			statement.clearParameters();
			statement.setLong(1, content.getId());
			rs = connection.executeQuery(statement);
			int countChildren = -1;
			if (rs.next()) {
				countChildren = rs.getInt("count");
			}
			return countChildren;
		} catch (SQLException e) {
			throw new TskCoreException("Error checking for children of parent " + content, e);
		} finally {
			closeResultSet(rs);
			connection.close();
			releaseSharedLock();
		}
	}

	/**
	 * Returns the list of AbstractFile Children of a given type for a given
	 * AbstractFileParent
	 *
	 * @param parent the content parent to get abstract file children for
	 * @param type   children type to look for, defined in
	 *               TSK_DB_FILES_TYPE_ENUM
	 *
	 * @throws TskCoreException exception thrown if a critical error occurs
	 *                          within tsk core
	 */
	List<Content> getAbstractFileChildren(Content parent, TSK_DB_FILES_TYPE_ENUM type) throws TskCoreException {
		CaseDbConnection connection = connections.getConnection();
		acquireSharedLock();
		ResultSet rs = null;
		try {
			PreparedStatement statement = connection.getPreparedStatement(PREPARED_STATEMENT.SELECT_FILES_BY_PARENT_AND_TYPE);
			statement.clearParameters();
			long parentId = parent.getId();
			statement.setLong(1, parentId);
			statement.setShort(2, type.getFileType());
			rs = connection.executeQuery(statement);
			return fileChildren(rs, connection, parentId);
		} catch (SQLException ex) {
			throw new TskCoreException("Error getting AbstractFile children for Content", ex);
		} finally {
			closeResultSet(rs);
			connection.close();
			releaseSharedLock();
		}
	}

	/**
	 * Returns the list of all AbstractFile Children for a given
	 * AbstractFileParent
	 *
	 * @param parent the content parent to get abstract file children for
	 *
	 * @throws TskCoreException exception thrown if a critical error occurs
	 *                          within tsk core
	 */
	List<Content> getAbstractFileChildren(Content parent) throws TskCoreException {
		CaseDbConnection connection = connections.getConnection();
		acquireSharedLock();
		ResultSet rs = null;
		try {
			PreparedStatement statement = connection.getPreparedStatement(PREPARED_STATEMENT.SELECT_FILES_BY_PARENT);
			statement.clearParameters();
			long parentId = parent.getId();
			statement.setLong(1, parentId);
			rs = connection.executeQuery(statement);
			return fileChildren(rs, connection, parentId);
		} catch (SQLException ex) {
			throw new TskCoreException("Error getting AbstractFile children for Content", ex);
		} finally {
			closeResultSet(rs);
			connection.close();
			releaseSharedLock();
		}
	}

	/**
	 * Get list of IDs for abstract files of a given type that are children of a
	 * given content.
	 *
	 * @param parent Object to find children for
	 * @param type   Type of children to find IDs for
	 *
	 * @return
	 *
	 * @throws TskCoreException
	 */
	List<Long> getAbstractFileChildrenIds(Content parent, TSK_DB_FILES_TYPE_ENUM type) throws TskCoreException {
		CaseDbConnection connection = connections.getConnection();
		acquireSharedLock();
		ResultSet rs = null;
		try {
			PreparedStatement statement = connection.getPreparedStatement(PREPARED_STATEMENT.SELECT_FILE_IDS_BY_PARENT_AND_TYPE);
			statement.clearParameters();
			statement.setLong(1, parent.getId());
			statement.setShort(2, type.getFileType());
			rs = connection.executeQuery(statement);
			List<Long> children = new ArrayList<Long>();
			while (rs.next()) {
				children.add(rs.getLong("obj_id"));
			}
			return children;
		} catch (SQLException ex) {
			throw new TskCoreException("Error getting AbstractFile children for Content", ex);
		} finally {
			closeResultSet(rs);
			connection.close();
			releaseSharedLock();
		}
	}

	/**
	 * Get list of IDs for abstract files that are children of a given content.
	 *
	 * @param parent Object to find children for
	 *
	 * @return
	 *
	 * @throws TskCoreException
	 */
	List<Long> getAbstractFileChildrenIds(Content parent) throws TskCoreException {
		CaseDbConnection connection = connections.getConnection();
		acquireSharedLock();
		ResultSet rs = null;
		try {
			PreparedStatement statement = connection.getPreparedStatement(PREPARED_STATEMENT.SELECT_FILE_IDS_BY_PARENT);
			statement.clearParameters();
			statement.setLong(1, parent.getId());
			rs = connection.executeQuery(statement);
			List<Long> children = new ArrayList<Long>();
			while (rs.next()) {
				children.add(rs.getLong("obj_id"));
			}
			return children;
		} catch (SQLException ex) {
			throw new TskCoreException("Error getting AbstractFile children for Content", ex);
		} finally {
			closeResultSet(rs);
			connection.close();
			releaseSharedLock();
		}
	}

	/**
	 * Get info about children of a given Content from the database.
	 *
	 * @param c Parent object to run query against
	 *
	 * @throws TskCoreException exception thrown if a critical error occurs
	 *                          within tsk core
	 */
	Collection<ObjectInfo> getChildrenInfo(Content c) throws TskCoreException {
		CaseDbConnection connection = connections.getConnection();
		acquireSharedLock();
		Statement s = null;
		ResultSet rs = null;
		try {
			s = connection.createStatement();
			rs = connection.executeQuery(s, "SELECT tsk_objects.obj_id AS obj_id, tsk_objects.type AS type " //NON-NLS
					+ "FROM tsk_objects LEFT JOIN tsk_files " //NON-NLS
					+ "ON tsk_objects.obj_id = tsk_files.obj_id " //NON-NLS
					+ "WHERE tsk_objects.par_obj_id = " + c.getId()
					+ " ORDER BY tsk_objects.obj_id"); //NON-NLS
			Collection<ObjectInfo> infos = new ArrayList<ObjectInfo>();
			while (rs.next()) {
				infos.add(new ObjectInfo(rs.getLong("obj_id"), ObjectType.valueOf(rs.getShort("type")))); //NON-NLS
			}
			return infos;
		} catch (SQLException ex) {
			throw new TskCoreException("Error getting Children Info for Content", ex);
		} finally {
			closeResultSet(rs);
			closeStatement(s);
			connection.close();
			releaseSharedLock();
		}
	}

	/**
	 * Get parent info for the parent of the content object
	 *
	 * @param c content object to get parent info for
	 *
	 * @return the parent object info with the parent object type and id
	 *
	 * @throws TskCoreException exception thrown if a critical error occurs
	 *                          within tsk core
	 */
	ObjectInfo getParentInfo(Content c) throws TskCoreException {
		// TODO: This should not throw an exception if Content has no parent,
		// return null instead.
		CaseDbConnection connection = connections.getConnection();
		acquireSharedLock();
		Statement s = null;
		ResultSet rs = null;
		try {
			s = connection.createStatement();
			rs = connection.executeQuery(s, "SELECT parent.obj_id AS obj_id, parent.type AS type " //NON-NLS
					+ "FROM tsk_objects AS parent INNER JOIN tsk_objects AS child " //NON-NLS
					+ "ON child.par_obj_id = parent.obj_id " //NON-NLS
					+ "WHERE child.obj_id = " + c.getId()); //NON-NLS
			if (rs.next()) {
				return new ObjectInfo(rs.getLong("obj_id"), ObjectType.valueOf(rs.getShort("type")));
			} else {
				throw new TskCoreException("Given content (id: " + c.getId() + ") has no parent");
			}
		} catch (SQLException ex) {
			throw new TskCoreException("Error getting Parent Info for Content", ex);
		} finally {
			closeResultSet(rs);
			closeStatement(s);
			connection.close();
			releaseSharedLock();
		}
	}

	/**
	 * Get parent info for the parent of the content object id
	 *
	 * @param id content object id to get parent info for
	 *
	 * @return the parent object info with the parent object type and id
	 *
	 * @throws TskCoreException exception thrown if a critical error occurs
	 *                          within tsk core
	 */
	ObjectInfo getParentInfo(long contentId) throws TskCoreException {
		// TODO: This should not throw an exception if Content has no parent,
		// return null instead.
		CaseDbConnection connection = connections.getConnection();
		acquireSharedLock();
		Statement s = null;
		ResultSet rs = null;
		try {
			s = connection.createStatement();
			rs = connection.executeQuery(s, "SELECT parent.obj_id AS obj_id, parent.type AS type " //NON-NLS
					+ "FROM tsk_objects AS parent INNER JOIN tsk_objects AS child " //NON-NLS
					+ "ON child.par_obj_id = parent.obj_id " //NON-NLS
					+ "WHERE child.obj_id = " + contentId); //NON-NLS
			if (rs.next()) {
				return new ObjectInfo(rs.getLong("obj_id"), ObjectType.valueOf(rs.getShort("type")));
			} else {
				throw new TskCoreException("Given content (id: " + contentId + ") has no parent.");
			}
		} catch (SQLException ex) {
			throw new TskCoreException("Error getting Parent Info for Content: " + contentId, ex);
		} finally {
			closeResultSet(rs);
			closeStatement(s);
			connection.close();
			releaseSharedLock();
		}
	}

	/**
	 * Gets parent directory for FsContent object
	 *
	 * @param fsc FsContent to get parent dir for
	 *
	 * @return the parent Directory
	 *
	 * @throws TskCoreException thrown if critical error occurred within tsk
	 *                          core
	 */
	Directory getParentDirectory(FsContent fsc) throws TskCoreException {
		// TODO: This should not throw an exception if Content has no parent,
		// return null instead.
		if (fsc.isRoot()) {
			throw new TskCoreException("Given FsContent (id: " + fsc.getId() + ") is a root object (can't have parent directory).");
		} else {
			ObjectInfo parentInfo = getParentInfo(fsc);
			Directory parent = null;
			if (parentInfo.type == ObjectType.ABSTRACTFILE) {
				parent = getDirectoryById(parentInfo.id, fsc.getFileSystem());
			} else {
				throw new TskCoreException("Parent of FsContent (id: " + fsc.getId() + ") has wrong type to be directory: " + parentInfo.type);
			}
			return parent;
		}
	}

	/**
	 * Get content object by content id
	 *
	 * @param id to get content object for
	 *
	 * @return instance of a Content object (one of its subclasses), or null if
	 *         not found.
	 *
	 * @throws TskCoreException thrown if critical error occurred within tsk
	 *                          core
	 */
	public Content getContentById(long id) throws TskCoreException {
		CaseDbConnection connection = connections.getConnection();
		acquireSharedLock();
		Statement s = null;
		ResultSet rs = null;
		try {
			s = connection.createStatement();
			rs = connection.executeQuery(s, "SELECT * FROM tsk_objects WHERE obj_id = " + id + " LIMIT  1"); //NON-NLS
			if (!rs.next()) {
				return null;
			}

			AbstractContent content = null;
			long parentId = rs.getLong("par_obj_id"); //NON-NLS
			final TskData.ObjectType type = TskData.ObjectType.valueOf(rs.getShort("type")); //NON-NLS
			switch (type) {
				case IMG:
					content = getImageById(id);
					break;
				case VS:
					content = getVolumeSystemById(id, parentId);
					break;
				case VOL:
					content = getVolumeById(id, parentId);
					break;
				case FS:
					content = getFileSystemById(id, parentId);
					break;
				case ABSTRACTFILE:
					content = getAbstractFileById(id);
					break;
				default:
					throw new TskCoreException("Could not obtain Content object with ID: " + id);
			}
			return content;
		} catch (SQLException ex) {
			throw new TskCoreException("Error getting Content by ID.", ex);
		} finally {
			closeResultSet(rs);
			closeStatement(s);
			connection.close();
			releaseSharedLock();
		}
	}

	/**
	 * Get a path of a file in tsk_files_path table or null if there is none
	 *
	 * @param id id of the file to get path for
	 *
	 * @return file path or null
	 */
	String getFilePath(long id) {
		CaseDbConnection connection;
		try {
			connection = connections.getConnection();
		} catch (TskCoreException ex) {
			logger.log(Level.SEVERE, "Error getting file path for file " + id, ex); //NON-NLS
			return null;
		}
		String filePath = null;
		acquireSharedLock();
		ResultSet rs = null;
		try {
			PreparedStatement statement = connection.getPreparedStatement(PREPARED_STATEMENT.SELECT_LOCAL_PATH_FOR_FILE);
			statement.clearParameters();
			statement.setLong(1, id);
			rs = connection.executeQuery(statement);
			if (rs.next()) {
				filePath = rs.getString("path");
			}
		} catch (SQLException ex) {
			logger.log(Level.SEVERE, "Error getting file path for file " + id, ex); //NON-NLS
		} finally {
			closeResultSet(rs);
			connection.close();
			releaseSharedLock();
		}
		return filePath;
	}

	/**
	 * Get the encoding type for a file in tsk_files_path table
	 *
	 * @param id id of the file to get path for
	 *
	 * @return Encoding type (NONE if nothing was found)
	 */
	TskData.EncodingType getEncodingType(long id) {
		CaseDbConnection connection;
		try {
			connection = connections.getConnection();
		} catch (TskCoreException ex) {
			logger.log(Level.SEVERE, "Error getting file path for file " + id, ex); //NON-NLS
			return null;
		}
		TskData.EncodingType type = TskData.EncodingType.NONE;
		acquireSharedLock();
		ResultSet rs = null;
		try {
			PreparedStatement statement = connection.getPreparedStatement(PREPARED_STATEMENT.SELECT_ENCODING_FOR_FILE);
			statement.clearParameters();
			statement.setLong(1, id);
			rs = connection.executeQuery(statement);
			if (rs.next()) {
				type = TskData.EncodingType.valueOf(rs.getInt(1));
			}
		} catch (SQLException ex) {
			logger.log(Level.SEVERE, "Error getting encoding type for file " + id, ex); //NON-NLS
		} finally {
			closeResultSet(rs);
			connection.close();
			releaseSharedLock();
		}
		return type;
	}

	/**
	 * Get a parent_path of a file in tsk_files table or null if there is none
	 *
	 * Make sure the connection in transaction is used for all database
	 * interactions called by this method
	 *
	 * @param id          id of the file to get path for
	 * @param transaction the SQL transaction to use
	 *
	 * @return file path or null
	 *
	 */
	String getFileParentPath(long id, CaseDbTransaction transaction) {
		CaseDbConnection connection = transaction.getConnection();
		String parentPath = null;
		acquireSharedLock();
		ResultSet rs = null;
		try {
			PreparedStatement statement = connection.getPreparedStatement(PREPARED_STATEMENT.SELECT_PATH_FOR_FILE);
			statement.clearParameters();
			statement.setLong(1, id);
			rs = connection.executeQuery(statement);
			if (rs.next()) {
				parentPath = rs.getString("parent_path");
			}
		} catch (SQLException ex) {
			logger.log(Level.SEVERE, "Error getting file parent_path for file " + id, ex); //NON-NLS
		} finally {
			closeResultSet(rs);
			releaseSharedLock();
		}
		return parentPath;
	}

	/**
	 * Get a name of a file in tsk_files table or null if there is none
	 *
	 * Make sure the connection in transaction is used for all database
	 * interactions called by this method
	 *
	 * @param id          id of the file to get name for
	 * @param transaction the SQL transaction to use
	 *
	 * @return file name or null
	 */
	String getFileName(long id, CaseDbTransaction transaction) {
		CaseDbConnection connection = transaction.getConnection();
		String fileName = null;
		acquireSharedLock();
		ResultSet rs = null;
		try {
			PreparedStatement statement = connection.getPreparedStatement(PREPARED_STATEMENT.SELECT_FILE_NAME);
			statement.clearParameters();
			statement.setLong(1, id);
			rs = connection.executeQuery(statement);
			if (rs.next()) {
				fileName = rs.getString("name");
			}
		} catch (SQLException ex) {
			logger.log(Level.SEVERE, "Error getting file parent_path for file " + id, ex); //NON-NLS
		} finally {
			closeResultSet(rs);
			releaseSharedLock();
		}
		return fileName;
	}

	/**
	 * Get a derived method for a file, or null if none
	 *
	 * @param id id of the derived file
	 *
	 * @return derived method or null if not present
	 *
	 * @throws TskCoreException exception throws if core error occurred and
	 *                          method could not be queried
	 */
	DerivedFile.DerivedMethod getDerivedMethod(long id) throws TskCoreException {
		CaseDbConnection connection = connections.getConnection();
		DerivedFile.DerivedMethod method = null;
		acquireSharedLock();
		ResultSet rs1 = null;
		ResultSet rs2 = null;
		try {
			PreparedStatement statement = connection.getPreparedStatement(PREPARED_STATEMENT.SELECT_DERIVED_FILE);
			statement.clearParameters();
			statement.setLong(1, id);
			rs1 = connection.executeQuery(statement);
			if (rs1.next()) {
				int method_id = rs1.getInt("derived_id");
				String rederive = rs1.getString("rederive");
				method = new DerivedFile.DerivedMethod(method_id, rederive);
				statement = connection.getPreparedStatement(PREPARED_STATEMENT.SELECT_FILE_DERIVATION_METHOD);
				statement.clearParameters();
				statement.setInt(1, method_id);
				rs2 = connection.executeQuery(statement);
				if (rs2.next()) {
					method.setToolName(rs2.getString("tool_name"));
					method.setToolVersion(rs2.getString("tool_version"));
					method.setOther(rs2.getString("other"));
				}
			}
		} catch (SQLException e) {
			logger.log(Level.SEVERE, "Error getting derived method for file: " + id, e); //NON-NLS
		} finally {
			closeResultSet(rs2);
			closeResultSet(rs1);
			connection.close();
			releaseSharedLock();
		}
		return method;
	}

	/**
	 * Get abstract file object from tsk_files table by its id
	 *
	 * @param id id of the file object in tsk_files table
	 *
	 * @return AbstractFile object populated, or null if not found.
	 *
	 * @throws TskCoreException thrown if critical error occurred within tsk
	 *                          core and file could not be queried
	 */
	public AbstractFile getAbstractFileById(long id) throws TskCoreException {
		CaseDbConnection connection = connections.getConnection();
		acquireSharedLock();
		ResultSet rs = null;
		try {
			PreparedStatement statement = connection.getPreparedStatement(PREPARED_STATEMENT.SELECT_FILE_BY_ID);
			statement.clearParameters();
			statement.setLong(1, id);
			rs = connection.executeQuery(statement);
			List<AbstractFile> files = resultSetToAbstractFiles(rs, connection);
			if (files.size() > 0) {
				return files.get(0);
			} else {
				return null;
			}
		} catch (SQLException ex) {
			throw new TskCoreException("Error getting file by id, id = " + id, ex);
		} finally {
			closeResultSet(rs);
			connection.close();
			releaseSharedLock();
		}
	}

	/**
	 * Gets the object id of the file system that a file is located in.
	 *
	 * @param fileId      The object id of the file.
	 * @param transaction A case database transaction.
	 *
	 * @return The file system object id or -1, if the file is not in a file
	 *         system.
	 */
	private long getFileSystemId(long fileId, CaseDbTransaction transaction) {
		return getFileSystemId(fileId, transaction.getConnection());
	}

	/**
	 * Get the object ID of the file system that a file is located in.
	 *
	 * Note: for FsContent files, this is the real fs for other non-fs
	 * AbstractFile files, this field is used internally for data source id (the
	 * root content obj)
	 *
	 * @param fileId     object id of the file to get fs column id for
	 * @param connection the database connection to use
	 *
	 * @return fs_id or -1 if not present
	 */
	private long getFileSystemId(long fileId, CaseDbConnection connection) {
		acquireSharedLock();
		ResultSet rs = null;
		long ret = -1;
		try {
			PreparedStatement statement = connection.getPreparedStatement(PREPARED_STATEMENT.SELECT_FILE_SYSTEM_BY_OBJECT);
			statement.clearParameters();
			statement.setLong(1, fileId);
			rs = connection.executeQuery(statement);
			if (rs.next()) {
				ret = rs.getLong("fs_obj_id");
				if (ret == 0) {
					ret = -1;
				}
			}
		} catch (SQLException e) {
			logger.log(Level.SEVERE, "Error checking file system id of a file, id = " + fileId, e); //NON-NLS
		} finally {
			closeResultSet(rs);
			releaseSharedLock();
		}
		return ret;
	}

	/**
	 * Checks if the file is a (sub)child of the data source (parentless Content
	 * object such as Image or VirtualDirectory representing filesets)
	 *
	 * @param dataSource dataSource to check
	 * @param fileId     id of file to check
	 *
	 * @return true if the file is in the dataSource hierarchy
	 *
	 * @throws TskCoreException thrown if check failed
	 */
	public boolean isFileFromSource(Content dataSource, long fileId) throws TskCoreException {
		String query = String.format("SELECT COUNT(*) AS count FROM tsk_files WHERE obj_id = %d AND data_source_obj_id = %d", fileId, dataSource.getId()); //NON-NLS
		CaseDbConnection connection = connections.getConnection();
		acquireSharedLock();
		Statement statement = null;
		ResultSet resultSet = null;
		try {
			statement = connection.createStatement();
			resultSet = connection.executeQuery(statement, query);
			resultSet.next();
			return (resultSet.getLong("count") > 0L);
		} catch (SQLException ex) {
			throw new TskCoreException(String.format("Error executing query %s", query), ex);
		} finally {
			closeResultSet(resultSet);
			closeStatement(statement);
			connection.close();
			releaseSharedLock();
		}
	}

	/**
	 * @param dataSource the dataSource (Image, parent-less VirtualDirectory) to
	 *                   search for the given file name
	 * @param fileName   Pattern of the name of the file or directory to match
	 *                   (case insensitive, used in LIKE SQL statement).
	 *
	 * @return a list of AbstractFile for files/directories whose name matches
	 *         the given fileName
	 *
	 * @throws TskCoreException thrown if check failed
	 */
	public List<AbstractFile> findFiles(Content dataSource, String fileName) throws TskCoreException {
		List<AbstractFile> files = new ArrayList<AbstractFile>();
		CaseDbConnection connection = connections.getConnection();
		acquireSharedLock();
		ResultSet resultSet = null;
		try {
			PreparedStatement statement = connection.getPreparedStatement(PREPARED_STATEMENT.SELECT_FILES_BY_DATA_SOURCE_AND_NAME);
			statement.clearParameters();
			statement.setString(1, fileName.toLowerCase());
			statement.setLong(2, dataSource.getId());
			resultSet = connection.executeQuery(statement);
			files.addAll(resultSetToAbstractFiles(resultSet, connection));
		} catch (SQLException e) {
			throw new TskCoreException(bundle.getString("SleuthkitCase.findFiles.exception.msg3.text"), e);
		} finally {
			closeResultSet(resultSet);
			connection.close();
			releaseSharedLock();
		}
		return files;
	}

	/**
	 * @param dataSource the dataSource (Image, parent-less VirtualDirectory) to
	 *                   search for the given file name
	 * @param fileName   Pattern of the name of the file or directory to match
	 *                   (case insensitive, used in LIKE SQL statement).
	 * @param dirName    Pattern of the name of a parent directory of fileName
	 *                   (case insensitive, used in LIKE SQL statement)
	 *
	 * @return a list of AbstractFile for files/directories whose name matches
	 *         fileName and whose parent directory contains dirName.
	 *
	 * @throws org.sleuthkit.datamodel.TskCoreException
	 */
	public List<AbstractFile> findFiles(Content dataSource, String fileName, String dirName) throws TskCoreException {
		List<AbstractFile> files = new ArrayList<AbstractFile>();
		CaseDbConnection connection = connections.getConnection();
		acquireSharedLock();
		ResultSet resultSet = null;
		try {
			PreparedStatement statement = connection.getPreparedStatement(PREPARED_STATEMENT.SELECT_FILES_BY_DATA_SOURCE_AND_PARENT_PATH_AND_NAME);
			statement.clearParameters();
			statement.setString(1, fileName.toLowerCase());
			statement.setString(2, "%" + dirName.toLowerCase() + "%"); //NON-NLS
			statement.setLong(3, dataSource.getId());
			resultSet = connection.executeQuery(statement);
			files.addAll(resultSetToAbstractFiles(resultSet, connection));
		} catch (SQLException e) {
			throw new TskCoreException(bundle.getString("SleuthkitCase.findFiles3.exception.msg3.text"), e);
		} finally {
			closeResultSet(resultSet);
			connection.close();
			releaseSharedLock();
		}
		return files;
	}

	/**
	 * Adds a virtual directory to the database and returns a VirtualDirectory
	 * object representing it.
	 *
	 * @param parentId      the ID of the parent, or 0 if NULL
	 * @param directoryName the name of the virtual directory to create
	 *
	 * @return
	 *
	 * @throws TskCoreException
	 */
	public VirtualDirectory addVirtualDirectory(long parentId, String directoryName) throws TskCoreException {
		acquireExclusiveLock();
		CaseDbTransaction localTrans = beginTransaction();
		try {
			VirtualDirectory newVD = addVirtualDirectory(parentId, directoryName, localTrans);
			localTrans.commit();
			return newVD;
		} catch (TskCoreException ex) {
			localTrans.rollback();
			throw ex;
		} finally {
			releaseExclusiveLock();
		}
	}

	/**
	 * Adds a virtual directory to the database and returns a VirtualDirectory
	 * object representing it.
	 *
	 * Make sure the connection in transaction is used for all database
	 * interactions called by this method
	 *
	 * @param parentId      the ID of the parent, or 0 if NULL
	 * @param directoryName the name of the virtual directory to create
	 * @param transaction   the transaction in the scope of which the operation
	 *                      is to be performed, managed by the caller
	 *
	 * @return a VirtualDirectory object representing the one added to the
	 *         database.
	 *
	 * @throws TskCoreException
	 */
	public VirtualDirectory addVirtualDirectory(long parentId, String directoryName, CaseDbTransaction transaction) throws TskCoreException {
		if (transaction == null) {
			throw new TskCoreException("Passed null CaseDbTransaction");
		}

		acquireExclusiveLock();
		ResultSet resultSet = null;
		try {
			// Get the parent path.
			String parentPath = getFileParentPath(parentId, transaction);
			if (parentPath == null) {
				parentPath = "/"; //NON-NLS
			}
			String parentName = getFileName(parentId, transaction);
			if (parentName != null) {
				parentPath = parentPath + parentName + "/"; //NON-NLS
			}

			// Insert a row for the virtual directory into the tsk_objects table.
			// INSERT INTO tsk_objects (par_obj_id, type) VALUES (?, ?)
			CaseDbConnection connection = transaction.getConnection();
			PreparedStatement statement = connection.getPreparedStatement(PREPARED_STATEMENT.INSERT_OBJECT, Statement.RETURN_GENERATED_KEYS);
			statement.clearParameters();
			if (parentId != 0) {
				statement.setLong(1, parentId);
			} else {
				statement.setNull(1, java.sql.Types.BIGINT);
			}
			statement.setInt(2, TskData.ObjectType.ABSTRACTFILE.getObjectType());
			connection.executeUpdate(statement);
			resultSet = statement.getGeneratedKeys();
			resultSet.next();
			long newObjId = resultSet.getLong(1); //last_insert_rowid()

			// Insert a row for the virtual directory into the tsk_files table.
			// INSERT INTO tsk_files (obj_id, fs_obj_id, name, type, has_path, dir_type, meta_type,
			// dir_flags, meta_flags, size, ctime, crtime, atime, mtime, parent_path, data_source_obj_id)
			// VALUES (?, ?, ?, ?, ?, ?, ?, ?, ?, ?, ?, ?, ?, ?, ?, ?)
			statement = connection.getPreparedStatement(PREPARED_STATEMENT.INSERT_FILE);
			statement.clearParameters();
			statement.setLong(1, newObjId);

			// If the parent is part of a file system, grab its file system ID
			if (0 != parentId) {
				long parentFs = this.getFileSystemId(parentId, transaction);
				if (parentFs != -1) {
					statement.setLong(2, parentFs);
				} else {
					statement.setNull(2, java.sql.Types.BIGINT);
				}
			} else {
				statement.setNull(2, java.sql.Types.BIGINT);
			}

			// name
			statement.setString(3, directoryName);

			//type
			statement.setShort(4, TskData.TSK_DB_FILES_TYPE_ENUM.VIRTUAL_DIR.getFileType());
			statement.setShort(5, (short) 1);

			//flags
			final TSK_FS_NAME_TYPE_ENUM dirType = TSK_FS_NAME_TYPE_ENUM.DIR;
			statement.setShort(6, dirType.getValue());
			final TSK_FS_META_TYPE_ENUM metaType = TSK_FS_META_TYPE_ENUM.TSK_FS_META_TYPE_DIR;
			statement.setShort(7, metaType.getValue());

			//allocated
			final TSK_FS_NAME_FLAG_ENUM dirFlag = TSK_FS_NAME_FLAG_ENUM.ALLOC;
			statement.setShort(8, dirFlag.getValue());
			final short metaFlags = (short) (TSK_FS_META_FLAG_ENUM.ALLOC.getValue()
					| TSK_FS_META_FLAG_ENUM.USED.getValue());
			statement.setShort(9, metaFlags);

			//size
			statement.setLong(10, 0);

			//  nulls for params 11-14
			statement.setNull(11, java.sql.Types.BIGINT);
			statement.setNull(12, java.sql.Types.BIGINT);
			statement.setNull(13, java.sql.Types.BIGINT);
			statement.setNull(14, java.sql.Types.BIGINT);

			// parent path
			statement.setString(15, parentPath);

			// data source object id (same as object id if this is a data source)
			long dataSourceObjectId;
			if (0 == parentId) {
				dataSourceObjectId = newObjId;
			} else {
				dataSourceObjectId = getDataSourceObjectId(connection, parentId);
			}
			statement.setLong(16, dataSourceObjectId);

			connection.executeUpdate(statement);

			return new VirtualDirectory(this, newObjId, dataSourceObjectId, directoryName, dirType,
					metaType, dirFlag, metaFlags, null, FileKnown.UNKNOWN,
					parentPath);
		} catch (SQLException e) {
			throw new TskCoreException("Error creating virtual directory '" + directoryName + "'", e);
		} finally {
			closeResultSet(resultSet);
			releaseExclusiveLock();
		}
	}

	/**
	 * Adds a local/logical files and/or directories data source.
	 *
	 * @param deviceId          An ASCII-printable identifier for the device
	 *                          associated with the data source that is intended
	 *                          to be unique across multiple cases (e.g., a
	 *                          UUID).
	 * @param rootDirectoryName The name for the root virtual directory for the
	 *                          data source.
	 * @param timeZone          The time zone used to process the data source,
	 *                          may be the empty string.
	 * @param transaction       A transaction in the scope of which the
	 *                          operation is to be performed, managed by the
	 *                          caller.
	 *
	 * @return The new local files data source.
	 *
	 * @throws TskCoreException if there is an error adding the data source.
	 */
	public LocalFilesDataSource addLocalFilesDataSource(String deviceId, String rootDirectoryName, String timeZone, CaseDbTransaction transaction) throws TskCoreException {
		acquireExclusiveLock();
		Statement statement = null;
		ResultSet resultSet = null;
		try {
			// Insert a row for the root virtual directory of the data source
			// into the tsk_objects table.
			// INSERT INTO tsk_objects (par_obj_id, type) VALUES (?, ?)
			CaseDbConnection connection = transaction.getConnection();
			PreparedStatement preparedStatement = connection.getPreparedStatement(PREPARED_STATEMENT.INSERT_OBJECT, Statement.RETURN_GENERATED_KEYS);
			preparedStatement.clearParameters();
			preparedStatement.setNull(1, java.sql.Types.BIGINT);
			preparedStatement.setInt(2, TskData.ObjectType.ABSTRACTFILE.getObjectType());
			connection.executeUpdate(preparedStatement);
			resultSet = preparedStatement.getGeneratedKeys();
			resultSet.next();
			long newObjId = resultSet.getLong(1); //last_insert_rowid()
			resultSet.close();
			resultSet = null;

			// Insert a row for the virtual directory of the data source into
			// the data_source_info table.
			statement = connection.createStatement();
			statement.executeUpdate("INSERT INTO data_source_info (obj_id, device_id, time_zone) "
					+ "VALUES(" + newObjId + ", '" + deviceId + "', '" + timeZone + "');");

			// Insert a row for the root virtual directory of the data source
			// into the tsk_files table. Note that its data source object id is
			// its own object id.
			// INSERT INTO tsk_files (obj_id, fs_obj_id, name, type, has_path,
			// dir_type, meta_type, dir_flags, meta_flags, size, ctime, crtime,
			// atime, mtime, parent_path, data_source_obj_id)
			// VALUES (?, ?, ?, ?, ?, ?, ?, ?, ?, ?, ?, ?, ?, ?, ?, ?)
			preparedStatement = connection.getPreparedStatement(PREPARED_STATEMENT.INSERT_FILE);
			preparedStatement.clearParameters();
			preparedStatement.setLong(1, newObjId);
			preparedStatement.setNull(2, java.sql.Types.BIGINT);
			preparedStatement.setString(3, rootDirectoryName);
			preparedStatement.setShort(4, TskData.TSK_DB_FILES_TYPE_ENUM.VIRTUAL_DIR.getFileType());
			preparedStatement.setShort(5, (short) 1);
			TSK_FS_NAME_TYPE_ENUM dirType = TSK_FS_NAME_TYPE_ENUM.DIR;
			preparedStatement.setShort(6, TSK_FS_NAME_TYPE_ENUM.DIR.getValue());
			TSK_FS_META_TYPE_ENUM metaType = TSK_FS_META_TYPE_ENUM.TSK_FS_META_TYPE_DIR;
			preparedStatement.setShort(7, metaType.getValue());
			TSK_FS_NAME_FLAG_ENUM dirFlag = TSK_FS_NAME_FLAG_ENUM.ALLOC;
			preparedStatement.setShort(8, dirFlag.getValue());
			final short metaFlags = (short) (TSK_FS_META_FLAG_ENUM.ALLOC.getValue()
					| TSK_FS_META_FLAG_ENUM.USED.getValue());
			preparedStatement.setShort(9, metaFlags);
			preparedStatement.setLong(10, 0);
			preparedStatement.setNull(11, java.sql.Types.BIGINT);
			preparedStatement.setNull(12, java.sql.Types.BIGINT);
			preparedStatement.setNull(13, java.sql.Types.BIGINT);
			preparedStatement.setNull(14, java.sql.Types.BIGINT);
			String parentPath = "/"; //NON-NLS
			preparedStatement.setString(15, parentPath);
			preparedStatement.setLong(16, newObjId);
			connection.executeUpdate(preparedStatement);

			VirtualDirectory rootDirectory = new VirtualDirectory(this,
					newObjId, newObjId, rootDirectoryName,
					dirType, metaType, dirFlag, metaFlags, null,
					FileKnown.UNKNOWN, parentPath);
			return new LocalFilesDataSource(deviceId, rootDirectory, timeZone);

		} catch (SQLException ex) {
			throw new TskCoreException(String.format("Error creating local files data source with device id %s and directory name %s", deviceId, rootDirectoryName), ex);
		} finally {
			closeResultSet(resultSet);
			closeStatement(statement);
			releaseExclusiveLock();
		}
	}

	/**
	 * Get IDs of the virtual folder roots (at the same level as image), used
	 * for containers such as for local files.
	 *
	 * @return IDs of virtual directory root objects.
	 *
	 * @throws org.sleuthkit.datamodel.TskCoreException
	 */
	public List<VirtualDirectory> getVirtualDirectoryRoots() throws TskCoreException {
		CaseDbConnection connection = connections.getConnection();
		acquireSharedLock();
		Statement s = null;
		ResultSet rs = null;
		try {
			s = connection.createStatement();
			rs = connection.executeQuery(s, "SELECT * FROM tsk_files WHERE" //NON-NLS
					+ " type = " + TskData.TSK_DB_FILES_TYPE_ENUM.VIRTUAL_DIR.getFileType()
					+ " AND obj_id = data_source_obj_id"
					+ " ORDER BY dir_type, LOWER(name)"); //NON-NLS
			List<VirtualDirectory> virtDirRootIds = new ArrayList<VirtualDirectory>();
			while (rs.next()) {
				virtDirRootIds.add(virtualDirectory(rs));
			}
			return virtDirRootIds;
		} catch (SQLException ex) {
			throw new TskCoreException("Error getting local files virtual folder id", ex);
		} finally {
			closeResultSet(rs);
			closeStatement(s);
			connection.close();
			releaseSharedLock();
		}
	}

	/**
	 * Adds a carving result to the case database.
	 *
	 * @param carvingResult The carving result (a set of carved files and their
	 *                      parent) to be added.
	 *
	 * @return A list of LayoutFile representations of the carved files.
	 *
	 * @throws TskCoreException If there is a problem completing a case database
	 *                          operation.
	 */
	public final List<LayoutFile> addCarvedFiles(CarvingResult carvingResult) throws TskCoreException {
		assert (null != carvingResult);
		if (null == carvingResult) {
			throw new TskCoreException("Carving is null");
		}
		assert (null != carvingResult.getParent());
		if (null == carvingResult.getParent()) {
			throw new TskCoreException("Carving result has null parent");
		}
		assert (null != carvingResult.getCarvedFiles());
		if (null == carvingResult.getCarvedFiles()) {
			throw new TskCoreException("Carving result has null carved files");
		}
		CaseDbTransaction transaction = null;
		Statement statement = null;
		ResultSet resultSet = null;
		acquireExclusiveLock();
		long newCacheKey = 0; // Used to roll back cache if transaction is rolled back.
		try {
			transaction = beginTransaction();
			CaseDbConnection connection = transaction.getConnection();

			/*
			 * Carved files are "re-parented" as children of the $CarvedFiles
			 * virtual directory of the root file system, volume, or image
			 * ancestor of the carved files parent, but if no such ancestor is
			 * found, then the parent specified in the carving result is used.
			 */
			Content root = carvingResult.getParent();
			while (null != root) {
				if (root instanceof FileSystem || root instanceof Volume || root instanceof Image) {
					break;
				}
				root = root.getParent();
			}
			if (null == root) {
				root = carvingResult.getParent();
			}

			/*
			 * Get or create the $CarvedFiles virtual directory for the root
			 * ancestor.
			 */
			VirtualDirectory carvedFilesDir = rootIdsToCarvedFileDirs.get(root.getId());
			if (null == carvedFilesDir) {
				List<Content> rootChildren;
				if (root instanceof FileSystem) {
					rootChildren = ((FileSystem) root).getRootDirectory().getChildren();
				} else {
					rootChildren = root.getChildren();
				}
				for (Content child : rootChildren) {
					if (child instanceof VirtualDirectory && child.getName().equals(VirtualDirectory.NAME_CARVED)) {
						carvedFilesDir = (VirtualDirectory) child;
						break;
					}
				}
				if (null == carvedFilesDir) {
					carvedFilesDir = addVirtualDirectory(root.getId(), VirtualDirectory.NAME_CARVED, transaction);
				}
				newCacheKey = root.getId();
				rootIdsToCarvedFileDirs.put(newCacheKey, carvedFilesDir);
			}

			/*
			 * Add the carved files to the database as children of the
			 * $CarvedFile directory of the root ancestor.
			 */
			String parentPath = getFileParentPath(carvedFilesDir.getId(), transaction) + carvedFilesDir.getName() + "/";
			List<LayoutFile> carvedFiles = new ArrayList<LayoutFile>();
			for (CarvingResult.CarvedFile carvedFile : carvingResult.getCarvedFiles()) {
				/*
				 * Insert a row for the carved file into the tsk_objects table:
				 * INSERT INTO tsk_objects (par_obj_id, type) VALUES (?, ?)
				 */
				PreparedStatement prepStmt = connection.getPreparedStatement(PREPARED_STATEMENT.INSERT_OBJECT, Statement.RETURN_GENERATED_KEYS);
				prepStmt.clearParameters();
				prepStmt.setLong(1, carvedFilesDir.getId()); // par_obj_id
				prepStmt.setLong(2, TskData.ObjectType.ABSTRACTFILE.getObjectType()); // type
				connection.executeUpdate(prepStmt);
				resultSet = prepStmt.getGeneratedKeys();
				resultSet.next();
				long carvedFileId = resultSet.getLong(1); //last_insert_rowid()

				/*
				 * Insert a row for the carved file into the tsk_files table:
				 * INSERT INTO tsk_files (obj_id, fs_obj_id, name, type,
				 * has_path, dir_type, meta_type, dir_flags, meta_flags, size,
				 * ctime, crtime, atime, mtime, parent_path, data_source_obj_id)
				 * VALUES (?, ?, ?, ?, ?, ?, ?, ?, ?, ?, ?, ?, ?, ?, ?, ?)
				 */
				prepStmt = connection.getPreparedStatement(PREPARED_STATEMENT.INSERT_FILE);
				prepStmt.clearParameters();
				prepStmt.setLong(1, carvedFileId); // obj_id
				if (root instanceof FileSystem) {
					prepStmt.setLong(2, root.getId()); // fs_obj_id
				} else {
					prepStmt.setNull(2, java.sql.Types.BIGINT); // fs_obj_id
				}
				prepStmt.setString(3, carvedFile.getName()); // name
				prepStmt.setShort(4, TSK_DB_FILES_TYPE_ENUM.CARVED.getFileType()); // type
				prepStmt.setShort(5, (short) 1); // has_path
				prepStmt.setShort(6, TSK_FS_NAME_TYPE_ENUM.REG.getValue()); // dir_type
				prepStmt.setShort(7, TSK_FS_META_TYPE_ENUM.TSK_FS_META_TYPE_REG.getValue()); // meta_type
				prepStmt.setShort(8, TSK_FS_NAME_FLAG_ENUM.UNALLOC.getValue()); // dir_flags
				prepStmt.setShort(9, TSK_FS_META_FLAG_ENUM.UNALLOC.getValue()); // nmeta_flags
				prepStmt.setLong(10, carvedFile.getSizeInBytes()); // size
				prepStmt.setNull(11, java.sql.Types.BIGINT); // ctime
				prepStmt.setNull(12, java.sql.Types.BIGINT); // crtime
				prepStmt.setNull(13, java.sql.Types.BIGINT); // atime
				prepStmt.setNull(14, java.sql.Types.BIGINT); // mtime
				prepStmt.setString(15, parentPath); // parent path
				prepStmt.setLong(16, carvedFilesDir.getDataSourceObjectId()); // data_source_obj_id
				connection.executeUpdate(prepStmt);

				/*
				 * Insert a row in the tsk_layout_file table for each chunk of
				 * the carved file. INSERT INTO tsk_file_layout (obj_id,
				 * byte_start, byte_len, sequence) VALUES (?, ?, ?, ?)
				 */
				prepStmt = connection.getPreparedStatement(PREPARED_STATEMENT.INSERT_LAYOUT_FILE);
				for (TskFileRange tskFileRange : carvedFile.getLayoutInParent()) {
					prepStmt.clearParameters();
					prepStmt.setLong(1, carvedFileId); // obj_id
					prepStmt.setLong(2, tskFileRange.getByteStart()); // byte_start
					prepStmt.setLong(3, tskFileRange.getByteLen()); // byte_len
					prepStmt.setLong(4, tskFileRange.getSequence()); // sequence
					connection.executeUpdate(prepStmt);
				}

				/*
				 * Create a layout file representation of the carved file.
				 */
				carvedFiles.add(new LayoutFile(this,
						carvedFileId,
						carvedFilesDir.getDataSourceObjectId(),
						carvedFile.getName(),
						TSK_DB_FILES_TYPE_ENUM.CARVED,
						TSK_FS_NAME_TYPE_ENUM.REG,
						TSK_FS_META_TYPE_ENUM.TSK_FS_META_TYPE_REG,
						TSK_FS_NAME_FLAG_ENUM.UNALLOC,
						TSK_FS_META_FLAG_ENUM.UNALLOC.getValue(),
						carvedFile.getSizeInBytes(),
						null,
						FileKnown.UNKNOWN,
						parentPath,
						null));
			}

			transaction.commit();
			return carvedFiles;

		} catch (SQLException ex) {
			if (null != transaction) {
				transaction.rollback();
				if (0 != newCacheKey) {
					rootIdsToCarvedFileDirs.remove(newCacheKey);
				}
			}
			throw new TskCoreException("Failed to add carved files to case database", ex);

		} finally {
			closeResultSet(resultSet);
			closeStatement(statement);
			releaseExclusiveLock();
		}
	}

	/**
	 * Creates a new derived file object, adds it to database and returns it.
	 *
	 * TODO add support for adding derived method
	 *
	 * @param fileName        file name the derived file
	 * @param localPath       local path of the derived file, including the file
	 *                        name. The path is relative to the database path.
	 * @param size            size of the derived file in bytes
	 * @param ctime
	 * @param crtime
	 * @param atime
	 * @param mtime
	 * @param isFile          whether a file or directory, true if a file
	 * @param parentFile      parent file object (derived or local file)
	 * @param rederiveDetails details needed to re-derive file (will be specific
	 *                        to the derivation method), currently unused
	 * @param toolName        name of derivation method/tool, currently unused
	 * @param toolVersion     version of derivation method/tool, currently
	 *                        unused
	 * @param otherDetails    details of derivation method/tool, currently
	 *                        unused
	 * @param encodingType    Type of encoding used on the file (or NONE if no
	 *                        encoding)
	 *
	 * @return newly created derived file object
	 *
	 * @throws TskCoreException exception thrown if the object creation failed
	 *                          due to a critical system error
	 */
	public DerivedFile addDerivedFile(String fileName, String localPath,
			long size, long ctime, long crtime, long atime, long mtime,
			boolean isFile, AbstractFile parentFile,
			String rederiveDetails, String toolName, String toolVersion,
			String otherDetails, TskData.EncodingType encodingType) throws TskCoreException {
		CaseDbConnection connection = connections.getConnection();
		acquireExclusiveLock();
		ResultSet rs = null;
		try {
			connection.beginTransaction();

			final long parentId = parentFile.getId();
			final String parentPath = parentFile.getParentPath() + parentFile.getName() + '/'; //NON-NLS

			// Insert a row for the derived file into the tsk_objects table.
			// INSERT INTO tsk_objects (par_obj_id, type) VALUES (?, ?)
			PreparedStatement statement = connection.getPreparedStatement(PREPARED_STATEMENT.INSERT_OBJECT, Statement.RETURN_GENERATED_KEYS);
			statement.clearParameters();
			statement.setLong(1, parentId);
			statement.setLong(2, TskData.ObjectType.ABSTRACTFILE.getObjectType());
			connection.executeUpdate(statement);
			rs = statement.getGeneratedKeys();
			rs.next();
			long newObjId = rs.getLong(1); //last_insert_rowid()
			rs.close();
			rs = null;

			// Insert a row for the virtual directory into the tsk_files table.
			// INSERT INTO tsk_files (obj_id, fs_obj_id, name, type, has_path, dir_type, meta_type,
			// dir_flags, meta_flags, size, ctime, crtime, atime, mtime, parent_path, data_source_obj_id)
			// VALUES (?, ?, ?, ?, ?, ?, ?, ?, ?, ?, ?, ?, ?, ?, ?, ?)
			statement = connection.getPreparedStatement(PREPARED_STATEMENT.INSERT_FILE);
			statement.clearParameters();
			statement.setLong(1, newObjId);

			// If the parentFile is part of a file system, use its file system object ID.
			long fsObjId = this.getFileSystemId(parentId, connection);
			if (fsObjId != -1) {
				statement.setLong(2, fsObjId);
			} else {
				statement.setNull(2, java.sql.Types.BIGINT);
			}
			statement.setString(3, fileName);

			//type, has_path
			statement.setShort(4, TskData.TSK_DB_FILES_TYPE_ENUM.DERIVED.getFileType());
			statement.setShort(5, (short) 1);

			//flags
			final TSK_FS_NAME_TYPE_ENUM dirType = isFile ? TSK_FS_NAME_TYPE_ENUM.REG : TSK_FS_NAME_TYPE_ENUM.DIR;
			statement.setShort(6, dirType.getValue());
			final TSK_FS_META_TYPE_ENUM metaType = isFile ? TSK_FS_META_TYPE_ENUM.TSK_FS_META_TYPE_REG : TSK_FS_META_TYPE_ENUM.TSK_FS_META_TYPE_DIR;
			statement.setShort(7, metaType.getValue());

			//note: using alloc under assumption that derived files derive from alloc files
			final TSK_FS_NAME_FLAG_ENUM dirFlag = TSK_FS_NAME_FLAG_ENUM.ALLOC;
			statement.setShort(8, dirFlag.getValue());
			final short metaFlags = (short) (TSK_FS_META_FLAG_ENUM.ALLOC.getValue()
					| TSK_FS_META_FLAG_ENUM.USED.getValue());
			statement.setShort(9, metaFlags);

			//size
			statement.setLong(10, size);

			//mactimes
			//long ctime, long crtime, long atime, long mtime,
			statement.setLong(11, ctime);
			statement.setLong(12, crtime);
			statement.setLong(13, atime);
			statement.setLong(14, mtime);

			//parent path
			statement.setString(15, parentPath);

			// root data source object id
			long dataSourceObjId = getDataSourceObjectId(connection, parentId);
			statement.setLong(16, dataSourceObjId);

			connection.executeUpdate(statement);

			//add localPath
			addFilePath(connection, newObjId, localPath, encodingType);

			connection.commitTransaction();

			//TODO add derived method to tsk_files_derived and tsk_files_derived_method
			return new DerivedFile(this, newObjId, dataSourceObjId, fileName, dirType, metaType, dirFlag, metaFlags,
					size, ctime, crtime, atime, mtime, null, null, parentPath, localPath, parentId, null, encodingType);
		} catch (SQLException ex) {
			connection.rollbackTransaction();
			throw new TskCoreException("Failed to add derived file to case database", ex);
		} finally {
			closeResultSet(rs);
			connection.close();
			releaseExclusiveLock();
		}
	}

	/**
	 * Wraps the version of addLocalFile that takes a Transaction in a
	 * transaction local to this method.
	 *
	 * @param fileName
	 * @param localPath
	 * @param size
	 * @param ctime
	 * @param crtime
	 * @param atime
	 * @param mtime
	 * @param isFile
	 * @param encodingType
	 * @param parent
	 *
	 * @return
	 *
	 * @throws TskCoreException
	 */
	public LocalFile addLocalFile(String fileName, String localPath,
			long size, long ctime, long crtime, long atime, long mtime,
			boolean isFile, TskData.EncodingType encodingType,
			AbstractFile parent) throws TskCoreException {
		acquireExclusiveLock();
		CaseDbTransaction localTrans = beginTransaction();
		try {
			LocalFile created = addLocalFile(fileName, localPath, size, ctime, crtime, atime, mtime, isFile, encodingType, parent, localTrans);
			localTrans.commit();
			return created;
		} catch (TskCoreException ex) {
			localTrans.rollback();
			throw ex;
		} finally {
			releaseExclusiveLock();
		}
	}

	/**
	 * Adds a local/logical file to the case database. The database operations
	 * are done within a caller-managed transaction; the caller is responsible
	 * for committing or rolling back the transaction.
	 *
	 * @param fileName     The name of the file.
	 * @param localPath    The absolute path (including the file name) of the
	 *                     local/logical in secondary storage.
	 * @param size         The size of the file in bytes.
	 * @param ctime        The changed time of the file.
	 * @param crtime       The creation time of the file.
	 * @param atime        The accessed time of the file
	 * @param mtime        The modified time of the file.
	 * @param isFile       True, unless the file is a directory.
	 * @param encodingType Type of encoding used on the file
	 * @param parent       The parent of the file (e.g., a virtual directory)
	 * @param transaction  A caller-managed transaction within which the add
	 *                     file operations are performed.
	 *
	 * @return An object representing the local/logical file.
	 *
	 * @throws TskCoreException if there is an error completing a case database
	 *                          operation.
	 */
	public LocalFile addLocalFile(String fileName, String localPath,
			long size, long ctime, long crtime, long atime, long mtime,
			boolean isFile, TskData.EncodingType encodingType,
			AbstractFile parent, CaseDbTransaction transaction) throws TskCoreException {

		CaseDbConnection connection = transaction.getConnection();
		acquireExclusiveLock();
		Statement queryStatement = null;
		ResultSet resultSet = null;
		try {

			// Insert a row for the local/logical file into the tsk_objects table.
			// INSERT INTO tsk_objects (par_obj_id, type) VALUES (?, ?)
			PreparedStatement statement = connection.getPreparedStatement(PREPARED_STATEMENT.INSERT_OBJECT, Statement.RETURN_GENERATED_KEYS);
			statement.clearParameters();
			statement.setLong(1, parent.getId());
			statement.setLong(2, TskData.ObjectType.ABSTRACTFILE.getObjectType());
			connection.executeUpdate(statement);
			resultSet = statement.getGeneratedKeys();
			if (!resultSet.next()) {
				throw new TskCoreException(String.format("Failed to INSERT local file %s (%s) with parent id %d in tsk_objects table", fileName, localPath, parent.getId()));
			}
			long objectId = resultSet.getLong(1); //last_insert_rowid()
			resultSet.close();
			resultSet = null;

			// Insert a row for the local/logical file into the tsk_files table.
			// INSERT INTO tsk_files (obj_id, fs_obj_id, name, type, has_path, dir_type, meta_type,
			// dir_flags, meta_flags, size, ctime, crtime, atime, mtime, parent_path, data_source_obj_id)
			// VALUES (?, ?, ?, ?, ?, ?, ?, ?, ?, ?, ?, ?, ?, ?, ?, ?)
			statement = connection.getPreparedStatement(PREPARED_STATEMENT.INSERT_FILE);
			statement.clearParameters();
			statement.setLong(1, objectId);
			statement.setNull(2, java.sql.Types.BIGINT); // Not part of a file system
			statement.setString(3, fileName);
			statement.setShort(4, TskData.TSK_DB_FILES_TYPE_ENUM.LOCAL.getFileType());
			statement.setShort(5, (short) 1);
			TSK_FS_NAME_TYPE_ENUM dirType = isFile ? TSK_FS_NAME_TYPE_ENUM.REG : TSK_FS_NAME_TYPE_ENUM.DIR;
			statement.setShort(6, dirType.getValue());
			TSK_FS_META_TYPE_ENUM metaType = isFile ? TSK_FS_META_TYPE_ENUM.TSK_FS_META_TYPE_REG : TSK_FS_META_TYPE_ENUM.TSK_FS_META_TYPE_DIR;
			statement.setShort(7, metaType.getValue());
			TSK_FS_NAME_FLAG_ENUM dirFlag = TSK_FS_NAME_FLAG_ENUM.ALLOC;
			statement.setShort(8, dirFlag.getValue());
			short metaFlags = (short) (TSK_FS_META_FLAG_ENUM.ALLOC.getValue() | TSK_FS_META_FLAG_ENUM.USED.getValue());
			statement.setShort(9, metaFlags);
			statement.setLong(10, size);
			statement.setLong(11, ctime);
			statement.setLong(12, crtime);
			statement.setLong(13, atime);
			statement.setLong(14, mtime);
			String parentPath = parent.getParentPath() + parent.getName() + "/"; //NON-NLS
			statement.setString(15, parentPath);
			long dataSourceObjId = getDataSourceObjectId(connection, parent.getId()); // RJCTODO: Let this be passed in or make a story
			statement.setLong(16, dataSourceObjId);
			connection.executeUpdate(statement);
			addFilePath(connection, objectId, localPath, encodingType);
			return new LocalFile(this,
					objectId,
					fileName,
					TSK_DB_FILES_TYPE_ENUM.LOCAL,
					dirType,
					metaType,
					dirFlag,
					metaFlags,
					size,
					ctime, crtime, atime, mtime,
					null, null, null,
					parent.getId(), parentPath,
					dataSourceObjId,
					localPath,
					encodingType);

		} catch (SQLException ex) {
			throw new TskCoreException(String.format("Failed to INSERT local file %s (%s) with parent id %d in tsk_files table", fileName, localPath, parent.getId()), ex);
		} finally {
			closeResultSet(resultSet);
			closeStatement(queryStatement);
			releaseExclusiveLock();
		}
	}

	/**
	 * Given an object id, works up the tree of ancestors to the data source for
	 * the object and gets the object id of the data source. The trivial case
	 * where the input object id is for a source is handled.
	 *
	 * @param connection A case database connection.
	 * @param objectId   An object id.
	 *
	 * @return A data source object id.
	 *
	 * @throws TskCoreException if there is an error querying the case database.
	 */
	private long getDataSourceObjectId(CaseDbConnection connection, long objectId) throws TskCoreException {
		acquireSharedLock();
		Statement statement = null;
		ResultSet resultSet = null;
		try {
			statement = connection.createStatement();
			long dataSourceObjId;
			long ancestorId = objectId;
			do {
				dataSourceObjId = ancestorId;
				String query = String.format("SELECT par_obj_id FROM tsk_objects WHERE obj_id = %s;", ancestorId);
				resultSet = statement.executeQuery(query);
				if (resultSet.next()) {
					ancestorId = resultSet.getLong("par_obj_id");
				} else {
					throw new TskCoreException(String.format("tsk_objects table is corrupt, SQL query returned no result: %s", query));
				}
				resultSet.close();
				resultSet = null;
			} while (0 != ancestorId); // Not NULL
			return dataSourceObjId;
		} catch (SQLException ex) {
			throw new TskCoreException(String.format("Error finding root data source for object (obj_id = %d)", objectId), ex);
		} finally {
			closeResultSet(resultSet);
			closeStatement(statement);
			releaseSharedLock();
		}
	}

	/**
	 * Add a path (such as a local path) for a content object to tsk_file_paths
	 *
	 * @param connection A case database connection.
	 * @param objId      object id of the file to add the path for
	 * @param path       the path to add
	 *
	 * @throws SQLException exception thrown when database error occurred and
	 *                      path was not added
	 */
	private void addFilePath(CaseDbConnection connection, long objId, String path, TskData.EncodingType type) throws SQLException {
		PreparedStatement statement = connection.getPreparedStatement(PREPARED_STATEMENT.INSERT_LOCAL_PATH);
		statement.clearParameters();
		statement.setLong(1, objId);
		statement.setString(2, path);
		statement.setInt(3, type.getType());
		connection.executeUpdate(statement);
	}

	/**
	 * Find all files in the data source, by name and parent
	 *
	 * @param dataSource the dataSource (Image, parent-less VirtualDirectory) to
	 *                   search for the given file name
	 * @param fileName   Pattern of the name of the file or directory to match
	 *                   (case insensitive, used in LIKE SQL statement).
	 * @param parentFile Object for parent file/directory to find children in
	 *
	 * @return a list of AbstractFile for files/directories whose name matches
	 *         fileName and that were inside a directory described by
	 *         parentFile.
	 *
	 * @throws org.sleuthkit.datamodel.TskCoreException
	 */
	public List<AbstractFile> findFiles(Content dataSource, String fileName, AbstractFile parentFile) throws TskCoreException {
		return findFiles(dataSource, fileName, parentFile.getName());
	}

	/**
	 * Count files matching the specific Where clause
	 *
	 * @param sqlWhereClause a SQL where clause appropriate for the desired
	 *                       files (do not begin the WHERE clause with the word
	 *                       WHERE!)
	 *
	 * @return count of files each of which satisfy the given WHERE clause
	 *
	 * @throws TskCoreException \ref query_database_page
	 */
	public long countFilesWhere(String sqlWhereClause) throws TskCoreException {
		CaseDbConnection connection = connections.getConnection();
		acquireSharedLock();
		Statement s = null;
		ResultSet rs = null;
		try {
			s = connection.createStatement();
			rs = connection.executeQuery(s, "SELECT COUNT(*) AS count FROM tsk_files WHERE " + sqlWhereClause); //NON-NLS
			rs.next();
			return rs.getLong("count");
		} catch (SQLException e) {
			throw new TskCoreException("SQLException thrown when calling 'SleuthkitCase.countFilesWhere().", e);
		} finally {
			closeResultSet(rs);
			closeStatement(s);
			connection.close();
			releaseSharedLock();
		}
	}

	/**
	 * Find and return list of all (abstract) files matching the specific Where
	 * clause. You need to know the database schema to use this, which is
	 * outlined on the
	 * <a href="http://wiki.sleuthkit.org/index.php?title=SQLite_Database_v3_Schema">wiki</a>.
	 * You should use enums from org.sleuthkit.datamodel.TskData to make the
	 * queries easier to maintain and understand.
	 *
	 * @param sqlWhereClause a SQL where clause appropriate for the desired
	 *                       files (do not begin the WHERE clause with the word
	 *                       WHERE!)
	 *
	 * @return a list of AbstractFile each of which satisfy the given WHERE
	 *         clause
	 *
	 * @throws TskCoreException \ref query_database_page
	 */
	public List<AbstractFile> findAllFilesWhere(String sqlWhereClause) throws TskCoreException {
		CaseDbConnection connection = connections.getConnection();
		acquireSharedLock();
		Statement s = null;
		ResultSet rs = null;
		try {
			s = connection.createStatement();
			rs = connection.executeQuery(s, "SELECT * FROM tsk_files WHERE " + sqlWhereClause); //NON-NLS
			return resultSetToAbstractFiles(rs, connection);
		} catch (SQLException e) {
			throw new TskCoreException("SQLException thrown when calling 'SleuthkitCase.findAllFilesWhere(): " + sqlWhereClause, e);
		} finally {
			closeResultSet(rs);
			closeStatement(s);
			connection.close();
			releaseSharedLock();
		}
	}

	/**
	 * Find and return list of all (abstract) ids of files matching the specific
	 * Where clause
	 *
	 * @param sqlWhereClause a SQL where clause appropriate for the desired
	 *                       files (do not begin the WHERE clause with the word
	 *                       WHERE!)
	 *
	 * @return a list of file ids each of which satisfy the given WHERE clause
	 *
	 * @throws TskCoreException \ref query_database_page
	 */
	public List<Long> findAllFileIdsWhere(String sqlWhereClause) throws TskCoreException {
		CaseDbConnection connection = connections.getConnection();
		acquireSharedLock();
		Statement s = null;
		ResultSet rs = null;
		try {
			s = connection.createStatement();
			rs = connection.executeQuery(s, "SELECT obj_id FROM tsk_files WHERE " + sqlWhereClause); //NON-NLS
			List<Long> ret = new ArrayList<Long>();
			while (rs.next()) {
				ret.add(rs.getLong("obj_id"));
			}
			return ret;
		} catch (SQLException e) {
			throw new TskCoreException("SQLException thrown when calling 'SleuthkitCase.findAllFileIdsWhere(): " + sqlWhereClause, e);
		} finally {
			closeResultSet(rs);
			closeStatement(s);
			connection.close();
			releaseSharedLock();
		}
	}

	/**
	 * @param dataSource the data source (Image, VirtualDirectory for file-sets,
	 *                   etc) to search for the given file name
	 * @param filePath   The full path to the file(statement) of interest. This
	 *                   can optionally include the image and volume names.
	 *                   Treated in a case- insensitive manner.
	 *
	 * @return a list of AbstractFile that have the given file path.
	 *
	 * @throws org.sleuthkit.datamodel.TskCoreException
	 */
	public List<AbstractFile> openFiles(Content dataSource, String filePath) throws TskCoreException {

		// get the non-unique path (strip of image and volume path segments, if
		// the exist.
		String path = AbstractFile.createNonUniquePath(filePath).toLowerCase();

		// split the file name from the parent path
		int lastSlash = path.lastIndexOf("/"); //NON-NLS

		// if the last slash is at the end, strip it off
		if (lastSlash == path.length()) {
			path = path.substring(0, lastSlash - 1);
			lastSlash = path.lastIndexOf("/"); //NON-NLS
		}

		String parentPath = path.substring(0, lastSlash);
		String fileName = path.substring(lastSlash);

		return findFiles(dataSource, fileName, parentPath);
	}

	/**
	 * Get file layout ranges from tsk_file_layout, for a file with specified id
	 *
	 * @param id of the file to get file layout ranges for
	 *
	 * @return list of populated file ranges
	 *
	 * @throws TskCoreException thrown if a critical error occurred within tsk
	 *                          core
	 */
	public List<TskFileRange> getFileRanges(long id) throws TskCoreException {
		CaseDbConnection connection = connections.getConnection();
		acquireSharedLock();
		Statement s = null;
		ResultSet rs = null;
		try {
			s = connection.createStatement();
			rs = connection.executeQuery(s, "SELECT * FROM tsk_file_layout WHERE obj_id = " + id + " ORDER BY sequence");
			List<TskFileRange> ranges = new ArrayList<TskFileRange>();
			while (rs.next()) {
				TskFileRange range = new TskFileRange(rs.getLong("byte_start"), //NON-NLS
						rs.getLong("byte_len"), rs.getLong("sequence")); //NON-NLS
				ranges.add(range);
			}
			return ranges;
		} catch (SQLException ex) {
			throw new TskCoreException("Error getting TskFileLayoutRanges by id, id = " + id, ex);
		} finally {
			closeResultSet(rs);
			closeStatement(s);
			connection.close();
			releaseSharedLock();
		}
	}

	/**
	 * Get am image by the image object id
	 *
	 * @param id of the image object
	 *
	 * @return Image object populated
	 *
	 * @throws TskCoreException thrown if a critical error occurred within tsk
	 *                          core
	 */
	public Image getImageById(long id) throws TskCoreException {
		CaseDbConnection connection = connections.getConnection();
		acquireSharedLock();
		Statement s1 = null;
		ResultSet rs1 = null;
		Statement s2 = null;
		ResultSet rs2 = null;
		try {
			s1 = connection.createStatement();
			rs1 = connection.executeQuery(s1, "SELECT * FROM tsk_image_info WHERE obj_id = " + id); //NON-NLS
			if (rs1.next()) {
				s2 = connection.createStatement();
				rs2 = connection.executeQuery(s2, "SELECT * FROM tsk_image_names WHERE obj_id = " + rs1.getLong("obj_id")); //NON-NLS
				List<String> imagePaths = new ArrayList<String>();
				while (rs2.next()) {
					imagePaths.add(rs2.getString("name"));
				}
				long obj_id = rs1.getLong("obj_id"); //NON-NLS
				long type = rs1.getLong("type"); //NON-NLS
				long ssize = rs1.getLong("ssize"); //NON-NLS
				String tzone = rs1.getString("tzone"); //NON-NLS
				String md5 = "";
				if (getSchemaVersion() > 2) {
					md5 = rs1.getString("md5"); //NON-NLS
				}
				String name = rs1.getString("display_name");
				if (name == null) {
					if (imagePaths.size() > 0) {
						String path = imagePaths.get(0);
						name = (new java.io.File(path)).getName();
					} else {
						name = "";
					}
				}
				return new Image(this, obj_id, type, ssize, name,
						imagePaths.toArray(new String[imagePaths.size()]), tzone, md5);
			} else {
				throw new TskCoreException("No image found for id: " + id);
			}
		} catch (SQLException ex) {
			throw new TskCoreException("Error getting Image by id, id = " + id, ex);
		} finally {
			closeResultSet(rs2);
			closeStatement(s2);
			closeResultSet(rs1);
			closeStatement(s1);
			connection.close();
			releaseSharedLock();
		}
	}

	/**
	 * Get a volume system by the volume system object id
	 *
	 * @param id     id of the volume system
	 * @param parent image containing the volume system
	 *
	 * @return populated VolumeSystem object
	 *
	 * @throws TskCoreException thrown if a critical error occurred within tsk
	 *                          core
	 */
	VolumeSystem getVolumeSystemById(long id, Image parent) throws TskCoreException {
		CaseDbConnection connection = connections.getConnection();
		acquireSharedLock();
		Statement s = null;
		ResultSet rs = null;
		try {
			s = connection.createStatement();
			rs = connection.executeQuery(s, "SELECT * FROM tsk_vs_info " //NON-NLS
					+ "where obj_id = " + id); //NON-NLS
			if (rs.next()) {
				long type = rs.getLong("vs_type"); //NON-NLS
				long imgOffset = rs.getLong("img_offset"); //NON-NLS
				long blockSize = rs.getLong("block_size"); //NON-NLS
				VolumeSystem vs = new VolumeSystem(this, id, "", type, imgOffset, blockSize);
				vs.setParent(parent);
				return vs;
			} else {
				throw new TskCoreException("No volume system found for id:" + id);
			}
		} catch (SQLException ex) {
			throw new TskCoreException("Error getting Volume System by ID.", ex);
		} finally {
			closeResultSet(rs);
			closeStatement(s);
			connection.close();
			releaseSharedLock();
		}
	}

	/**
	 * @param id       ID of the desired VolumeSystem
	 * @param parentId ID of the VolumeSystem'statement parent
	 *
	 * @return the VolumeSystem with the given ID
	 *
	 * @throws TskCoreException
	 */
	VolumeSystem getVolumeSystemById(long id, long parentId) throws TskCoreException {
		VolumeSystem vs = getVolumeSystemById(id, null);
		vs.setParentId(parentId);
		return vs;
	}

	/**
	 * Get a file system by the object id
	 *
	 * @param id     of the filesystem
	 * @param parent parent Image of the file system
	 *
	 * @return populated FileSystem object
	 *
	 * @throws TskCoreException thrown if a critical error occurred within tsk
	 *                          core
	 */
	FileSystem getFileSystemById(long id, Image parent) throws TskCoreException {
		return getFileSystemByIdHelper(id, parent);
	}

	/**
	 * @param id       ID of the desired FileSystem
	 * @param parentId ID of the FileSystem'statement parent
	 *
	 * @return the desired FileSystem
	 *
	 * @throws TskCoreException
	 */
	FileSystem getFileSystemById(long id, long parentId) throws TskCoreException {
		Volume vol = null;
		FileSystem fs = getFileSystemById(id, vol);
		fs.setParentId(parentId);
		return fs;
	}

	/**
	 * Get a file system by the object id
	 *
	 * @param id     of the filesystem
	 * @param parent parent Volume of the file system
	 *
	 * @return populated FileSystem object
	 *
	 * @throws TskCoreException thrown if a critical error occurred within tsk
	 *                          core
	 */
	FileSystem getFileSystemById(long id, Volume parent) throws TskCoreException {
		return getFileSystemByIdHelper(id, parent);
	}

	/**
	 * Get file system by id and Content parent
	 *
	 * @param id     of the filesystem to get
	 * @param parent a direct parent Content object
	 *
	 * @return populated FileSystem object
	 *
	 * @throws TskCoreException thrown if a critical error occurred within tsk
	 *                          core
	 */
	private FileSystem getFileSystemByIdHelper(long id, Content parent) throws TskCoreException {
		// see if we already have it
		// @@@ NOTE: this is currently kind of bad in that we are ignoring the parent value,
		// but it should be the same...
		synchronized (fileSystemIdMap) {
			if (fileSystemIdMap.containsKey(id)) {
				return fileSystemIdMap.get(id);
			}
		}
		CaseDbConnection connection = connections.getConnection();
		acquireSharedLock();
		Statement s = null;
		ResultSet rs = null;
		try {
			s = connection.createStatement();
			rs = connection.executeQuery(s, "SELECT * FROM tsk_fs_info " //NON-NLS
					+ "where obj_id = " + id); //NON-NLS
			if (rs.next()) {
				TskData.TSK_FS_TYPE_ENUM fsType = TskData.TSK_FS_TYPE_ENUM.valueOf(rs.getInt("fs_type")); //NON-NLS
				FileSystem fs = new FileSystem(this, rs.getLong("obj_id"), "", rs.getLong("img_offset"), //NON-NLS
						fsType, rs.getLong("block_size"), rs.getLong("block_count"), //NON-NLS
						rs.getLong("root_inum"), rs.getLong("first_inum"), rs.getLong("last_inum")); //NON-NLS
				fs.setParent(parent);
				// save it for the next call
				synchronized (fileSystemIdMap) {
					fileSystemIdMap.put(id, fs);
				}
				return fs;
			} else {
				throw new TskCoreException("No file system found for id:" + id);
			}
		} catch (SQLException ex) {
			throw new TskCoreException("Error getting File System by ID", ex);
		} finally {
			closeResultSet(rs);
			closeStatement(s);
			connection.close();
			releaseSharedLock();
		}
	}

	/**
	 * Get volume by id
	 *
	 * @param id
	 * @param parent volume system
	 *
	 * @return populated Volume object
	 *
	 * @throws TskCoreException thrown if a critical error occurred within tsk
	 *                          core
	 */
	Volume getVolumeById(long id, VolumeSystem parent) throws TskCoreException {
		CaseDbConnection connection = connections.getConnection();
		acquireSharedLock();
		Statement s = null;
		ResultSet rs = null;
		try {
			s = connection.createStatement();
			rs = connection.executeQuery(s, "SELECT * FROM tsk_vs_parts " //NON-NLS
					+ "where obj_id = " + id); //NON-NLS
			if (rs.next()) {
				/**
				 * TODO!! LANDMINE!! This allows the two types of databases to
				 * have slightly different schemas. SQLite uses desc as the
				 * column name in tsk_vs_parts and Postgres uses descr, as desc
				 * is a reserved keyword in Postgres. When we have to make a
				 * schema change, be sure to change this over to just one name.
				 */
				String description;
				try {
					description = rs.getString("desc");
				} catch (Exception ex) {
					description = rs.getString("descr");
				}
				Volume vol = new Volume(this, rs.getLong("obj_id"), rs.getLong("addr"), //NON-NLS
						rs.getLong("start"), rs.getLong("length"), rs.getLong("flags"), //NON-NLS
						description);
				vol.setParent(parent);
				return vol;
			} else {
				throw new TskCoreException("No volume found for id:" + id);
			}
		} catch (SQLException ex) {
			throw new TskCoreException("Error getting Volume by ID", ex);
		} finally {
			closeResultSet(rs);
			closeStatement(s);
			connection.close();
			releaseSharedLock();
		}
	}

	/**
	 * @param id       ID of the desired Volume
	 * @param parentId ID of the Volume'statement parent
	 *
	 * @return the desired Volume
	 *
	 * @throws TskCoreException
	 */
	Volume getVolumeById(long id, long parentId) throws TskCoreException {
		Volume vol = getVolumeById(id, null);
		vol.setParentId(parentId);
		return vol;
	}

	/**
	 * Get a directory by id
	 *
	 * @param id       of the directory object
	 * @param parentFs parent file system
	 *
	 * @return populated Directory object
	 *
	 * @throws TskCoreException thrown if a critical error occurred within tsk
	 *                          core
	 */
	Directory getDirectoryById(long id, FileSystem parentFs) throws TskCoreException {
		CaseDbConnection connection = connections.getConnection();
		acquireSharedLock();
		Statement s = null;
		ResultSet rs = null;
		try {
			s = connection.createStatement();
			rs = connection.executeQuery(s, "SELECT * FROM tsk_files " //NON-NLS
					+ "WHERE obj_id = " + id);
			Directory temp = null; //NON-NLS
			if (rs.next()) {
				final short type = rs.getShort("type"); //NON-NLS
				if (type == TSK_DB_FILES_TYPE_ENUM.FS.getFileType()) {
					if (rs.getShort("meta_type") == TSK_FS_META_TYPE_ENUM.TSK_FS_META_TYPE_DIR.getValue()) { //NON-NLS
						temp = directory(rs, parentFs);
					}
				} else if (type == TSK_DB_FILES_TYPE_ENUM.VIRTUAL_DIR.getFileType()) {
					throw new TskCoreException("Expecting an FS-type directory, got virtual, id: " + id);
				}
			} else {
				throw new TskCoreException("No Directory found for id:" + id);
			}
			return temp;
		} catch (SQLException ex) {
			throw new TskCoreException("Error getting Directory by ID", ex);
		} finally {
			closeResultSet(rs);
			closeStatement(s);
			connection.close();
			releaseSharedLock();
		}
	}

	/**
	 * Helper to return FileSystems in an Image
	 *
	 * @param image Image to lookup FileSystem for
	 *
	 * @return Collection of FileSystems in the image
	 */
	public Collection<FileSystem> getFileSystems(Image image) {
		List<FileSystem> fileSystems = new ArrayList<FileSystem>();
		CaseDbConnection connection;
		try {
			connection = connections.getConnection();
		} catch (TskCoreException ex) {
			logger.log(Level.SEVERE, "Error getting file systems for image " + image.getId(), ex); //NON-NLS
			return fileSystems;
		}
		acquireSharedLock();
		Statement s = null;
		ResultSet rs = null;
		try {
			s = connection.createStatement();

			// Get all the file systems.
			List<FileSystem> allFileSystems = new ArrayList<FileSystem>();
			try {
				rs = connection.executeQuery(s, "SELECT * FROM tsk_fs_info"); //NON-NLS
				while (rs.next()) {
					TskData.TSK_FS_TYPE_ENUM fsType = TskData.TSK_FS_TYPE_ENUM.valueOf(rs.getInt("fs_type")); //NON-NLS
					FileSystem fs = new FileSystem(this, rs.getLong("obj_id"), "", rs.getLong("img_offset"), //NON-NLS
							fsType, rs.getLong("block_size"), rs.getLong("block_count"), //NON-NLS
							rs.getLong("root_inum"), rs.getLong("first_inum"), rs.getLong("last_inum")); //NON-NLS
					fs.setParent(null);
					allFileSystems.add(fs);
				}
			} catch (SQLException ex) {
				logger.log(Level.SEVERE, "There was a problem while trying to obtain all file systems", ex); //NON-NLS
			} finally {
				closeResultSet(rs);
				rs = null;
			}

			// For each file system, find the image to which it belongs by iteratively
			// climbing the tsk_ojbects hierarchy only taking those file systems
			// that belong to this image.
			for (FileSystem fs : allFileSystems) {
				Long imageID = null;
				Long currentObjID = fs.getId();
				while (imageID == null) {
					try {
						rs = connection.executeQuery(s, "SELECT * FROM tsk_objects WHERE tsk_objects.obj_id = " + currentObjID); //NON-NLS
						rs.next();
						currentObjID = rs.getLong("par_obj_id"); //NON-NLS
						if (rs.getInt("type") == TskData.ObjectType.IMG.getObjectType()) { //NON-NLS
							imageID = rs.getLong("obj_id"); //NON-NLS
						}
					} catch (SQLException ex) {
						logger.log(Level.SEVERE, "There was a problem while trying to obtain this image's file systems", ex); //NON-NLS
					} finally {
						closeResultSet(rs);
						rs = null;
					}
				}

				// see if imageID is this image'statement ID
				if (imageID == image.getId()) {
					fileSystems.add(fs);
				}
			}
		} catch (SQLException ex) {
			logger.log(Level.SEVERE, "Error getting case database connection", ex); //NON-NLS
		} finally {
			closeResultSet(rs);
			closeStatement(s);
			connection.close();
			releaseSharedLock();
		}
		return fileSystems;
	}

	/**
	 * Returns the list of direct children for a given Image
	 *
	 * @param img image to get children for
	 *
	 * @return list of Contents (direct image children)
	 *
	 * @throws TskCoreException thrown if a critical error occurred within tsk
	 *                          core
	 */
	List<Content> getImageChildren(Image img) throws TskCoreException {
		Collection<ObjectInfo> childInfos = getChildrenInfo(img);
		List<Content> children = new ArrayList<Content>();
		for (ObjectInfo info : childInfos) {
			if (info.type == ObjectType.VS) {
				children.add(getVolumeSystemById(info.id, img));
			} else if (info.type == ObjectType.FS) {
				children.add(getFileSystemById(info.id, img));
			} else if (info.type == ObjectType.ABSTRACTFILE) {
				AbstractFile f = getAbstractFileById(info.id);
				if (f != null) {
					children.add(f);
				}
			} else {
				throw new TskCoreException("Image has child of invalid type: " + info.type);
			}
		}
		return children;
	}

	/**
	 * Returns the list of direct children IDs for a given Image
	 *
	 * @param img image to get children for
	 *
	 * @return list of IDs (direct image children)
	 *
	 * @throws TskCoreException thrown if a critical error occurred within tsk
	 *                          core
	 */
	List<Long> getImageChildrenIds(Image img) throws TskCoreException {
		Collection<ObjectInfo> childInfos = getChildrenInfo(img);
		List<Long> children = new ArrayList<Long>();
		for (ObjectInfo info : childInfos) {
			if (info.type == ObjectType.VS
					|| info.type == ObjectType.FS
					|| info.type == ObjectType.ABSTRACTFILE) {
				children.add(info.id);
			} else {
				throw new TskCoreException("Image has child of invalid type: " + info.type);
			}
		}
		return children;
	}

	/**
	 * Returns the list of direct children for a given VolumeSystem
	 *
	 * @param vs volume system to get children for
	 *
	 * @return list of volume system children objects
	 *
	 * @throws TskCoreException thrown if a critical error occurred within tsk
	 *                          core
	 */
	List<Content> getVolumeSystemChildren(VolumeSystem vs) throws TskCoreException {
		Collection<ObjectInfo> childInfos = getChildrenInfo(vs);
		List<Content> children = new ArrayList<Content>();
		for (ObjectInfo info : childInfos) {
			if (info.type == ObjectType.VOL) {
				children.add(getVolumeById(info.id, vs));
			} else if (info.type == ObjectType.ABSTRACTFILE) {
				AbstractFile f = getAbstractFileById(info.id);
				if (f != null) {
					children.add(f);
				}
			} else {
				throw new TskCoreException("VolumeSystem has child of invalid type: " + info.type);
			}
		}
		return children;
	}

	/**
	 * Returns the list of direct children IDs for a given VolumeSystem
	 *
	 * @param vs volume system to get children for
	 *
	 * @return list of volume system children IDs
	 *
	 * @throws TskCoreException thrown if a critical error occurred within tsk
	 *                          core
	 */
	List<Long> getVolumeSystemChildrenIds(VolumeSystem vs) throws TskCoreException {
		Collection<ObjectInfo> childInfos = getChildrenInfo(vs);
		List<Long> children = new ArrayList<Long>();
		for (ObjectInfo info : childInfos) {
			if (info.type == ObjectType.VOL || info.type == ObjectType.ABSTRACTFILE) {
				children.add(info.id);
			} else {
				throw new TskCoreException("VolumeSystem has child of invalid type: " + info.type);
			}
		}
		return children;
	}

	/**
	 * Returns a list of direct children for a given Volume
	 *
	 * @param vol volume to get children of
	 *
	 * @return list of Volume children
	 *
	 * @throws TskCoreException thrown if a critical error occurred within tsk
	 *                          core
	 */
	List<Content> getVolumeChildren(Volume vol) throws TskCoreException {
		Collection<ObjectInfo> childInfos = getChildrenInfo(vol);
		List<Content> children = new ArrayList<Content>();
		for (ObjectInfo info : childInfos) {
			if (info.type == ObjectType.FS) {
				children.add(getFileSystemById(info.id, vol));
			} else if (info.type == ObjectType.ABSTRACTFILE) {
				AbstractFile f = getAbstractFileById(info.id);
				if (f != null) {
					children.add(f);
				}
			} else {
				throw new TskCoreException("Volume has child of invalid type: " + info.type);
			}
		}
		return children;
	}

	/**
	 * Returns a list of direct children IDs for a given Volume
	 *
	 * @param vol volume to get children of
	 *
	 * @return list of Volume children IDs
	 *
	 * @throws TskCoreException thrown if a critical error occurred within tsk
	 *                          core
	 */
	List<Long> getVolumeChildrenIds(Volume vol) throws TskCoreException {
		final Collection<ObjectInfo> childInfos = getChildrenInfo(vol);
		final List<Long> children = new ArrayList<Long>();
		for (ObjectInfo info : childInfos) {
			if (info.type == ObjectType.FS || info.type == ObjectType.ABSTRACTFILE) {
				children.add(info.id);
			} else {
				throw new TskCoreException("Volume has child of invalid type: " + info.type);
			}
		}
		return children;
	}

	/**
	 * Returns a map of image object IDs to a list of fully qualified file paths
	 * for that image
	 *
	 * @return map of image object IDs to file paths
	 *
	 * @throws TskCoreException thrown if a critical error occurred within tsk
	 *                          core
	 */
	public Map<Long, List<String>> getImagePaths() throws TskCoreException {
		CaseDbConnection connection = connections.getConnection();
		acquireSharedLock();
		Statement s1 = null;
		Statement s2 = null;
		ResultSet rs1 = null;
		ResultSet rs2 = null;
		try {
			s1 = connection.createStatement();
			rs1 = connection.executeQuery(s1, "SELECT obj_id FROM tsk_image_info"); //NON-NLS
			s2 = connection.createStatement();
			Map<Long, List<String>> imgPaths = new LinkedHashMap<Long, List<String>>();
			while (rs1.next()) {
				long obj_id = rs1.getLong("obj_id"); //NON-NLS
				rs2 = connection.executeQuery(s2, "SELECT * FROM tsk_image_names WHERE obj_id = " + obj_id); //NON-NLS
				List<String> paths = new ArrayList<String>();
				while (rs2.next()) {
					paths.add(rs2.getString("name"));
				}
				rs2.close();
				rs2 = null;
				imgPaths.put(obj_id, paths);
			}
			return imgPaths;
		} catch (SQLException ex) {
			throw new TskCoreException("Error getting image paths.", ex);
		} finally {
			closeResultSet(rs2);
			closeStatement(s2);
			closeResultSet(rs1);
			closeStatement(s1);
			connection.close();
			releaseSharedLock();
		}
	}

	/**
	 * @return a collection of Images associated with this instance of
	 *         SleuthkitCase
	 *
	 * @throws TskCoreException
	 */
	public List<Image> getImages() throws TskCoreException {
		CaseDbConnection connection = connections.getConnection();
		acquireSharedLock();
		Statement s = null;
		ResultSet rs = null;
		try {
			s = connection.createStatement();
			rs = connection.executeQuery(s, "SELECT obj_id FROM tsk_image_info"); //NON-NLS
			Collection<Long> imageIDs = new ArrayList<Long>();
			while (rs.next()) {
				imageIDs.add(rs.getLong("obj_id")); //NON-NLS
			}
			List<Image> images = new ArrayList<Image>();
			for (long id : imageIDs) {
				images.add(getImageById(id));
			}
			return images;
		} catch (SQLException ex) {
			throw new TskCoreException("Error retrieving images.", ex);
		} finally {
			closeResultSet(rs);
			closeStatement(s);
			connection.close();
			releaseSharedLock();
		}
	}

	/**
	 * Set the file paths for the image given by obj_id
	 *
	 * @param obj_id the ID of the image to update
	 * @param paths  the fully qualified path to the files that make up the
	 *               image
	 *
	 * @throws TskCoreException exception thrown when critical error occurs
	 *                          within tsk core and the update fails
	 */
	public void setImagePaths(long obj_id, List<String> paths) throws TskCoreException {
		CaseDbConnection connection = connections.getConnection();
		acquireExclusiveLock();
		Statement statement = null;
		try {
			connection.beginTransaction();
			statement = connection.createStatement();
			connection.executeUpdate(statement, "DELETE FROM tsk_image_names WHERE obj_id = " + obj_id); //NON-NLS
			for (int i = 0; i < paths.size(); i++) {
				connection.executeUpdate(statement, "INSERT INTO tsk_image_names VALUES (" + obj_id + ", '" + paths.get(i) + "', " + i + ")"); //NON-NLS
			}
			connection.commitTransaction();
		} catch (SQLException ex) {
			connection.rollbackTransaction();
			throw new TskCoreException("Error updating image paths.", ex);
		} finally {
			closeStatement(statement);
			connection.close();
			releaseExclusiveLock();
		}
	}

	/**
	 * Creates file object from a SQL query result set of rows from the
	 * tsk_files table. Assumes that the query was of the form "SELECT * FROM
	 * tsk_files WHERE XYZ".
	 *
	 * @param rs ResultSet to get content from. Caller is responsible for
	 *           closing it.
	 *
	 * @return list of file objects from tsk_files table containing the files
	 *
	 * @throws SQLException if the query fails
	 */
	private List<AbstractFile> resultSetToAbstractFiles(ResultSet rs, CaseDbConnection connection) throws SQLException {
		ArrayList<AbstractFile> results = new ArrayList<AbstractFile>();
		try {
			while (rs.next()) {
				final short type = rs.getShort("type"); //NON-NLS
				if (type == TSK_DB_FILES_TYPE_ENUM.FS.getFileType()) {
					FsContent result;
					if (rs.getShort("meta_type") == TSK_FS_META_TYPE_ENUM.TSK_FS_META_TYPE_DIR.getValue()) { //NON-NLS
						result = directory(rs, null);
					} else {
						result = file(rs, null);
					}
					results.add(result);
				} else if (type == TSK_DB_FILES_TYPE_ENUM.VIRTUAL_DIR.getFileType()) {
					final VirtualDirectory virtDir = virtualDirectory(rs);
					results.add(virtDir);
				} else if (type == TSK_DB_FILES_TYPE_ENUM.UNALLOC_BLOCKS.getFileType()
						|| type == TSK_DB_FILES_TYPE_ENUM.UNUSED_BLOCKS.getFileType()
						|| type == TSK_DB_FILES_TYPE_ENUM.CARVED.getFileType()) {
					TSK_DB_FILES_TYPE_ENUM atype = TSK_DB_FILES_TYPE_ENUM.valueOf(type);
					String parentPath = rs.getString("parent_path"); //NON-NLS
					if (parentPath == null) {
						parentPath = "/"; //NON-NLS
					}
					LayoutFile lf = new LayoutFile(this,
							rs.getLong("obj_id"), //NON-NLS
							rs.getLong("data_source_obj_id"),
							rs.getString("name"), //NON-NLS
							atype,
							TSK_FS_NAME_TYPE_ENUM.valueOf(rs.getShort("dir_type")), TSK_FS_META_TYPE_ENUM.valueOf(rs.getShort("meta_type")), //NON-NLS
							TSK_FS_NAME_FLAG_ENUM.valueOf(rs.getShort("dir_flags")), rs.getShort("meta_flags"), //NON-NLS
							rs.getLong("size"), //NON-NLS
							rs.getString("md5"), FileKnown.valueOf(rs.getByte("known")), parentPath, rs.getString("mime_type")); //NON-NLS
					results.add(lf);
				} else if (type == TSK_DB_FILES_TYPE_ENUM.DERIVED.getFileType()) {
					final DerivedFile df;
					df = derivedFile(rs, connection, AbstractContent.UNKNOWN_ID);
					results.add(df);
				} else if (type == TSK_DB_FILES_TYPE_ENUM.LOCAL.getFileType()) {
					final LocalFile lf;
					lf = localFile(rs, connection, AbstractContent.UNKNOWN_ID);
					results.add(lf);
				}

			} //end for each resultSet
		} catch (SQLException e) {
			logger.log(Level.SEVERE, "Error getting abstract files from result set", e); //NON-NLS
		}

		return results;
	}

	// This following methods generate AbstractFile objects from a ResultSet
	/**
	 * Create a File object from the result set containing query results on
	 * tsk_files table
	 *
	 * @param rs the result set
	 * @param fs parent file system
	 *
	 * @return a newly create File
	 *
	 * @throws SQLException
	 */
	org.sleuthkit.datamodel.File file(ResultSet rs, FileSystem fs) throws SQLException {
		org.sleuthkit.datamodel.File f = new org.sleuthkit.datamodel.File(this, rs.getLong("obj_id"), //NON-NLS
				rs.getLong("data_source_obj_id"), rs.getLong("fs_obj_id"), //NON-NLS
				TskData.TSK_FS_ATTR_TYPE_ENUM.valueOf(rs.getShort("attr_type")), //NON-NLS
				rs.getInt("attr_id"), rs.getString("name"), rs.getLong("meta_addr"), rs.getInt("meta_seq"), //NON-NLS
				TSK_FS_NAME_TYPE_ENUM.valueOf(rs.getShort("dir_type")), //NON-NLS
				TSK_FS_META_TYPE_ENUM.valueOf(rs.getShort("meta_type")), //NON-NLS
				TSK_FS_NAME_FLAG_ENUM.valueOf(rs.getShort("dir_flags")), //NON-NLS
				rs.getShort("meta_flags"), rs.getLong("size"), //NON-NLS
				rs.getLong("ctime"), rs.getLong("crtime"), rs.getLong("atime"), rs.getLong("mtime"), //NON-NLS
				(short) rs.getInt("mode"), rs.getInt("uid"), rs.getInt("gid"), //NON-NLS
				rs.getString("md5"), FileKnown.valueOf(rs.getByte("known")), //NON-NLS
				rs.getString("parent_path"), rs.getString("mime_type")); //NON-NLS
		f.setFileSystem(fs);
		return f;
	}

	/**
	 * Create a Directory object from the result set containing query results on
	 * tsk_files table
	 *
	 * @param rs the result set
	 * @param fs parent file system
	 *
	 * @return a newly created Directory object
	 *
	 * @throws SQLException thrown if SQL error occurred
	 */
	Directory directory(ResultSet rs, FileSystem fs) throws SQLException {
		Directory dir = new Directory(this, rs.getLong("obj_id"), rs.getLong("data_source_obj_id"), rs.getLong("fs_obj_id"), //NON-NLS
				TskData.TSK_FS_ATTR_TYPE_ENUM.valueOf(rs.getShort("attr_type")), //NON-NLS
				rs.getInt("attr_id"), rs.getString("name"), rs.getLong("meta_addr"), rs.getInt("meta_seq"), //NON-NLS
				TSK_FS_NAME_TYPE_ENUM.valueOf(rs.getShort("dir_type")), //NON-NLS
				TSK_FS_META_TYPE_ENUM.valueOf(rs.getShort("meta_type")), //NON-NLS
				TSK_FS_NAME_FLAG_ENUM.valueOf(rs.getShort("dir_flags")), //NON-NLS
				rs.getShort("meta_flags"), rs.getLong("size"), //NON-NLS
				rs.getLong("ctime"), rs.getLong("crtime"), rs.getLong("atime"), rs.getLong("mtime"), //NON-NLS
				rs.getShort("mode"), rs.getInt("uid"), rs.getInt("gid"), //NON-NLS
				rs.getString("md5"), FileKnown.valueOf(rs.getByte("known")), //NON-NLS
				rs.getString("parent_path")); //NON-NLS
		dir.setFileSystem(fs);
		return dir;
	}

	/**
	 * Create a virtual directory object from a result set
	 *
	 * @param rs the result set
	 *
	 * @return newly created VirtualDirectory object
	 *
	 * @throws SQLException
	 */
	VirtualDirectory virtualDirectory(ResultSet rs) throws SQLException {
		String parentPath = rs.getString("parent_path"); //NON-NLS
		if (parentPath == null) {
			parentPath = "";
		}
		final VirtualDirectory vd = new VirtualDirectory(this, rs.getLong("obj_id"), //NON-NLS
				rs.getLong("data_source_obj_id"), rs.getString("name"), //NON-NLS
				TSK_FS_NAME_TYPE_ENUM.valueOf(rs.getShort("dir_type")), //NON-NLS
				TSK_FS_META_TYPE_ENUM.valueOf(rs.getShort("meta_type")), //NON-NLS
				TSK_FS_NAME_FLAG_ENUM.valueOf(rs.getShort("dir_flags")), //NON-NLS
				rs.getShort("meta_flags"), rs.getString("md5"), //NON-NLS
				FileKnown.valueOf(rs.getByte("known")), parentPath); //NON-NLS
		return vd;
	}

	/**
	 * Creates an derived file given result set and parent id (optional)
	 *
	 * @param rs       existing active result set
	 * @param parentId parent id or AbstractContent.UNKNOWN_ID
	 *
	 * @return derived file object created
	 *
	 * @throws SQLException
	 */
	DerivedFile derivedFile(ResultSet rs, CaseDbConnection connection, long parentId) throws SQLException {
		boolean hasLocalPath = rs.getBoolean("has_path"); //NON-NLS
		long objId = rs.getLong("obj_id"); //NON-NLS
		String localPath = null;
		TskData.EncodingType encodingType = TskData.EncodingType.NONE;
		if (hasLocalPath) {
			ResultSet rsFilePath = null;
			try {
				PreparedStatement statement = connection.getPreparedStatement(PREPARED_STATEMENT.SELECT_LOCAL_PATH_AND_ENCODING_FOR_FILE);
				statement.clearParameters();
				statement.setLong(1, objId);
				rsFilePath = connection.executeQuery(statement);
				if (rsFilePath.next()) {
					localPath = rsFilePath.getString("path");
					encodingType = TskData.EncodingType.valueOf(rsFilePath.getInt("encoding_type"));
				}
			} catch (SQLException ex) {
				logger.log(Level.SEVERE, "Error getting encoding type for file " + objId, ex); //NON-NLS
			} finally {
				closeResultSet(rsFilePath);
			}
		}
		String parentPath = rs.getString("parent_path"); //NON-NLS
		if (parentPath == null) {
			parentPath = "";
		}
		final DerivedFile df = new DerivedFile(this, objId, rs.getLong("data_source_obj_id"),
				rs.getString("name"), //NON-NLS
				TSK_FS_NAME_TYPE_ENUM.valueOf(rs.getShort("dir_type")), //NON-NLS
				TSK_FS_META_TYPE_ENUM.valueOf(rs.getShort("meta_type")), //NON-NLS
				TSK_FS_NAME_FLAG_ENUM.valueOf(rs.getShort("dir_flags")), rs.getShort("meta_flags"), //NON-NLS
				rs.getLong("size"), //NON-NLS
				rs.getLong("ctime"), rs.getLong("crtime"), rs.getLong("atime"), rs.getLong("mtime"), //NON-NLS
				rs.getString("md5"), FileKnown.valueOf(rs.getByte("known")), //NON-NLS
				parentPath, localPath, parentId, rs.getString("mime_type"),
				encodingType);
		return df;
	}

	/**
	 * Creates a LocalFile file object from a SELECT * FROM tsk_files table
	 * result set.
	 *
	 * @param rs       The result set.
	 * @param parentId The parent id of the file or AbstractContent.UNKNOWN_ID.
	 *
	 * @return The LocalFile object.
	 *
	 * @throws SQLException if there is an error querying the case database.
	 */
	LocalFile localFile(ResultSet rs, CaseDbConnection connection, long parentId) throws SQLException {
		long objId = rs.getLong("obj_id"); //NON-NLS
		String localPath = null;
		TskData.EncodingType encodingType = TskData.EncodingType.NONE;
		if (rs.getBoolean("has_path")) {
			ResultSet rsFilePath = null;
			try {
				PreparedStatement statement = connection.getPreparedStatement(PREPARED_STATEMENT.SELECT_LOCAL_PATH_AND_ENCODING_FOR_FILE);
				statement.clearParameters();
				statement.setLong(1, objId);
				rsFilePath = connection.executeQuery(statement);
				if (rsFilePath.next()) {
					localPath = rsFilePath.getString("path");
					encodingType = TskData.EncodingType.valueOf(rsFilePath.getInt("encoding_type"));
				}
			} catch (SQLException ex) {
				logger.log(Level.SEVERE, "Error getting encoding type for file " + objId, ex); //NON-NLS
			} finally {
				closeResultSet(rsFilePath);
			}
		}
		String parentPath = rs.getString("parent_path"); //NON-NLS
		if (null == parentPath) {
			parentPath = "";
		}
		LocalFile file = new LocalFile(this, objId, rs.getString("name"), //NON-NLS
				TSK_DB_FILES_TYPE_ENUM.valueOf(rs.getShort("type")), //NON-NLS
				TSK_FS_NAME_TYPE_ENUM.valueOf(rs.getShort("dir_type")), //NON-NLS
				TSK_FS_META_TYPE_ENUM.valueOf(rs.getShort("meta_type")), //NON-NLS
				TSK_FS_NAME_FLAG_ENUM.valueOf(rs.getShort("dir_flags")), rs.getShort("meta_flags"), //NON-NLS
				rs.getLong("size"), //NON-NLS
				rs.getLong("ctime"), rs.getLong("crtime"), rs.getLong("atime"), rs.getLong("mtime"), //NON-NLS
				rs.getString("mime_type"), rs.getString("md5"), FileKnown.valueOf(rs.getByte("known")), //NON-NLS
				parentId, parentPath, rs.getLong("data_source_obj_id"),
				localPath, encodingType);
		return file;
	}

	/**
	 * Returns the list of abstractFile objects from a result of selecting many
	 * files that meet a certain criteria.
	 *
	 * @param rs
	 * @param parentId
	 *
	 * @return
	 *
	 * @throws SQLException
	 */
	List<Content> fileChildren(ResultSet rs, CaseDbConnection connection, long parentId) throws SQLException {
		List<Content> children = new ArrayList<Content>();

		while (rs.next()) {
			TskData.TSK_DB_FILES_TYPE_ENUM type = TskData.TSK_DB_FILES_TYPE_ENUM.valueOf(rs.getShort("type"));

			if (null != type) {
				switch (type) {
					case FS:
						FsContent result;
						if (rs.getShort("meta_type") == TSK_FS_META_TYPE_ENUM.TSK_FS_META_TYPE_DIR.getValue()) {
							result = directory(rs, null);
						} else {
							result = file(rs, null);
						}
						children.add(result);
						break;
					case VIRTUAL_DIR:
						VirtualDirectory virtDir = virtualDirectory(rs);
						children.add(virtDir);
						break;
					case UNALLOC_BLOCKS:
					case UNUSED_BLOCKS:
					case CARVED: {
						String parentPath = rs.getString("parent_path");
						if (parentPath == null) {
							parentPath = "";
						}
						final LayoutFile lf = new LayoutFile(this, rs.getLong("obj_id"),
								rs.getLong("data_source_obj_id"), rs.getString("name"), type,
								TSK_FS_NAME_TYPE_ENUM.valueOf(rs.getShort("dir_type")),
								TSK_FS_META_TYPE_ENUM.valueOf(rs.getShort("meta_type")),
								TSK_FS_NAME_FLAG_ENUM.valueOf(rs.getShort("dir_flags")), rs.getShort("meta_flags"),
								rs.getLong("size"), rs.getString("md5"),
								FileKnown.valueOf(rs.getByte("known")), parentPath, rs.getString("mime_type"));
						children.add(lf);
						break;
					}
					case DERIVED:
						final DerivedFile df = derivedFile(rs, connection, parentId);
						children.add(df);
						break;
					case LOCAL: {
						final LocalFile lf = localFile(rs, connection, parentId);
						children.add(lf);
						break;
					}
					default:
						break;
				}
			}
		}
		return children;
	}

	/**
	 * This method allows developers to run arbitrary SQL "SELECT" queries. The
	 * CaseDbQuery object will take care of acquiring the necessary database
	 * lock and when used in a try-with-resources block will automatically take
	 * care of releasing the lock. If you do not use a try-with-resources block
	 * you must call CaseDbQuery.close() once you are done processing the files
	 * of the query.
	 *
	 * Also note that if you use it within a transaction to insert something
	 * into the database, and then within that same transaction query the
	 * inserted item from the database, you will likely not see your inserted
	 * item, as the method uses new connections for each execution. With this
	 * method, you must close your transaction before successfully querying for
	 * newly-inserted items.
	 *
	 * @param query The query string to execute.
	 *
	 * @return A CaseDbQuery instance.
	 *
	 * @throws TskCoreException
	 */
	public CaseDbQuery executeQuery(String query) throws TskCoreException {
		return new CaseDbQuery(query);
	}

	@Override
	public void finalize() throws Throwable {
		try {
			close();
		} finally {
			super.finalize();
		}
	}

	/**
	 * Call to free resources when done with instance.
	 */
	public void close() {
		System.err.println(this.hashCode() + " closed"); //NON-NLS
		System.err.flush();
		acquireExclusiveLock();
		fileSystemIdMap.clear();

		try {
			connections.close();
		} catch (TskCoreException ex) {
			logger.log(Level.SEVERE, "Error closing database connection pool.", ex); //NON-NLS
		}
		try {
			if (this.caseHandle != null) {
				this.caseHandle.free();
				this.caseHandle = null;
			}
		} catch (TskCoreException ex) {
			logger.log(Level.SEVERE, "Error freeing case handle.", ex); //NON-NLS
		} finally {
			releaseExclusiveLock();
		}
	}

	/**
	 * Store the known status for the FsContent in the database Note: will not
	 * update status if content is already 'Known Bad'
	 *
	 * @param	file	     The AbstractFile object
	 * @param	fileKnown	The object'statement known status
	 *
	 * @return	true if the known status was updated, false otherwise
	 *
	 * @throws TskCoreException thrown if a critical error occurred within tsk
	 *                          core
	 */
	public boolean setKnown(AbstractFile file, FileKnown fileKnown) throws TskCoreException {
		long id = file.getId();
		FileKnown currentKnown = file.getKnown();
		if (currentKnown.compareTo(fileKnown) > 0) {
			return false;
		}
		CaseDbConnection connection = connections.getConnection();
		acquireExclusiveLock();
		Statement statement = null;
		try {
			statement = connection.createStatement();
			connection.executeUpdate(statement, "UPDATE tsk_files " //NON-NLS
					+ "SET known='" + fileKnown.getFileKnownValue() + "' " //NON-NLS
					+ "WHERE obj_id=" + id); //NON-NLS
			file.setKnown(fileKnown);
		} catch (SQLException ex) {
			throw new TskCoreException("Error setting Known status.", ex);
		} finally {
			closeStatement(statement);
			connection.close();
			releaseExclusiveLock();
		}
		return true;
	}

	/**
	 * Stores the MIME type of a file in the case database and updates the MIME
	 * type of the given file object.
	 *
	 * @param file     A file.
	 * @param mimeType The MIME type.
	 *
	 * @throws TskCoreException If there is an error updating the case database.
	 */
	public void setFileMIMEType(AbstractFile file, String mimeType) throws TskCoreException {
		CaseDbConnection connection = connections.getConnection();
		Statement statement = null;
		ResultSet rs = null;
		acquireExclusiveLock();
		try {
			statement = connection.createStatement();
			connection.executeUpdate(statement, String.format("UPDATE tsk_files SET mime_type = '%s' WHERE obj_id = %d", mimeType, file.getId()));
			file.setMIMEType(mimeType);
		} catch (SQLException ex) {
			throw new TskCoreException(String.format("Error setting MIME type for file (obj_id = %s)", file.getId()), ex);
		} finally {
			closeResultSet(rs);
			closeStatement(statement);
			connection.close();
			releaseExclusiveLock();
		}
	}

	/**
	 * Store the md5Hash for the file in the database
	 *
	 * @param	file	   The file object
	 * @param	md5Hash	The object'statement md5Hash
	 *
	 * @throws TskCoreException thrown if a critical error occurred within tsk
	 *                          core
	 */
	void setMd5Hash(AbstractFile file, String md5Hash) throws TskCoreException {
		if (md5Hash == null) {
			return;
		}
		long id = file.getId();
		CaseDbConnection connection = connections.getConnection();
		acquireExclusiveLock();
		try {
			PreparedStatement statement = connection.getPreparedStatement(PREPARED_STATEMENT.UPDATE_FILE_MD5);
			statement.clearParameters();
			statement.setString(1, md5Hash.toLowerCase());
			statement.setLong(2, id);
			connection.executeUpdate(statement);
			file.setMd5Hash(md5Hash.toLowerCase());
		} catch (SQLException ex) {
			throw new TskCoreException("Error setting MD5 hash", ex);
		} finally {
			connection.close();
			releaseExclusiveLock();
		}
	}

	/**
	 * Set the review status of the given artifact to newStatus
	 *
	 * @param artifact  The artifact whose review status is being set.
	 * @param newStatus The new review status for the given artifact. Must not
	 *                  be null.
	 *
	 * @throws TskCoreException thrown if a critical error occurred within tsk
	 *                          core
	 */
	public void setReviewStatus(BlackboardArtifact artifact, BlackboardArtifact.ReviewStatus newStatus) throws TskCoreException {
		if (newStatus == null) {
			return;
		}
		CaseDbConnection connection = connections.getConnection();
		acquireExclusiveLock();
		Statement statement = null;
		try {
			statement = connection.createStatement();
			connection.executeUpdate(statement, "UPDATE blackboard_artifacts "
					+ " SET review_status_id=" + newStatus.getID()
					+ " WHERE blackboard_artifacts.artifact_id = " + artifact.getArtifactID());
		} catch (SQLException ex) {
			throw new TskCoreException("Error setting review status", ex);
		} finally {
			closeStatement(statement);
			connection.close();
			releaseExclusiveLock();
		}
	}

	/**
	 * Return the number of objects in the database of a given file type.
	 *
	 * @param contentType Type of file to count
	 *
	 * @return Number of objects with that type.
	 *
	 * @throws TskCoreException thrown if a critical error occurred within tsk
	 *                          core
	 */
	public int countFsContentType(TskData.TSK_FS_META_TYPE_ENUM contentType) throws TskCoreException {
		CaseDbConnection connection = connections.getConnection();
		acquireSharedLock();
		Statement s = null;
		ResultSet rs = null;
		try {
			s = connection.createStatement();
			Short contentShort = contentType.getValue();
			rs = connection.executeQuery(s, "SELECT COUNT(*) AS count FROM tsk_files WHERE meta_type = '" + contentShort.toString() + "'"); //NON-NLS
			int count = 0;
			if (rs.next()) {
				count = rs.getInt("count");
			}
			return count;
		} catch (SQLException ex) {
			throw new TskCoreException("Error getting number of objects.", ex);
		} finally {
			closeResultSet(rs);
			closeStatement(s);
			connection.close();
			releaseSharedLock();
		}
	}

	/**
	 * Escape the single quotes in the given string so they can be added to the
	 * SQL caseDbConnection
	 *
	 * @param text
	 *
	 * @return text the escaped version
	 */
	public static String escapeSingleQuotes(String text) {
		if (text != null) {
			text = text.replaceAll("'", "''");
		}
		return text;
	}

	/**
	 * Find all the files with the given MD5 hash.
	 *
	 * @param md5Hash hash value to match files with
	 *
	 * @return List of AbstractFile with the given hash
	 */
	public List<AbstractFile> findFilesByMd5(String md5Hash) {
		if (md5Hash == null) {
			return Collections.<AbstractFile>emptyList();
		}
		CaseDbConnection connection;
		try {
			connection = connections.getConnection();
		} catch (TskCoreException ex) {
			logger.log(Level.SEVERE, "Error finding files by md5 hash " + md5Hash, ex); //NON-NLS
			return Collections.<AbstractFile>emptyList();
		}
		acquireSharedLock();
		Statement s = null;
		ResultSet rs = null;
		try {
			s = connection.createStatement();
			rs = connection.executeQuery(s, "SELECT * FROM tsk_files WHERE " //NON-NLS
					+ " md5 = '" + md5Hash.toLowerCase() + "' " //NON-NLS
					+ "AND size > 0"); //NON-NLS
			return resultSetToAbstractFiles(rs, connection);
		} catch (SQLException ex) {
			logger.log(Level.WARNING, "Error querying database.", ex); //NON-NLS
			return Collections.<AbstractFile>emptyList();
		} finally {
			closeResultSet(rs);
			closeStatement(s);
			connection.close();
			releaseSharedLock();
		}
	}

	/**
	 * Query all the files to verify if they have an MD5 hash associated with
	 * them.
	 *
	 * @return true if all files have an MD5 hash
	 */
	public boolean allFilesMd5Hashed() {
		CaseDbConnection connection;
		try {
			connection = connections.getConnection();
		} catch (TskCoreException ex) {
			logger.log(Level.SEVERE, "Error checking md5 hashing status", ex); //NON-NLS
			return false;
		}
		boolean allFilesAreHashed = false;
		acquireSharedLock();
		Statement s = null;
		ResultSet rs = null;
		try {
			s = connection.createStatement();
			rs = connection.executeQuery(s, "SELECT COUNT(*) AS count FROM tsk_files " //NON-NLS
					+ "WHERE dir_type = '" + TskData.TSK_FS_NAME_TYPE_ENUM.REG.getValue() + "' " //NON-NLS
					+ "AND md5 IS NULL " //NON-NLS
					+ "AND size > '0'"); //NON-NLS
			if (rs.next() && rs.getInt("count") == 0) {
				allFilesAreHashed = true;
			}
		} catch (SQLException ex) {
			logger.log(Level.WARNING, "Failed to query whether all files have MD5 hashes", ex); //NON-NLS
		} finally {
			closeResultSet(rs);
			closeStatement(s);
			connection.close();
			releaseSharedLock();
		}
		return allFilesAreHashed;
	}

	/**
	 * Query all the files and counts how many have an MD5 hash.
	 *
	 * @return the number of files with an MD5 hash
	 */
	public int countFilesMd5Hashed() {
		CaseDbConnection connection;
		try {
			connection = connections.getConnection();
		} catch (TskCoreException ex) {
			logger.log(Level.SEVERE, "Error getting database connection for hashed files count", ex); //NON-NLS
			return 0;
		}
		int count = 0;
		acquireSharedLock();
		Statement s = null;
		ResultSet rs = null;
		try {
			s = connection.createStatement();
			rs = connection.executeQuery(s, "SELECT COUNT(*) AS count FROM tsk_files " //NON-NLS
					+ "WHERE md5 IS NOT NULL " //NON-NLS
					+ "AND size > '0'"); //NON-NLS
			if (rs.next()) {
				count = rs.getInt("count");
			}
		} catch (SQLException ex) {
			logger.log(Level.WARNING, "Failed to query for all the files.", ex); //NON-NLS
		} finally {
			closeResultSet(rs);
			closeStatement(s);
			connection.close();
			releaseSharedLock();
		}
		return count;

	}

	/**
	 * Add an observer for SleuthkitCase errors.
	 *
	 * @param observer The observer to add.
	 */
	public void addErrorObserver(ErrorObserver observer) {
		sleuthkitCaseErrorObservers.add(observer);
	}

	/**
	 * Remove an observer for SleuthkitCase errors.
	 *
	 * @param observer The observer to remove.
	 */
	public void removeErrorObserver(ErrorObserver observer) {
		int i = sleuthkitCaseErrorObservers.indexOf(observer);
		if (i >= 0) {
			sleuthkitCaseErrorObservers.remove(i);
		}
	}

	/**
	 * Submit an error to all clients that are listening.
	 *
	 * @param context      The context in which the error occurred.
	 * @param errorMessage A description of the error that occurred.
	 */
	public void submitError(String context, String errorMessage) {
		for (ErrorObserver observer : sleuthkitCaseErrorObservers) {
			if (observer != null) {
				try {
					observer.receiveError(context, errorMessage);
				} catch (Exception ex) {
					logger.log(Level.SEVERE, "Observer client unable to receive message: {0}, {1}", new Object[]{context, errorMessage, ex});
				}
			}
		}
	}

	/**
	 * Selects all of the rows from the tag_names table in the case database.
	 *
	 * @return A list, possibly empty, of TagName data transfer objects (DTOs)
	 *         for the rows.
	 *
	 * @throws TskCoreException
	 */
	public List<TagName> getAllTagNames() throws TskCoreException {
		CaseDbConnection connection = connections.getConnection();
		acquireSharedLock();
		ResultSet resultSet = null;
		try {
			// SELECT * FROM tag_names
			PreparedStatement statement = connection.getPreparedStatement(PREPARED_STATEMENT.SELECT_TAG_NAMES);
			resultSet = connection.executeQuery(statement);
			ArrayList<TagName> tagNames = new ArrayList<TagName>();
			while (resultSet.next()) {
				tagNames.add(new TagName(resultSet.getLong("tag_name_id"), resultSet.getString("display_name"), resultSet.getString("description"), TagName.HTML_COLOR.getColorByName(resultSet.getString("color")))); //NON-NLS
			}
			return tagNames;
		} catch (SQLException ex) {
			throw new TskCoreException("Error selecting rows from tag_names table", ex);
		} finally {
			closeResultSet(resultSet);
			connection.close();
			releaseSharedLock();
		}
	}

	/**
	 * Selects all of the rows from the tag_names table in the case database for
	 * which there is at least one matching row in the content_tags or
	 * blackboard_artifact_tags tables.
	 *
	 * @return A list, possibly empty, of TagName data transfer objects (DTOs)
	 *         for the rows.
	 *
	 * @throws TskCoreException
	 */
	public List<TagName> getTagNamesInUse() throws TskCoreException {
		CaseDbConnection connection = connections.getConnection();
		acquireSharedLock();
		ResultSet resultSet = null;
		try {
			// SELECT * FROM tag_names WHERE tag_name_id IN (SELECT tag_name_id from content_tags UNION SELECT tag_name_id FROM blackboard_artifact_tags)
			PreparedStatement statement = connection.getPreparedStatement(PREPARED_STATEMENT.SELECT_TAG_NAMES_IN_USE);
			resultSet = connection.executeQuery(statement);
			ArrayList<TagName> tagNames = new ArrayList<TagName>();
			while (resultSet.next()) {
				tagNames.add(new TagName(resultSet.getLong("tag_name_id"), resultSet.getString("display_name"), resultSet.getString("description"), TagName.HTML_COLOR.getColorByName(resultSet.getString("color")))); //NON-NLS
			}
			return tagNames;
		} catch (SQLException ex) {
			throw new TskCoreException("Error selecting rows from tag_names table", ex);
		} finally {
			closeResultSet(resultSet);
			connection.close();
			releaseSharedLock();
		}
	}

	/**
	 * Inserts row into the tags_names table in the case database.
	 *
	 * @param displayName The display name for the new tag name.
	 * @param description The description for the new tag name.
	 * @param color       The HTML color to associate with the new tag name.
	 *
	 * @return A TagName data transfer object (DTO) for the new row.
	 *
	 * @throws TskCoreException
	 */
	public TagName addTagName(String displayName, String description, TagName.HTML_COLOR color) throws TskCoreException {
		CaseDbConnection connection = connections.getConnection();
		acquireExclusiveLock();
		ResultSet resultSet = null;
		try {
			// INSERT INTO tag_names (display_name, description, color) VALUES (?, ?, ?)
			PreparedStatement statement = connection.getPreparedStatement(PREPARED_STATEMENT.INSERT_TAG_NAME, Statement.RETURN_GENERATED_KEYS);
			statement.clearParameters();
			statement.setString(1, displayName);
			statement.setString(2, description);
			statement.setString(3, color.getName());
			connection.executeUpdate(statement);
			resultSet = statement.getGeneratedKeys();
			resultSet.next();
			return new TagName(resultSet.getLong(1), //last_insert_rowid()
					displayName, description, color);
		} catch (SQLException ex) {
			throw new TskCoreException("Error adding row for " + displayName + " tag name to tag_names table", ex);
		} finally {
			closeResultSet(resultSet);
			connection.close();
			releaseExclusiveLock();
		}
	}

	/**
	 * Inserts a row into the content_tags table in the case database.
	 *
	 * @param content         The content to tag.
	 * @param tagName         The name to use for the tag.
	 * @param comment         A comment to store with the tag.
	 * @param beginByteOffset Designates the beginning of a tagged section.
	 * @param endByteOffset   Designates the end of a tagged section.
	 *
	 * @return A ContentTag data transfer object (DTO) for the new row.
	 *
	 * @throws TskCoreException
	 */
	public ContentTag addContentTag(Content content, TagName tagName, String comment, long beginByteOffset, long endByteOffset) throws TskCoreException {
		CaseDbConnection connection = connections.getConnection();
		acquireExclusiveLock();
		ResultSet resultSet = null;
		try {
			// INSERT INTO content_tags (obj_id, tag_name_id, comment, begin_byte_offset, end_byte_offset) VALUES (?, ?, ?, ?, ?)
			PreparedStatement statement = connection.getPreparedStatement(PREPARED_STATEMENT.INSERT_CONTENT_TAG, Statement.RETURN_GENERATED_KEYS);
			statement.clearParameters();
			statement.setLong(1, content.getId());
			statement.setLong(2, tagName.getId());
			statement.setString(3, comment);
			statement.setLong(4, beginByteOffset);
			statement.setLong(5, endByteOffset);
			connection.executeUpdate(statement);
			resultSet = statement.getGeneratedKeys();
			resultSet.next();
			return new ContentTag(resultSet.getLong(1), //last_insert_rowid()
					content, tagName, comment, beginByteOffset, endByteOffset);
		} catch (SQLException ex) {
			throw new TskCoreException("Error adding row to content_tags table (obj_id = " + content.getId() + ", tag_name_id = " + tagName.getId() + ")", ex);
		} finally {
			closeResultSet(resultSet);
			connection.close();
			releaseExclusiveLock();
		}
	}

	/*
	 * Deletes a row from the content_tags table in the case database. @param
	 * tag A ContentTag data transfer object (DTO) for the row to delete.
	 * @throws TskCoreException
	 */
	public void deleteContentTag(ContentTag tag) throws TskCoreException {
		CaseDbConnection connection = connections.getConnection();
		acquireExclusiveLock();
		try {
			// DELETE FROM content_tags WHERE tag_id = ?
			PreparedStatement statement = connection.getPreparedStatement(PREPARED_STATEMENT.DELETE_CONTENT_TAG);
			statement.clearParameters();
			statement.setLong(1, tag.getId());
			connection.executeUpdate(statement);
		} catch (SQLException ex) {
			throw new TskCoreException("Error deleting row from content_tags table (id = " + tag.getId() + ")", ex);
		} finally {
			connection.close();
			releaseExclusiveLock();
		}
	}

	/**
	 * Selects all of the rows from the content_tags table in the case database.
	 *
	 * @return A list, possibly empty, of ContentTag data transfer objects
	 *         (DTOs) for the rows.
	 *
	 * @throws TskCoreException
	 */
	public List<ContentTag> getAllContentTags() throws TskCoreException {
		CaseDbConnection connection = connections.getConnection();
		acquireSharedLock();
		ResultSet resultSet = null;
		try {
			// SELECT * FROM content_tags INNER JOIN tag_names ON content_tags.tag_name_id = tag_names.tag_name_id
			PreparedStatement statement = connection.getPreparedStatement(PREPARED_STATEMENT.SELECT_CONTENT_TAGS);
			resultSet = connection.executeQuery(statement);
			ArrayList<ContentTag> tags = new ArrayList<ContentTag>();
			while (resultSet.next()) {
				TagName tagName = new TagName(resultSet.getLong("tag_name_id"), resultSet.getString("display_name"),
						resultSet.getString("description"), TagName.HTML_COLOR.getColorByName(resultSet.getString("color")));  //NON-NLS
				Content content = getContentById(resultSet.getLong("obj_id")); //NON-NLS
				tags.add(new ContentTag(resultSet.getLong("tag_id"), content, tagName, resultSet.getString("comment"),
						resultSet.getLong("begin_byte_offset"), resultSet.getLong("end_byte_offset")));  //NON-NLS
			}
			return tags;
		} catch (SQLException ex) {
			throw new TskCoreException("Error selecting rows from content_tags table", ex);
		} finally {
			closeResultSet(resultSet);
			connection.close();
			releaseSharedLock();
		}
	}

	/**
	 * Gets a count of the rows in the content_tags table in the case database
	 * with a specified foreign key into the tag_names table.
	 *
	 * @param tagName A data transfer object (DTO) for the tag name to match.
	 *
	 * @return The count, possibly zero.
	 *
	 * @throws TskCoreException
	 */
	public long getContentTagsCountByTagName(TagName tagName) throws TskCoreException {
		if (tagName.getId() == Tag.ID_NOT_SET) {
			throw new TskCoreException("TagName object is invalid, id not set");
		}
		CaseDbConnection connection = connections.getConnection();
		acquireSharedLock();
		ResultSet resultSet = null;
		try {
			// SELECT COUNT(*) AS count FROM content_tags WHERE tag_name_id = ?
			PreparedStatement statement = connection.getPreparedStatement(PREPARED_STATEMENT.COUNT_CONTENT_TAGS_BY_TAG_NAME);
			statement.clearParameters();
			statement.setLong(1, tagName.getId());
			resultSet = connection.executeQuery(statement);
			if (resultSet.next()) {
				return resultSet.getLong("count");
			} else {
				throw new TskCoreException("Error getting content_tags row count for tag name (tag_name_id = " + tagName.getId() + ")");
			}
		} catch (SQLException ex) {
			throw new TskCoreException("Error getting content_tags row count for tag name (tag_name_id = " + tagName.getId() + ")", ex);
		} finally {
			closeResultSet(resultSet);
			connection.close();
			releaseSharedLock();
		}
	}

	/**
	 * Selects the rows in the content_tags table in the case database with a
	 * specified tag id.
	 *
	 * @param contentTagID the tag id of the ContentTag to retrieve.
	 *
	 * @throws TskCoreException
	 */
	public ContentTag getContentTagByID(long contentTagID) throws TskCoreException {

		CaseDbConnection connection = connections.getConnection();
		acquireSharedLock();
		ResultSet resultSet = null;
		ContentTag tag = null;
		try {
			// SELECT * FROM content_tags INNER JOIN tag_names ON content_tags.tag_name_id = tag_names.tag_name_id WHERE tag_id = ?
			PreparedStatement statement = connection.getPreparedStatement(PREPARED_STATEMENT.SELECT_CONTENT_TAG_BY_ID);
			statement.clearParameters();
			statement.setLong(1, contentTagID);
			resultSet = connection.executeQuery(statement);

			while (resultSet.next()) {
				TagName tagName = new TagName(resultSet.getLong("tag_name_id"), resultSet.getString("display_name"),
						resultSet.getString("description"), TagName.HTML_COLOR.getColorByName(resultSet.getString("color")));
				tag = new ContentTag(resultSet.getLong("tag_id"), getContentById(resultSet.getLong("obj_id")), tagName,
						resultSet.getString("comment"), resultSet.getLong("begin_byte_offset"), resultSet.getLong("end_byte_offset"));
			}
			resultSet.close();

		} catch (SQLException ex) {
			throw new TskCoreException("Error getting content tag with id = " + contentTagID, ex);
		} finally {
			closeResultSet(resultSet);
			connection.close();
			releaseSharedLock();
		}
		return tag;
	}

	/**
	 * Selects the rows in the content_tags table in the case database with a
	 * specified foreign key into the tag_names table.
	 *
	 * @param tagName A data transfer object (DTO) for the tag name to match.
	 *
	 * @return A list, possibly empty, of ContentTag data transfer objects
	 *         (DTOs) for the rows.
	 *
	 * @throws TskCoreException
	 */
	public List<ContentTag> getContentTagsByTagName(TagName tagName) throws TskCoreException {
		if (tagName.getId() == Tag.ID_NOT_SET) {
			throw new TskCoreException("TagName object is invalid, id not set");
		}
		CaseDbConnection connection = connections.getConnection();
		acquireSharedLock();
		ResultSet resultSet = null;
		try {
			// SELECT * FROM content_tags WHERE tag_name_id = ?
			PreparedStatement statement = connection.getPreparedStatement(PREPARED_STATEMENT.SELECT_CONTENT_TAGS_BY_TAG_NAME);
			statement.clearParameters();
			statement.setLong(1, tagName.getId());
			resultSet = connection.executeQuery(statement);
			ArrayList<ContentTag> tags = new ArrayList<ContentTag>();
			while (resultSet.next()) {
				ContentTag tag = new ContentTag(resultSet.getLong("tag_id"), getContentById(resultSet.getLong("obj_id")),
						tagName, resultSet.getString("comment"), resultSet.getLong("begin_byte_offset"), resultSet.getLong("end_byte_offset"));  //NON-NLS
				tags.add(tag);
			}
			resultSet.close();
			return tags;
		} catch (SQLException ex) {
			throw new TskCoreException("Error getting content_tags rows (tag_name_id = " + tagName.getId() + ")", ex);
		} finally {
			closeResultSet(resultSet);
			connection.close();
			releaseSharedLock();
		}
	}

	/**
	 * Selects the rows in the content_tags table in the case database with a
	 * specified foreign key into the tsk_objects table.
	 *
	 * @param content A data transfer object (DTO) for the content to match.
	 *
	 * @return A list, possibly empty, of ContentTag data transfer objects
	 *         (DTOs) for the rows.
	 *
	 * @throws TskCoreException
	 */
	public List<ContentTag> getContentTagsByContent(Content content) throws TskCoreException {
		CaseDbConnection connection = connections.getConnection();
		acquireSharedLock();
		ResultSet resultSet = null;
		try {
			// SELECT * FROM content_tags INNER JOIN tag_names ON content_tags.tag_name_id = tag_names.tag_name_id WHERE content_tags.obj_id = ?
			PreparedStatement statement = connection.getPreparedStatement(PREPARED_STATEMENT.SELECT_CONTENT_TAGS_BY_CONTENT);
			statement.clearParameters();
			statement.setLong(1, content.getId());
			resultSet = connection.executeQuery(statement);
			ArrayList<ContentTag> tags = new ArrayList<ContentTag>();
			while (resultSet.next()) {
				TagName tagName = new TagName(resultSet.getLong("tag_name_id"), resultSet.getString("display_name"),
						resultSet.getString("description"), TagName.HTML_COLOR.getColorByName(resultSet.getString("color")));  //NON-NLS
				ContentTag tag = new ContentTag(resultSet.getLong("tag_id"), content, tagName,
						resultSet.getString("comment"), resultSet.getLong("begin_byte_offset"), resultSet.getLong("end_byte_offset"));  //NON-NLS
				tags.add(tag);
			}
			return tags;
		} catch (SQLException ex) {
			throw new TskCoreException("Error getting content tags data for content (obj_id = " + content.getId() + ")", ex);
		} finally {
			closeResultSet(resultSet);
			connection.close();
			releaseSharedLock();
		}
	}

	/**
	 * Inserts a row into the blackboard_artifact_tags table in the case
	 * database.
	 *
	 * @param artifact The blackboard artifact to tag.
	 * @param tagName  The name to use for the tag.
	 * @param comment  A comment to store with the tag.
	 *
	 * @return A BlackboardArtifactTag data transfer object (DTO) for the new
	 *         row.
	 *
	 * @throws TskCoreException
	 */
	public BlackboardArtifactTag addBlackboardArtifactTag(BlackboardArtifact artifact, TagName tagName, String comment) throws TskCoreException {
		CaseDbConnection connection = connections.getConnection();
		acquireExclusiveLock();
		ResultSet resultSet = null;
		try {
			// INSERT INTO blackboard_artifact_tags (artifact_id, tag_name_id, comment, begin_byte_offset, end_byte_offset) VALUES (?, ?, ?, ?, ?)
			PreparedStatement statement = connection.getPreparedStatement(PREPARED_STATEMENT.INSERT_ARTIFACT_TAG, Statement.RETURN_GENERATED_KEYS);
			statement.clearParameters();
			statement.setLong(1, artifact.getArtifactID());
			statement.setLong(2, tagName.getId());
			statement.setString(3, comment);
			connection.executeUpdate(statement);
			resultSet = statement.getGeneratedKeys();
			resultSet.next();
			return new BlackboardArtifactTag(resultSet.getLong(1), //last_insert_rowid()
					artifact, getContentById(artifact.getObjectID()), tagName, comment);
		} catch (SQLException ex) {
			throw new TskCoreException("Error adding row to blackboard_artifact_tags table (obj_id = " + artifact.getArtifactID() + ", tag_name_id = " + tagName.getId() + ")", ex);
		} finally {
			closeResultSet(resultSet);
			connection.close();
			releaseExclusiveLock();
		}
	}

	/*
	 * Deletes a row from the blackboard_artifact_tags table in the case
	 * database. @param tag A BlackboardArtifactTag data transfer object (DTO)
	 * representing the row to delete. @throws TskCoreException
	 */
	public void deleteBlackboardArtifactTag(BlackboardArtifactTag tag) throws TskCoreException {
		CaseDbConnection connection = connections.getConnection();
		acquireExclusiveLock();
		try {
			// DELETE FROM blackboard_artifact_tags WHERE tag_id = ?
			PreparedStatement statement = connection.getPreparedStatement(PREPARED_STATEMENT.DELETE_ARTIFACT_TAG);
			statement.clearParameters();
			statement.setLong(1, tag.getId());
			connection.executeUpdate(statement);
		} catch (SQLException ex) {
			throw new TskCoreException("Error deleting row from blackboard_artifact_tags table (id = " + tag.getId() + ")", ex);
		} finally {
			connection.close();
			releaseExclusiveLock();
		}
	}

	/**
	 * Selects all of the rows from the blackboard_artifacts_tags table in the
	 * case database.
	 *
	 * @return A list, possibly empty, of BlackboardArtifactTag data transfer
	 *         objects (DTOs) for the rows.
	 *
	 * @throws TskCoreException
	 */
	public List<BlackboardArtifactTag> getAllBlackboardArtifactTags() throws TskCoreException {
		CaseDbConnection connection = connections.getConnection();
		acquireSharedLock();
		ResultSet resultSet = null;
		try {
			// SELECT * FROM blackboard_artifact_tags INNER JOIN tag_names ON blackboard_artifact_tags.tag_name_id = tag_names.tag_name_id
			PreparedStatement statement = connection.getPreparedStatement(PREPARED_STATEMENT.SELECT_ARTIFACT_TAGS);
			resultSet = connection.executeQuery(statement);
			ArrayList<BlackboardArtifactTag> tags = new ArrayList<BlackboardArtifactTag>();
			while (resultSet.next()) {
				TagName tagName = new TagName(resultSet.getLong("tag_name_id"), resultSet.getString("display_name"),
						resultSet.getString("description"), TagName.HTML_COLOR.getColorByName(resultSet.getString("color")));  //NON-NLS
				BlackboardArtifact artifact = getBlackboardArtifact(resultSet.getLong("artifact_id")); //NON-NLS
				Content content = getContentById(artifact.getObjectID());
				BlackboardArtifactTag tag = new BlackboardArtifactTag(resultSet.getLong("tag_id"),
						artifact, content, tagName, resultSet.getString("comment"));  //NON-NLS
				tags.add(tag);
			}
			return tags;
		} catch (SQLException ex) {
			throw new TskCoreException("Error selecting rows from blackboard_artifact_tags table", ex);
		} finally {
			closeResultSet(resultSet);
			connection.close();
			releaseSharedLock();
		}
	}

	/**
	 * Gets a count of the rows in the blackboard_artifact_tags table in the
	 * case database with a specified foreign key into the tag_names table.
	 *
	 * @param tagName A data transfer object (DTO) for the tag name to match.
	 *
	 * @return The count, possibly zero.
	 *
	 * @throws TskCoreException
	 */
	public long getBlackboardArtifactTagsCountByTagName(TagName tagName) throws TskCoreException {
		if (tagName.getId() == Tag.ID_NOT_SET) {
			throw new TskCoreException("TagName object is invalid, id not set");
		}
		CaseDbConnection connection = connections.getConnection();
		acquireSharedLock();
		ResultSet resultSet = null;
		try {
			// SELECT COUNT(*) AS count FROM blackboard_artifact_tags WHERE tag_name_id = ?
			PreparedStatement statement = connection.getPreparedStatement(PREPARED_STATEMENT.COUNT_ARTIFACTS_BY_TAG_NAME);
			statement.clearParameters();
			statement.setLong(1, tagName.getId());
			resultSet = connection.executeQuery(statement);
			if (resultSet.next()) {
				return resultSet.getLong("count");
			} else {
				throw new TskCoreException("Error getting blackboard_artifact_tags row count for tag name (tag_name_id = " + tagName.getId() + ")");
			}
		} catch (SQLException ex) {
			throw new TskCoreException("Error getting blackboard artifact_content_tags row count for tag name (tag_name_id = " + tagName.getId() + ")", ex);
		} finally {
			closeResultSet(resultSet);
			connection.close();
			releaseSharedLock();
		}
	}

	/**
	 * Selects the rows in the blackboard_artifacts_tags table in the case
	 * database with a specified foreign key into the tag_names table.
	 *
	 * @param tagName A data transfer object (DTO) for the tag name to match.
	 *
	 * @return A list, possibly empty, of BlackboardArtifactTag data transfer
	 *         objects (DTOs) for the rows.
	 *
	 * @throws TskCoreException
	 */
	public List<BlackboardArtifactTag> getBlackboardArtifactTagsByTagName(TagName tagName) throws TskCoreException {
		if (tagName.getId() == Tag.ID_NOT_SET) {
			throw new TskCoreException("TagName object is invalid, id not set");
		}
		CaseDbConnection connection = connections.getConnection();
		acquireSharedLock();
		ResultSet resultSet = null;
		try {
			// SELECT * FROM blackboard_artifact_tags WHERE tag_name_id = ?
			PreparedStatement statement = connection.getPreparedStatement(PREPARED_STATEMENT.SELECT_ARTIFACT_TAGS_BY_TAG_NAME);
			statement.clearParameters();
			statement.setLong(1, tagName.getId());
			resultSet = connection.executeQuery(statement);
			ArrayList<BlackboardArtifactTag> tags = new ArrayList<BlackboardArtifactTag>();
			while (resultSet.next()) {
				BlackboardArtifact artifact = getBlackboardArtifact(resultSet.getLong("artifact_id")); //NON-NLS
				Content content = getContentById(artifact.getObjectID());
				BlackboardArtifactTag tag = new BlackboardArtifactTag(resultSet.getLong("tag_id"),
						artifact, content, tagName, resultSet.getString("comment"));  //NON-NLS
				tags.add(tag);
			}
			return tags;
		} catch (SQLException ex) {
			throw new TskCoreException("Error getting blackboard artifact tags data (tag_name_id = " + tagName.getId() + ")", ex);
		} finally {
			closeResultSet(resultSet);
			connection.close();
			releaseSharedLock();
		}
	}

	/**
	 * Selects the row in the blackboard artifact tags table in the case
	 * database with a specified tag id.
	 *
	 * @param artifactTagID the tag id of the BlackboardArtifactTag to retrieve.
	 *
	 * @return the BlackBoardArtifact Tag with the given tag id, or null if no
	 *         such tag could be found
	 *
	 * @throws TskCoreException
	 */
	public BlackboardArtifactTag getBlackboardArtifactTagByID(long artifactTagID) throws TskCoreException {

		CaseDbConnection connection = connections.getConnection();
		acquireSharedLock();
		ResultSet resultSet = null;
		BlackboardArtifactTag tag = null;
		try {
			// SELECT * FROM blackboard_artifact_tags INNER JOIN tag_names ON blackboard_artifact_tags.tag_name_id = tag_names.tag_name_id WHERE blackboard_artifact_tags.tag_id = ?
			PreparedStatement statement = connection.getPreparedStatement(PREPARED_STATEMENT.SELECT_ARTIFACT_TAG_BY_ID);
			statement.clearParameters();
			statement.setLong(1, artifactTagID);
			resultSet = connection.executeQuery(statement);

			while (resultSet.next()) {
				TagName tagName = new TagName(resultSet.getLong("tag_name_id"), resultSet.getString("display_name"),
						resultSet.getString("description"), TagName.HTML_COLOR.getColorByName(resultSet.getString("color")));
				BlackboardArtifact artifact = getBlackboardArtifact(resultSet.getLong("artifact_id")); //NON-NLS
				Content content = getContentById(artifact.getObjectID());
				tag = new BlackboardArtifactTag(resultSet.getLong("tag_id"),
						artifact, content, tagName, resultSet.getString("comment"));
			}
			resultSet.close();

		} catch (SQLException ex) {
			throw new TskCoreException("Error getting blackboard artifact tag with id = " + artifactTagID, ex);
		} finally {
			closeResultSet(resultSet);
			connection.close();
			releaseSharedLock();
		}
		return tag;
	}

	/**
	 * Selects the rows in the blackboard_artifacts_tags table in the case
	 * database with a specified foreign key into the blackboard_artifacts
	 * table.
	 *
	 * @param artifact A data transfer object (DTO) for the artifact to match.
	 *
	 * @return A list, possibly empty, of BlackboardArtifactTag data transfer
	 *         objects (DTOs) for the rows.
	 *
	 * @throws TskCoreException
	 */
	public List<BlackboardArtifactTag> getBlackboardArtifactTagsByArtifact(BlackboardArtifact artifact) throws TskCoreException {
		CaseDbConnection connection = connections.getConnection();
		acquireSharedLock();
		ResultSet resultSet = null;
		try {
			// SELECT * FROM blackboard_artifact_tags INNER JOIN tag_names ON blackboard_artifact_tags.tag_name_id = tag_names.tag_name_id WHERE blackboard_artifact_tags.artifact_id = ?
			PreparedStatement statement = connection.getPreparedStatement(PREPARED_STATEMENT.SELECT_ARTIFACT_TAGS_BY_ARTIFACT);
			statement.clearParameters();
			statement.setLong(1, artifact.getArtifactID());
			resultSet = connection.executeQuery(statement);
			ArrayList<BlackboardArtifactTag> tags = new ArrayList<BlackboardArtifactTag>();
			while (resultSet.next()) {
				TagName tagName = new TagName(resultSet.getLong("tag_name_id"), resultSet.getString("display_name"),
						resultSet.getString("description"), TagName.HTML_COLOR.getColorByName(resultSet.getString("color")));  //NON-NLS
				Content content = getContentById(artifact.getObjectID());
				BlackboardArtifactTag tag = new BlackboardArtifactTag(resultSet.getLong("tag_id"),
						artifact, content, tagName, resultSet.getString("comment"));  //NON-NLS
				tags.add(tag);
			}
			return tags;
		} catch (SQLException ex) {
			throw new TskCoreException("Error getting blackboard artifact tags data (artifact_id = " + artifact.getArtifactID() + ")", ex);
		} finally {
			closeResultSet(resultSet);
			connection.close();
			releaseSharedLock();
		}
	}

	/**
	 * Inserts a row into the reports table in the case database.
	 *
	 * @param localPath        The path of the report file, must be in the
	 *                         database directory (case directory in Autopsy) or
	 *                         one of its subdirectories.
	 * @param sourceModuleName The name of the module that created the report.
	 * @param reportName       The report name, may be empty.
	 *
	 * @return A Report data transfer object (DTO) for the new row.
	 *
	 * @throws TskCoreException
	 */
	public Report addReport(String localPath, String sourceModuleName, String reportName) throws TskCoreException {
		// Make sure the local path of the report is in the database directory
		// or one of its subdirectories.
		String relativePath = ""; //NON-NLS
		try {
			/*
			 * Note: The following call to .relativize() may be dangerous in
			 * case-sensitive operating systems and should be looked at. For
			 * now, we are simply relativizing the paths as all lower case, then
			 * using the length of the result to pull out the appropriate number
			 * of characters from the localPath String.
			 */
			String casePathLower = getDbDirPath().toLowerCase();
			String localPathLower = localPath.toLowerCase();
			int length = new File(casePathLower).toURI().relativize(new File(localPathLower).toURI()).getPath().length();
			relativePath = new File(localPath.substring(localPathLower.length() - length)).getPath();
		} catch (IllegalArgumentException ex) {
			String errorMessage = String.format("Local path %s not in the database directory or one of its subdirectories", localPath);
			throw new TskCoreException(errorMessage, ex);
		}

		// Figure out the create time of the report.
		long createTime = 0;
		try {
			java.io.File tempFile = new java.io.File(localPath);
			// Convert to UNIX epoch (seconds, not milliseconds).
			createTime = tempFile.lastModified() / 1000;
		} catch (Exception ex) {
			throw new TskCoreException("Could not get create time for report at " + localPath, ex);
		}

		// Write the report data to the database.
		CaseDbConnection connection = connections.getConnection();
		acquireExclusiveLock();
		ResultSet resultSet = null;
		try {
			// INSERT INTO reports (path, crtime, src_module_name, display_name) VALUES (?, ?, ?, ?)
			PreparedStatement statement = connection.getPreparedStatement(PREPARED_STATEMENT.INSERT_REPORT, Statement.RETURN_GENERATED_KEYS);
			statement.clearParameters();
			statement.setString(1, relativePath);
			statement.setLong(2, createTime);
			statement.setString(3, sourceModuleName);
			statement.setString(4, reportName);
			connection.executeUpdate(statement);
			resultSet = statement.getGeneratedKeys();
			resultSet.next();
			return new Report(resultSet.getLong(1), //last_insert_rowid()
					localPath, createTime, sourceModuleName, reportName);
		} catch (SQLException ex) {
			throw new TskCoreException("Error adding report " + localPath + " to reports table", ex);
		} finally {
			closeResultSet(resultSet);
			connection.close();
			releaseExclusiveLock();
		}
	}

	/**
	 * Selects all of the rows from the reports table in the case database.
	 *
	 * @return A list, possibly empty, of Report data transfer objects (DTOs)
	 *         for the rows.
	 *
	 * @throws TskCoreException
	 */
	public List<Report> getAllReports() throws TskCoreException {
		CaseDbConnection connection = connections.getConnection();
		acquireSharedLock();
		ResultSet resultSet = null;
		try {
			// SELECT * FROM reports
			PreparedStatement statement = connection.getPreparedStatement(PREPARED_STATEMENT.SELECT_REPORTS);
			resultSet = connection.executeQuery(statement);
			ArrayList<Report> reports = new ArrayList<Report>();
			while (resultSet.next()) {
				reports.add(new Report(resultSet.getLong("report_id"), //NON-NLS
						Paths.get(getDbDirPath(), resultSet.getString("path")).normalize().toString(), //NON-NLS
						resultSet.getLong("crtime"), //NON-NLS
						resultSet.getString("src_module_name"), //NON-NLS
						resultSet.getString("report_name")));  //NON-NLS
			}
			return reports;
		} catch (SQLException ex) {
			throw new TskCoreException("Error querying reports table", ex);
		} finally {
			closeResultSet(resultSet);
			connection.close();
			releaseSharedLock();
		}
	}

	/**
	 * Deletes a row from the reports table in the case database.
	 *
	 * @param report A Report data transfer object (DTO) for the row to delete.
	 *
	 * @throws TskCoreException
	 */
	public void deleteReport(Report report) throws TskCoreException {
		CaseDbConnection connection = connections.getConnection();
		acquireSharedLock();
		try {
			// DELETE FROM reports WHERE reports.report_id = ?
			PreparedStatement statement = connection.getPreparedStatement(PREPARED_STATEMENT.DELETE_REPORT);
			statement.setLong(1, report.getId());
			connection.executeUpdate(statement);
		} catch (SQLException ex) {
			throw new TskCoreException("Error querying reports table", ex);
		} finally {
			releaseSharedLock();
		}
	}

	private static void closeResultSet(ResultSet resultSet) {
		if (resultSet != null) {
			try {
				resultSet.close();
			} catch (SQLException ex) {
				logger.log(Level.SEVERE, "Error closing ResultSet", ex); //NON-NLS
			}
		}
	}

	private static void closeStatement(Statement statement) {
		if (statement != null) {
			try {
				statement.close();
			} catch (SQLException ex) {
				logger.log(Level.SEVERE, "Error closing Statement", ex); //NON-NLS

			}
		}
	}

	/**
	 * Sets the end date for the given ingest job
	 *
	 * @param ingestJobId The ingest job to set the end date for
	 * @param endDateTime The end date
	 *
	 * @throws TskCoreException If inserting into the database fails
	 */
	void setIngestJobEndDateTime(long ingestJobId, long endDateTime) throws TskCoreException {
		CaseDbConnection connection = connections.getConnection();
		acquireSharedLock();
		try {
			Statement statement = connection.createStatement();
			statement.executeUpdate("UPDATE ingest_jobs SET end_date_time=" + endDateTime + " WHERE ingest_job_id=" + ingestJobId + ";");
		} catch (SQLException ex) {
			throw new TskCoreException("Error updating the end date (ingest_job_id = " + ingestJobId + ".", ex);
		} finally {
			connection.close();
			releaseSharedLock();
		}
	}

	void setIngestJobStatus(long ingestJobId, IngestJobStatusType status) throws TskCoreException {
		CaseDbConnection connection = connections.getConnection();
		acquireSharedLock();
		try {
			Statement statement = connection.createStatement();
			statement.executeUpdate("UPDATE ingest_jobs SET status_id=" + status.ordinal() + " WHERE ingest_job_id=" + ingestJobId + ";");
		} catch (SQLException ex) {
			throw new TskCoreException("Error ingest job status (ingest_job_id = " + ingestJobId + ".", ex);
		} finally {
			connection.close();
			releaseSharedLock();
		}
	}

	/**
	 *
	 * @param dataSource    The datasource the ingest job is being run on
	 * @param hostName      The name of the host
	 * @param ingestModules The ingest modules being run during the ingest job.
	 *                      Should be in pipeline order.
	 * @param jobStart      The time the job started
	 * @param jobEnd        The time the job ended
	 * @param status        The ingest job status
	 * @param settingsDir   The directory of the job's settings
	 *
	 * @return An information object representing the ingest job added to the
	 *         database.
	 *
	 * @throws TskCoreException If adding the job to the database fails.
	 */
	public final IngestJobInfo addIngestJob(Content dataSource, String hostName, List<IngestModuleInfo> ingestModules, Date jobStart, Date jobEnd, IngestJobStatusType status, String settingsDir) throws TskCoreException {
		CaseDbConnection connection = connections.getConnection();
		acquireSharedLock();
		ResultSet resultSet = null;
		Statement statement = null;
		try {
			connection.beginTransaction();
			statement = connection.createStatement();
			PreparedStatement insertStatement = connection.getPreparedStatement(PREPARED_STATEMENT.INSERT_INGEST_JOB, Statement.RETURN_GENERATED_KEYS);
			insertStatement.setLong(1, dataSource.getId());
			insertStatement.setString(2, hostName);
			insertStatement.setLong(3, jobStart.getTime());
			insertStatement.setLong(4, jobEnd.getTime());
			insertStatement.setInt(5, status.ordinal());
			insertStatement.setString(6, settingsDir);
			connection.executeUpdate(insertStatement);
			resultSet = insertStatement.getGeneratedKeys();
			resultSet.next();
			long id = resultSet.getLong(1); //last_insert_rowid()
			for (int i = 0; i < ingestModules.size(); i++) {
				IngestModuleInfo ingestModule = ingestModules.get(i);
				statement.executeUpdate("INSERT INTO ingest_job_modules (ingest_job_id, ingest_module_id, pipeline_position) "
						+ "VALUES (" + id + ", " + ingestModule.getIngestModuleId() + ", " + i + ");");
			}
			resultSet.close();
			resultSet = null;
			connection.commitTransaction();
			return new IngestJobInfo(id, dataSource.getId(), hostName, jobStart, "", ingestModules, this);
		} catch (SQLException ex) {
			connection.rollbackTransaction();
			throw new TskCoreException("Error adding the ingest job.", ex);
		} finally {
			closeResultSet(resultSet);
			connection.close();
			releaseSharedLock();
		}
	}

	/**
	 * Adds the given ingest module to the database.
	 *
	 * @param displayName      The display name of the module
	 * @param factoryClassName The factory class name of the module.
	 * @param type             The type of the module.
	 * @param version          The version of the module.
	 *
	 * @return An ingest module info object representing the module added to the
	 *         db.
	 *
	 * @throws TskCoreException When the ingest module cannot be added.
	 */
	public final IngestModuleInfo addIngestModule(String displayName, String factoryClassName, IngestModuleType type, String version) throws TskCoreException {
		CaseDbConnection connection = connections.getConnection();
		ResultSet resultSet = null;
		Statement statement = null;
		String uniqueName = factoryClassName + "-" + displayName + "-" + type.toString() + "-" + version;
		try {
			statement = connection.createStatement();
			resultSet = statement.executeQuery("SELECT * FROM ingest_modules WHERE unique_name = '" + uniqueName + "'");
			if (!resultSet.next()) {
				resultSet.close();
				resultSet = null;
				PreparedStatement insertStatement = connection.getPreparedStatement(PREPARED_STATEMENT.INSERT_INGEST_MODULE, Statement.RETURN_GENERATED_KEYS);
				insertStatement.setString(1, displayName);
				insertStatement.setString(2, uniqueName);
				insertStatement.setInt(3, type.ordinal());
				insertStatement.setString(4, version);
				connection.executeUpdate(insertStatement);
				resultSet = statement.getGeneratedKeys();
				resultSet.next();
				long id = resultSet.getLong(1); //last_insert_rowid()
				resultSet.close();
				resultSet = null;
				return new IngestModuleInfo(id, displayName, uniqueName, type, version);
			} else {
				return new IngestModuleInfo(resultSet.getInt("ingest_module_id"), resultSet.getString("display_name"),
						resultSet.getString("unique_name"), IngestModuleType.fromID(resultSet.getInt("type_id")), resultSet.getString("version"));
			}
		} catch (SQLException ex) {
			try {
				resultSet = statement.executeQuery("SELECT * FROM ingest_modules WHERE unique_name = '" + uniqueName + "'");
				if (resultSet.next()) {
					return new IngestModuleInfo(resultSet.getInt("ingest_module_id"), resultSet.getString("display_name"),
							uniqueName, IngestModuleType.fromID(resultSet.getInt("type_id")), resultSet.getString("version"));
				} else {
					throw new TskCoreException("Couldn't add new module to database.", ex);
				}
			} catch (SQLException ex1) {
				throw new TskCoreException("Couldn't add new module to database.", ex1);
			}
		} finally {
			closeResultSet(resultSet);
			closeStatement(statement);
			connection.close();
		}
	}

	/**
	 * Gets all of the ingest jobs that have been run.
	 *
	 * @return The information about the ingest jobs that have been run
	 *
	 * @throws TskCoreException If there is a problem getting the ingest jobs
	 */
	public final List<IngestJobInfo> getIngestJobs() throws TskCoreException {
		CaseDbConnection connection = connections.getConnection();
		ResultSet resultSet = null;
		Statement statement = null;
		List<IngestJobInfo> ingestJobs = new ArrayList<IngestJobInfo>();
		try {
			statement = connection.createStatement();
			resultSet = statement.executeQuery("SELECT * FROM ingest_jobs");
			while (resultSet.next()) {
				ingestJobs.add(new IngestJobInfo(resultSet.getInt("ingest_job_id"), resultSet.getLong("obj_id"),
						resultSet.getString("host_name"), new Date(resultSet.getLong("start_date_time")),
						new Date(resultSet.getLong("end_date_time")), IngestJobStatusType.fromID(resultSet.getInt("status_id")),
						resultSet.getString("settings_dir"), this.getIngestModules(resultSet.getInt("ingest_job_id"), connection), this));
			}
			return ingestJobs;
		} catch (SQLException ex) {
			throw new TskCoreException("Couldn't get the ingest jobs.", ex);
		} finally {
			closeResultSet(resultSet);
			closeStatement(statement);
			connection.close();
		}
	}

	/**
	 * Gets the ingest modules associated with the ingest job
	 *
	 * @param ingestJobId The id of the ingest job to get ingest modules for
	 * @param connection  The database connection
	 *
	 * @return The ingest modules of the job
	 *
	 * @throws SQLException If it fails to get the modules from the db.
	 */
	private List<IngestModuleInfo> getIngestModules(int ingestJobId, CaseDbConnection connection) throws SQLException {
		ResultSet resultSet = null;
		Statement statement = null;
		List<IngestModuleInfo> ingestModules = new ArrayList<IngestModuleInfo>();
		try {
			statement = connection.createStatement();
			resultSet = statement.executeQuery("SELECT ingest_job_modules.ingest_module_id AS ingest_module_id, "
					+ "ingest_job_modules.pipeline_position AS pipeline_position, "
					+ "ingest_modules.display_name AS display_name, ingest_modules.unique_name AS unique_name, "
					+ "ingest_modules.type_id AS type_id, ingest_modules.version AS version "
					+ "FROM ingest_job_modules, ingest_modules "
					+ "WHERE ingest_job_modules.ingest_job_id = " + ingestJobId + " "
					+ "AND ingest_modules.ingest_module_id = ingest_job_modules.ingest_module_id "
					+ "ORDER BY (ingest_job_modules.pipeline_position);");
			while (resultSet.next()) {
				ingestModules.add(new IngestModuleInfo(resultSet.getInt("ingest_module_id"), resultSet.getString("display_name"),
						resultSet.getString("unique_name"), IngestModuleType.fromID(resultSet.getInt("type_id")), resultSet.getString("version")));
			}
			return ingestModules;
		} finally {
			closeResultSet(resultSet);
			closeStatement(statement);
		}
	}

	/**
	 * Notifies observers of errors in the SleuthkitCase.
	 */
	public interface ErrorObserver {

		/**
		 * List of arguments for the context string parameters. This does not
		 * preclude the use of arbitrary context strings by client code, but it
		 * does provide a place to define standard context strings to allow
		 * filtering of notifications by implementations of ErrorObserver.
		 */
		public enum Context {

			/**
			 * Error occurred while reading image content.
			 */
			IMAGE_READ_ERROR("Image File Read Error"),
			/**
			 * Error occurred while reading database content.
			 */
			DATABASE_READ_ERROR("Database Read Error");

			private final String contextString;

			private Context(String context) {
				this.contextString = context;
			}

			public String getContextString() {
				return contextString;
			}
		};

		void receiveError(String context, String errorMessage);
	}

	/**
	 * Stores a pair of object ID and its type
	 */
	static class ObjectInfo {

		long id;
		TskData.ObjectType type;

		ObjectInfo(long id, ObjectType type) {
			this.id = id;
			this.type = type;
		}
	}

	private interface DbCommand {

		void execute() throws SQLException;
	}

	private enum PREPARED_STATEMENT {

		SELECT_ARTIFACTS_BY_TYPE("SELECT artifact_id, obj_id FROM blackboard_artifacts " //NON-NLS
				+ "WHERE artifact_type_id = ?"), //NON-NLS
<<<<<<< HEAD
		COUNT_ARTIFACTS_OF_TYPE("SELECT COUNT(*) FROM blackboard_artifacts WHERE artifact_type_id = ? AND review_status_id != " + BlackboardArtifact.ReviewStatus.REJECTED.getID()), //NON-NLS
		COUNT_ARTIFACTS_FROM_SOURCE("SELECT COUNT(*) FROM blackboard_artifacts WHERE obj_id = ? AND review_status_id != " + BlackboardArtifact.ReviewStatus.REJECTED.getID()), //NON-NLS
		COUNT_ARTIFACTS_BY_SOURCE_AND_TYPE("SELECT COUNT(*) FROM blackboard_artifacts WHERE obj_id = ? AND artifact_type_id = ? AND review_status_id != " + BlackboardArtifact.ReviewStatus.REJECTED.getID()), //NON-NLS
=======
		COUNT_ARTIFACTS_OF_TYPE("SELECT COUNT(*) AS count FROM blackboard_artifacts WHERE artifact_type_id = ?"), //NON-NLS
		COUNT_ARTIFACTS_FROM_SOURCE("SELECT COUNT(*) AS count FROM blackboard_artifacts WHERE obj_id = ?"), //NON-NLS
		COUNT_ARTIFACTS_BY_SOURCE_AND_TYPE("SELECT COUNT(*) AS count FROM blackboard_artifacts WHERE obj_id = ? AND artifact_type_id = ?"), //NON-NLS
>>>>>>> 1fa5887a
		SELECT_FILES_BY_PARENT("SELECT tsk_files.* " //NON-NLS
				+ "FROM tsk_objects INNER JOIN tsk_files " //NON-NLS
				+ "ON tsk_objects.obj_id=tsk_files.obj_id " //NON-NLS
				+ "WHERE (tsk_objects.par_obj_id = ? ) " //NON-NLS
				+ "ORDER BY tsk_files.dir_type, LOWER(tsk_files.name)"), //NON-NLS
		SELECT_FILES_BY_PARENT_AND_TYPE("SELECT tsk_files.* " //NON-NLS
				+ "FROM tsk_objects INNER JOIN tsk_files " //NON-NLS
				+ "ON tsk_objects.obj_id=tsk_files.obj_id " //NON-NLS
				+ "WHERE (tsk_objects.par_obj_id = ? AND tsk_files.type = ? ) " //NON-NLS
				+ "ORDER BY tsk_files.dir_type, LOWER(tsk_files.name)"), //NON-NLS
		SELECT_FILE_IDS_BY_PARENT("SELECT tsk_files.obj_id AS obj_id " //NON-NLS
				+ "FROM tsk_objects INNER JOIN tsk_files " //NON-NLS
				+ "ON tsk_objects.obj_id=tsk_files.obj_id " //NON-NLS
				+ "WHERE (tsk_objects.par_obj_id = ?)"), //NON-NLS
		SELECT_FILE_IDS_BY_PARENT_AND_TYPE("SELECT tsk_files.obj_id AS obj_id " //NON-NLS
				+ "FROM tsk_objects INNER JOIN tsk_files " //NON-NLS
				+ "ON tsk_objects.obj_id=tsk_files.obj_id " //NON-NLS
				+ "WHERE (tsk_objects.par_obj_id = ? " //NON-NLS
				+ "AND tsk_files.type = ? )"), //NON-NLS
		SELECT_FILE_BY_ID("SELECT * FROM tsk_files WHERE obj_id = ? LIMIT 1"), //NON-NLS
		INSERT_ARTIFACT("INSERT INTO blackboard_artifacts (artifact_id, obj_id, artifact_type_id, review_status_id) " //NON-NLS
				+ "VALUES (?, ?, ?," + BlackboardArtifact.ReviewStatus.UNDECIDED.getID() + ")"), //NON-NLS
		POSTGRESQL_INSERT_ARTIFACT("INSERT INTO blackboard_artifacts (artifact_id, obj_id, artifact_type_id, review_status_id) " //NON-NLS
				+ "VALUES (DEFAULT, ?, ?," + BlackboardArtifact.ReviewStatus.UNDECIDED.getID() + ")"), //NON-NLS
		INSERT_STRING_ATTRIBUTE("INSERT INTO blackboard_attributes (artifact_id, artifact_type_id, source, context, attribute_type_id, value_type, value_text) " //NON-NLS
				+ "VALUES (?,?,?,?,?,?,?)"), //NON-NLS
		INSERT_BYTE_ATTRIBUTE("INSERT INTO blackboard_attributes (artifact_id, artifact_type_id, source, context, attribute_type_id, value_type, value_byte) " //NON-NLS
				+ "VALUES (?,?,?,?,?,?,?)"), //NON-NLS
		INSERT_INT_ATTRIBUTE("INSERT INTO blackboard_attributes (artifact_id, artifact_type_id, source, context, attribute_type_id, value_type, value_int32) " //NON-NLS
				+ "VALUES (?,?,?,?,?,?,?)"), //NON-NLS
		INSERT_LONG_ATTRIBUTE("INSERT INTO blackboard_attributes (artifact_id, artifact_type_id, source, context, attribute_type_id, value_type, value_int64) " //NON-NLS
				+ "VALUES (?,?,?,?,?,?,?)"), //NON-NLS
		INSERT_DOUBLE_ATTRIBUTE("INSERT INTO blackboard_attributes (artifact_id, artifact_type_id, source, context, attribute_type_id, value_type, value_double) " //NON-NLS
				+ "VALUES (?,?,?,?,?,?,?)"), //NON-NLS
		SELECT_FILES_BY_DATA_SOURCE_AND_NAME("SELECT * FROM tsk_files WHERE LOWER(name) LIKE LOWER(?) AND LOWER(name) NOT LIKE LOWER('%journal%') AND data_source_obj_id = ?"), //NON-NLS
		SELECT_FILES_BY_DATA_SOURCE_AND_PARENT_PATH_AND_NAME("SELECT * FROM tsk_files WHERE LOWER(name) LIKE LOWER(?) AND LOWER(name) NOT LIKE LOWER('%journal%') AND LOWER(parent_path) LIKE LOWER(?) AND data_source_obj_id = ?"), //NON-NLS
		UPDATE_FILE_MD5("UPDATE tsk_files SET md5 = ? WHERE obj_id = ?"), //NON-NLS
		SELECT_LOCAL_PATH_FOR_FILE("SELECT path FROM tsk_files_path WHERE obj_id = ?"), //NON-NLS
		SELECT_ENCODING_FOR_FILE("SELECT encoding_type FROM tsk_files_path WHERE obj_id = ?"), // NON-NLS
		SELECT_LOCAL_PATH_AND_ENCODING_FOR_FILE("SELECT path, encoding_type FROM tsk_files_path WHERE obj_id = ?"), // NON_NLS
		SELECT_PATH_FOR_FILE("SELECT parent_path FROM tsk_files WHERE obj_id = ?"), //NON-NLS
		SELECT_FILE_NAME("SELECT name FROM tsk_files WHERE obj_id = ?"), //NON-NLS
		SELECT_DERIVED_FILE("SELECT derived_id, rederive FROM tsk_files_derived WHERE obj_id = ?"), //NON-NLS
		SELECT_FILE_DERIVATION_METHOD("SELECT tool_name, tool_version, other FROM tsk_files_derived_method WHERE derived_id = ?"), //NON-NLS
		SELECT_MAX_OBJECT_ID("SELECT MAX(obj_id) AS max_obj_id FROM tsk_objects"), //NON-NLS
		INSERT_OBJECT("INSERT INTO tsk_objects (par_obj_id, type) VALUES (?, ?)"), //NON-NLS
		INSERT_FILE("INSERT INTO tsk_files (obj_id, fs_obj_id, name, type, has_path, dir_type, meta_type, dir_flags, meta_flags, size, ctime, crtime, atime, mtime, parent_path, data_source_obj_id) " //NON-NLS
				+ "VALUES (?, ?, ?, ?, ?, ?, ?, ?, ?, ?, ?, ?, ?, ?, ?, ?)"), //NON-NLS
		INSERT_LAYOUT_FILE("INSERT INTO tsk_file_layout (obj_id, byte_start, byte_len, sequence) " //NON-NLS
				+ "VALUES (?, ?, ?, ?)"), //NON-NLS
		INSERT_LOCAL_PATH("INSERT INTO tsk_files_path (obj_id, path, encoding_type) VALUES (?, ?, ?)"), //NON-NLS
		COUNT_CHILD_OBJECTS_BY_PARENT("SELECT COUNT(obj_id) AS count FROM tsk_objects WHERE par_obj_id = ?"), //NON-NLS
		SELECT_FILE_SYSTEM_BY_OBJECT("SELECT fs_obj_id from tsk_files WHERE obj_id=?"), //NON-NLS
		SELECT_TAG_NAMES("SELECT * FROM tag_names"), //NON-NLS
		SELECT_TAG_NAMES_IN_USE("SELECT * FROM tag_names " //NON-NLS
				+ "WHERE tag_name_id IN " //NON-NLS
				+ "(SELECT tag_name_id from content_tags UNION SELECT tag_name_id FROM blackboard_artifact_tags)"), //NON-NLS
		INSERT_TAG_NAME("INSERT INTO tag_names (display_name, description, color) VALUES (?, ?, ?)"), //NON-NLS
		INSERT_CONTENT_TAG("INSERT INTO content_tags (obj_id, tag_name_id, comment, begin_byte_offset, end_byte_offset) VALUES (?, ?, ?, ?, ?)"), //NON-NLS
		DELETE_CONTENT_TAG("DELETE FROM content_tags WHERE tag_id = ?"), //NON-NLS
		COUNT_CONTENT_TAGS_BY_TAG_NAME("SELECT COUNT(*) AS count FROM content_tags WHERE tag_name_id = ?"), //NON-NLS
		SELECT_CONTENT_TAGS("SELECT * FROM content_tags INNER JOIN tag_names ON content_tags.tag_name_id = tag_names.tag_name_id"), //NON-NLS
		SELECT_CONTENT_TAGS_BY_TAG_NAME("SELECT * FROM content_tags WHERE tag_name_id = ?"), //NON-NLS
		SELECT_CONTENT_TAG_BY_ID("SELECT * FROM content_tags INNER JOIN tag_names ON content_tags.tag_name_id = tag_names.tag_name_id WHERE tag_id = ?"), //NON-NLS
		SELECT_CONTENT_TAGS_BY_CONTENT("SELECT * FROM content_tags INNER JOIN tag_names ON content_tags.tag_name_id = tag_names.tag_name_id WHERE content_tags.obj_id = ?"), //NON-NLS
		INSERT_ARTIFACT_TAG("INSERT INTO blackboard_artifact_tags (artifact_id, tag_name_id, comment) VALUES (?, ?, ?)"), //NON-NLS
		DELETE_ARTIFACT_TAG("DELETE FROM blackboard_artifact_tags WHERE tag_id = ?"), //NON-NLS
		SELECT_ARTIFACT_TAGS("SELECT * FROM blackboard_artifact_tags INNER JOIN tag_names ON blackboard_artifact_tags.tag_name_id = tag_names.tag_name_id"), //NON-NLS
		COUNT_ARTIFACTS_BY_TAG_NAME("SELECT COUNT(*) AS count FROM blackboard_artifact_tags WHERE tag_name_id = ?"), //NON-NLS
		SELECT_ARTIFACT_TAGS_BY_TAG_NAME("SELECT * FROM blackboard_artifact_tags WHERE tag_name_id = ?"), //NON-NLS
		SELECT_ARTIFACT_TAG_BY_ID("SELECT * FROM blackboard_artifact_tags INNER JOIN tag_names ON blackboard_artifact_tags.tag_name_id = tag_names.tag_name_id  WHERE blackboard_artifact_tags.tag_id = ?"), //NON-NLS
		SELECT_ARTIFACT_TAGS_BY_ARTIFACT("SELECT * FROM blackboard_artifact_tags INNER JOIN tag_names ON blackboard_artifact_tags.tag_name_id = tag_names.tag_name_id WHERE blackboard_artifact_tags.artifact_id = ?"), //NON-NLS
		SELECT_REPORTS("SELECT * FROM reports"), //NON-NLS
		INSERT_REPORT("INSERT INTO reports (path, crtime, src_module_name, report_name) VALUES (?, ?, ?, ?)"), //NON-NLS
		DELETE_REPORT("DELETE FROM reports WHERE reports.report_id = ?"), //NON-NLS
		INSERT_INGEST_JOB("INSERT INTO ingest_jobs (obj_id, host_name, start_date_time, end_date_time, status_id, settings_dir) VALUES (?, ?, ?, ?, ?, ?)"), //NON-NLS
		INSERT_INGEST_MODULE("INSERT INTO ingest_modules (display_name, unique_name, type_id, version) VALUES(?, ?, ?, ?)"); //NON-NLS

		private final String sql;

		private PREPARED_STATEMENT(String sql) {
			this.sql = sql;
		}

		String getSQL() {
			return sql;
		}
	}

	/**
	 * A class for the connection pool. This class will hand out connections of
	 * the appropriate type based on the subclass that is calling
	 * getPooledConnection();
	 */
	abstract private class ConnectionPool {

		private PooledDataSource pooledDataSource;

		public ConnectionPool() {
			pooledDataSource = null;
		}

		CaseDbConnection getConnection() throws TskCoreException {
			if (pooledDataSource == null) {
				throw new TskCoreException("Error getting case database connection - case is closed");
			}
			try {
				return getPooledConnection();
			} catch (SQLException exp) {
				throw new TskCoreException(exp.getMessage());
			}
		}

		void close() throws TskCoreException {
			if (pooledDataSource != null) {
				try {
					pooledDataSource.close();
				} catch (SQLException exp) {
					throw new TskCoreException(exp.getMessage());
				} finally {
					pooledDataSource = null;
				}
			}
		}

		abstract CaseDbConnection getPooledConnection() throws SQLException;

		public PooledDataSource getPooledDataSource() {
			return pooledDataSource;
		}

		public void setPooledDataSource(PooledDataSource pooledDataSource) {
			this.pooledDataSource = pooledDataSource;
		}
	}

	/**
	 * Handles the initial setup of SQLite database connections, as well as
	 * overriding getPooledConnection()
	 */
	private final class SQLiteConnections extends ConnectionPool {

		private final Map<String, String> configurationOverrides = new HashMap<String, String>();

		SQLiteConnections(String dbPath) throws SQLException {
			configurationOverrides.put("acquireIncrement", "2");
			configurationOverrides.put("initialPoolSize", "5");
			configurationOverrides.put("maxPoolSize", "20");
			configurationOverrides.put("minPoolSize", "5");
			configurationOverrides.put("maxStatements", "100");
			configurationOverrides.put("maxStatementsPerConnection", "20");

			SQLiteConfig config = new SQLiteConfig();
			config.setSynchronous(SQLiteConfig.SynchronousMode.OFF); // Reduce I/O operations, we have no OS crash recovery anyway.
			config.setReadUncommited(true);
			config.enforceForeignKeys(true); // Enforce foreign key constraints.
			SQLiteDataSource unpooled = new SQLiteDataSource(config);
			unpooled.setUrl("jdbc:sqlite:" + dbPath);
			setPooledDataSource((PooledDataSource) DataSources.pooledDataSource(unpooled, configurationOverrides));
		}

		@Override
		public CaseDbConnection getPooledConnection() throws SQLException {
			return new SQLiteConnection(getPooledDataSource().getConnection());
		}
	}

	/**
	 * Handles the initial setup of PostgreSQL database connections, as well as
	 * overriding getPooledConnection()
	 */
	private final class PostgreSQLConnections extends ConnectionPool {

		PostgreSQLConnections(String host, int port, String dbName, String userName, String password) throws PropertyVetoException {
			ComboPooledDataSource comboPooledDataSource = new ComboPooledDataSource();
			comboPooledDataSource.setDriverClass("org.postgresql.Driver"); //loads the jdbc driver
			comboPooledDataSource.setJdbcUrl("jdbc:postgresql://" + host + ":" + port + "/" + dbName);
			comboPooledDataSource.setUser(userName);
			comboPooledDataSource.setPassword(password);
			comboPooledDataSource.setAcquireIncrement(2);
			comboPooledDataSource.setInitialPoolSize(5);
			comboPooledDataSource.setMaxPoolSize(20);
			comboPooledDataSource.setMinPoolSize(5);
			comboPooledDataSource.setMaxStatements(100);
			comboPooledDataSource.setMaxStatementsPerConnection(20);
			setPooledDataSource(comboPooledDataSource);
		}

		@Override
		public CaseDbConnection getPooledConnection() throws SQLException {
			return new PostgreSQLConnection(getPooledDataSource().getConnection());
		}
	}

	/**
	 * An abstract base class for case database connection objects.
	 */
	private abstract class CaseDbConnection {

		static final int SLEEP_LENGTH_IN_MILLISECONDS = 5000;

		final class CreateStatement implements DbCommand {

			private final Connection connection;
			private Statement statement = null;

			public CreateStatement(Connection connection) {
				this.connection = connection;
			}

			Statement getStatement() {
				return statement;
			}

			@Override
			public void execute() throws SQLException {
				statement = connection.createStatement();
			}
		}

		final class SetAutoCommit implements DbCommand {

			private final Connection connection;
			private final boolean mode;

			SetAutoCommit(Connection connection, boolean mode) {
				this.connection = connection;
				this.mode = mode;
			}

			@Override
			public void execute() throws SQLException {
				connection.setAutoCommit(mode);
			}
		}

		final class Commit implements DbCommand {

			private final Connection connection;

			public Commit(Connection connection) {
				this.connection = connection;
			}

			@Override
			public void execute() throws SQLException {
				connection.commit();
			}
		}

		final class ExecuteQuery implements DbCommand {

			private final Statement statement;
			private final String query;
			private ResultSet resultSet;

			ExecuteQuery(Statement statement, String query) {
				this.statement = statement;
				this.query = query;
			}

			ResultSet getResultSet() {
				return resultSet;
			}

			@Override
			public void execute() throws SQLException {
				resultSet = statement.executeQuery(query);
			}
		}

		final class ExecutePreparedStatementQuery implements DbCommand {

			private final PreparedStatement preparedStatement;
			private ResultSet resultSet;

			ExecutePreparedStatementQuery(PreparedStatement preparedStatement) {
				this.preparedStatement = preparedStatement;
			}

			ResultSet getResultSet() {
				return resultSet;
			}

			@Override
			public void execute() throws SQLException {
				resultSet = preparedStatement.executeQuery();
			}
		}

		final class ExecutePreparedStatementUpdate implements DbCommand {

			private final PreparedStatement preparedStatement;

			ExecutePreparedStatementUpdate(PreparedStatement preparedStatement) {
				this.preparedStatement = preparedStatement;
			}

			@Override
			public void execute() throws SQLException {
				preparedStatement.executeUpdate();
			}
		}

		final class ExecuteStatementUpdate implements DbCommand {

			private final Statement statement;
			private final String updateCommand;

			ExecuteStatementUpdate(Statement statement, String updateCommand) {
				this.statement = statement;
				this.updateCommand = updateCommand;
			}

			@Override
			public void execute() throws SQLException {
				statement.executeUpdate(updateCommand);
			}
		}

		final class ExecuteStatementUpdateGenerateKeys implements DbCommand {

			private final Statement statement;
			private final int generateKeys;
			private final String updateCommand;

			ExecuteStatementUpdateGenerateKeys(Statement statement, String updateCommand, int generateKeys) {
				this.statement = statement;
				this.generateKeys = generateKeys;
				this.updateCommand = updateCommand;
			}

			@Override
			public void execute() throws SQLException {
				statement.executeUpdate(updateCommand, generateKeys);
			}
		}

		final class PrepareStatement implements DbCommand {

			private final Connection connection;
			private final String input;
			private PreparedStatement preparedStatement = null;

			public PrepareStatement(Connection connection, String input) {
				this.connection = connection;
				this.input = input;
			}

			PreparedStatement getPreparedStatement() {
				return preparedStatement;
			}

			@Override
			public void execute() throws SQLException {
				preparedStatement = connection.prepareStatement(input);
			}
		}

		final class PrepareStatementGenerateKeys implements DbCommand {

			private final Connection connection;
			private final String input;
			private final int generateKeys;
			private PreparedStatement preparedStatement = null;

			public PrepareStatementGenerateKeys(Connection connection, String input, int generateKeysInput) {
				this.connection = connection;
				this.input = input;
				this.generateKeys = generateKeysInput;
			}

			PreparedStatement getPreparedStatement() {
				return preparedStatement;
			}

			@Override
			public void execute() throws SQLException {
				preparedStatement = connection.prepareStatement(input, generateKeys);
			}
		}

		abstract void executeCommand(DbCommand command) throws SQLException;

		private final Connection connection;
		private final Map<PREPARED_STATEMENT, PreparedStatement> preparedStatements;

		CaseDbConnection(Connection connection) {
			this.connection = connection;
			preparedStatements = new EnumMap<PREPARED_STATEMENT, PreparedStatement>(PREPARED_STATEMENT.class);
		}

		boolean isOpen() {
			return this.connection != null;
		}

		PreparedStatement getPreparedStatement(PREPARED_STATEMENT statementKey) throws SQLException {
			return getPreparedStatement(statementKey, Statement.NO_GENERATED_KEYS);
		}

		PreparedStatement getPreparedStatement(PREPARED_STATEMENT statementKey, int generateKeys) throws SQLException {
			// Lazy statement preparation.
			PreparedStatement statement;
			if (this.preparedStatements.containsKey(statementKey)) {
				statement = this.preparedStatements.get(statementKey);
			} else {
				statement = prepareStatement(statementKey.getSQL(), generateKeys);
				this.preparedStatements.put(statementKey, statement);
			}
			return statement;
		}

		PreparedStatement prepareStatement(String sqlStatement, int generateKeys) throws SQLException {
			PrepareStatement prepareStatement = new PrepareStatement(this.getConnection(), sqlStatement);
			executeCommand(prepareStatement);
			return prepareStatement.getPreparedStatement();
		}

		Statement createStatement() throws SQLException {
			CreateStatement createStatement = new CreateStatement(this.connection);
			executeCommand(createStatement);
			return createStatement.getStatement();
		}

		void beginTransaction() throws SQLException {
			SetAutoCommit setAutoCommit = new SetAutoCommit(connection, false);
			executeCommand(setAutoCommit);
		}

		void commitTransaction() throws SQLException {
			Commit commit = new Commit(connection);
			executeCommand(commit);
			// You must turn auto commit back on when done with the transaction.
			SetAutoCommit setAutoCommit = new SetAutoCommit(connection, true);
			executeCommand(setAutoCommit);
		}

		/**
		 * A rollback that logs exceptions and does not throw, intended for
		 * "internal" use in SleuthkitCase methods where the exception that
		 * motivated the rollback is the exception to report to the client.
		 */
		void rollbackTransaction() {
			try {
				connection.rollback();
			} catch (SQLException e) {
				logger.log(Level.SEVERE, "Error rolling back transaction", e);
			}
			try {
				connection.setAutoCommit(true);
			} catch (SQLException e) {
				logger.log(Level.SEVERE, "Error restoring auto-commit", e);
			}
		}

		/**
		 * A rollback that throws, intended for use by the CaseDbTransaction
		 * class where client code is managing the transaction and the client
		 * may wish to know that the rollback failed.
		 *
		 * @throws SQLException
		 */
		void rollbackTransactionWithThrow() throws SQLException {
			try {
				connection.rollback();
			} finally {
				connection.setAutoCommit(true);
			}
		}

		ResultSet executeQuery(Statement statement, String query) throws SQLException {
			ExecuteQuery queryCommand = new ExecuteQuery(statement, query);
			executeCommand(queryCommand);
			return queryCommand.getResultSet();
		}

		/**
		 *
		 * @param statement The SQL statement to execute
		 *
		 * @return returns the ResultSet from the execution of the query
		 *
		 * @throws SQLException \ref query_database_page \ref
		 *                      insert_and_update_database_page
		 */
		ResultSet executeQuery(PreparedStatement statement) throws SQLException {
			ExecutePreparedStatementQuery executePreparedStatementQuery = new ExecutePreparedStatementQuery(statement);
			executeCommand(executePreparedStatementQuery);
			return executePreparedStatementQuery.getResultSet();
		}

		void executeUpdate(Statement statement, String update) throws SQLException {
			executeUpdate(statement, update, Statement.NO_GENERATED_KEYS);
		}

		void executeUpdate(Statement statement, String update, int generateKeys) throws SQLException {
			ExecuteStatementUpdate executeStatementUpdate = new ExecuteStatementUpdate(statement, update);
			executeCommand(executeStatementUpdate);
		}

		void executeUpdate(PreparedStatement statement) throws SQLException {
			ExecutePreparedStatementUpdate executePreparedStatementUpdate = new ExecutePreparedStatementUpdate(statement);
			executeCommand(executePreparedStatementUpdate);
		}

		/**
		 * Close the connection to the database.
		 */
		void close() {
			try {
				connection.close();
			} catch (SQLException ex) {
				logger.log(Level.SEVERE, "Unable to close connection to case database", ex);
			}
		}

		Connection getConnection() {
			return this.connection;
		}
	}

	/**
	 * A connection to an SQLite case database.
	 */
	private final class SQLiteConnection extends CaseDbConnection {

		private static final int DATABASE_LOCKED_ERROR = 0; // This should be 6 according to documentation, but it has been observed to be 0.
		private static final int SQLITE_BUSY_ERROR = 5;

		SQLiteConnection(Connection conn) {
			super(conn);
		}

		@Override
		void executeCommand(DbCommand command) throws SQLException {
			while (true) {
				try {
					command.execute(); // Perform the operation
					break;
				} catch (SQLException ex) {
					if (ex.getErrorCode() == SQLITE_BUSY_ERROR || ex.getErrorCode() == DATABASE_LOCKED_ERROR) {
						try {
							// We do not notify of error here, as this is not an
							// error condition. It is likely a temporary busy or
							// locked issue and we will retry.
							Thread.sleep(SLEEP_LENGTH_IN_MILLISECONDS);
						} catch (InterruptedException exp) {
							Logger.getLogger(SleuthkitCase.class.getName()).log(Level.WARNING, "Unexpectedly unable to wait for database.", exp);
						}
					} else {
						submitError(ErrorObserver.Context.DATABASE_READ_ERROR.getContextString(), ex.getMessage());
						throw ex;
					}
				}
			}
		}
	}

	/**
	 * A connection to a PostgreSQL case database.
	 */
	private final class PostgreSQLConnection extends CaseDbConnection {

		private final String COMMUNICATION_ERROR = PSQLState.COMMUNICATION_ERROR.getState();
		private final String SYSTEM_ERROR = PSQLState.SYSTEM_ERROR.getState();
		private final String UNKNOWN_STATE = PSQLState.UNKNOWN_STATE.getState();
		private static final int MAX_RETRIES = 3;

		PostgreSQLConnection(Connection conn) {
			super(conn);
		}

		@Override
		void executeUpdate(Statement statement, String update, int generateKeys) throws SQLException {
			ExecuteStatementUpdateGenerateKeys executeStatementUpdateGenerateKeys = new ExecuteStatementUpdateGenerateKeys(statement, update, generateKeys);
			executeCommand(executeStatementUpdateGenerateKeys);
		}

		@Override
		PreparedStatement prepareStatement(String sqlStatement, int generateKeys) throws SQLException {
			PrepareStatementGenerateKeys prepareStatementGenerateKeys = new PrepareStatementGenerateKeys(this.getConnection(), sqlStatement, generateKeys);
			executeCommand(prepareStatementGenerateKeys);
			return prepareStatementGenerateKeys.getPreparedStatement();
		}

		@Override
		void executeCommand(DbCommand command) throws SQLException {
			for (int retries = 0; retries < MAX_RETRIES; retries++) {
				try {
					command.execute();
					break;
				} catch (SQLException ex) {
					String sqlState = ((PSQLException) ex).getSQLState();
					if (sqlState.equals(COMMUNICATION_ERROR) || sqlState.equals(SYSTEM_ERROR) || sqlState.equals(UNKNOWN_STATE)) {
						try {
							Thread.sleep(SLEEP_LENGTH_IN_MILLISECONDS);
						} catch (InterruptedException exp) {
							Logger.getLogger(SleuthkitCase.class.getName()).log(Level.WARNING, "Unexpectedly unable to wait for database.", exp);
						}
					} else {
						submitError(ErrorObserver.Context.DATABASE_READ_ERROR.getContextString(), ex.getMessage());
						throw ex;
					}
				}
			}
		}
	}

	/**
	 * Wraps the transactional capabilities of a CaseDbConnection object to
	 * support use cases where control of a transaction is given to a
	 * SleuthkitCase client. Note that this class does not implement the
	 * Transaction interface because that sort of flexibility and its associated
	 * complexity is not needed. Also, TskCoreExceptions are thrown to be
	 * consistent with the outer SleuthkitCase class.
	 */
	public static final class CaseDbTransaction {

		private final CaseDbConnection connection;

		private CaseDbTransaction(CaseDbConnection connection) throws TskCoreException {
			this.connection = connection;
			try {
				this.connection.beginTransaction();
			} catch (SQLException ex) {
				throw new TskCoreException("Failed to create transaction on case database", ex);
			}
		}

		/**
		 * The implementations of the public APIs that take a CaseDbTransaction
		 * object need access to the underlying CaseDbConnection.
		 *
		 * @return The CaseDbConnection instance for this instance of
		 *         CaseDbTransaction.
		 */
		private CaseDbConnection getConnection() {
			return this.connection;
		}

		/**
		 * Commits the transaction on the case database that was begun when this
		 * object was constructed.
		 *
		 * @throws TskCoreException
		 */
		public void commit() throws TskCoreException {
			try {
				this.connection.commitTransaction();
			} catch (SQLException ex) {
				throw new TskCoreException("Failed to commit transaction on case database", ex);
			} finally {
				close();
			}
		}

		/**
		 * Rolls back the transaction on the case database that was begun when
		 * this object was constructed.
		 *
		 * @throws TskCoreException
		 */
		public void rollback() throws TskCoreException {
			try {
				this.connection.rollbackTransactionWithThrow();
			} catch (SQLException ex) {
				throw new TskCoreException("Case database transaction rollback failed", ex);
			} finally {
				close();
			}
		}

		/**
		 * Close the database connection
		 *
		 */
		void close() {
			this.connection.close();
		}
	}

	/**
	 * The CaseDbQuery supports the use case where developers have a need for
	 * data that is not exposed through the SleuthkitCase API. A CaseDbQuery
	 * instance gets created through the SleuthkitCase executeDbQuery() method.
	 * It wraps the ResultSet and takes care of acquiring and releasing the
	 * appropriate database lock. It implements AutoCloseable so that it can be
	 * used in a try-with -resources block freeing developers from having to
	 * remember to close the result set and releasing the lock.
	 */
	public final class CaseDbQuery implements AutoCloseable {

		private ResultSet resultSet;
		private CaseDbConnection connection;

		private CaseDbQuery(String query) throws TskCoreException {
			if (!query.regionMatches(true, 0, "SELECT", 0, "SELECT".length())) {
				throw new TskCoreException("Unsupported query: Only SELECT queries are supported.");
			}
			try {
				connection = connections.getConnection();
			} catch (TskCoreException ex) {
				throw new TskCoreException("Error getting connection for query: ", ex);
			}

			try {
				SleuthkitCase.this.acquireSharedLock();
				resultSet = connection.executeQuery(connection.createStatement(), query);
			} catch (SQLException ex) {
				SleuthkitCase.this.releaseSharedLock();
				throw new TskCoreException("Error executing query: ", ex);
			}
		}

		/**
		 * Get the result set for this query.
		 *
		 * @return The result set.
		 */
		public ResultSet getResultSet() {
			return resultSet;
		}

		@Override
		public void close() throws TskCoreException {
			try {
				if (resultSet != null) {
					final Statement statement = resultSet.getStatement();
					if (statement != null) {
						statement.close();
					}
					resultSet.close();
				}
				connection.close();
			} catch (SQLException ex) {
				throw new TskCoreException("Error closing query: ", ex);
			} finally {
				SleuthkitCase.this.releaseSharedLock();
			}
		}
	}

	/**
	 * Given an object id, works up the tree of ancestors to the data source for
	 * the object and gets the object id of the data source. The trivial case
	 * where the input object id is for a source is handled.
	 *
	 * @param connection A case database connection.
	 * @param objectId   An object id.
	 *
	 * @return A data source object id.
	 *
	 * @deprecated This only exists to support deprecated TSK object
	 * constructors.
	 */
	@Deprecated
	long getDataSourceObjectId(long objectId) {
		try {
			CaseDbConnection connection = connections.getConnection();
			try {
				return getDataSourceObjectId(connection, objectId);
			} finally {
				connection.close();
			}
		} catch (TskCoreException ex) {
			logger.log(Level.SEVERE, "Error getting data source object id for a file", ex);
			return 0;
		}
	}

	/**
	 * Get last (max) object id of content object in tsk_objects.
	 *
	 * @return currently max id
	 *
	 * @throws TskCoreException exception thrown when database error occurs and
	 *                          last object id could not be queried
	 * @deprecated Do not use, assumes a single-threaded, single-user case.
	 */
	@Deprecated
	public long getLastObjectId() throws TskCoreException {
		CaseDbConnection connection = connections.getConnection();
		acquireExclusiveLock();
		ResultSet rs = null;
		try {
			// SELECT MAX(obj_id) AS max_obj_id FROM tsk_objects
			PreparedStatement statement = connection.getPreparedStatement(PREPARED_STATEMENT.SELECT_MAX_OBJECT_ID);
			rs = connection.executeQuery(statement);
			long id = -1;
			if (rs.next()) {
				id = rs.getLong("max_obj_id");
			}
			return id;
		} catch (SQLException e) {
			throw new TskCoreException("Error getting last object id", e);
		} finally {
			closeResultSet(rs);
			connection.close();
			releaseExclusiveLock();
		}
	}

	/**
	 * Find and return list of files matching the specific Where clause. Use
	 * findAllFilesWhere instead. It returns a more generic data type
	 *
	 * @param sqlWhereClause a SQL where clause appropriate for the desired
	 *                       files (do not begin the WHERE clause with the word
	 *                       WHERE!)
	 *
	 * @return a list of FsContent each of which satisfy the given WHERE clause
	 *
	 * @throws TskCoreException
	 * @deprecated	use SleuthkitCase.findAllFilesWhere() instead
	 */
	@Deprecated
	public List<FsContent> findFilesWhere(String sqlWhereClause) throws TskCoreException {
		CaseDbConnection connection = connections.getConnection();
		acquireSharedLock();
		Statement s = null;
		ResultSet rs = null;
		try {
			s = connection.createStatement();
			rs = connection.executeQuery(s, "SELECT * FROM tsk_files WHERE " + sqlWhereClause); //NON-NLS
			List<FsContent> results = new ArrayList<FsContent>();
			List<AbstractFile> temp = resultSetToAbstractFiles(rs, connection);
			for (AbstractFile f : temp) {
				final TSK_DB_FILES_TYPE_ENUM type = f.getType();
				if (type.equals(TskData.TSK_DB_FILES_TYPE_ENUM.FS)) {
					results.add((FsContent) f);
				}
			}
			return results;
		} catch (SQLException e) {
			throw new TskCoreException("SQLException thrown when calling 'SleuthkitCase.findFilesWhere().", e);
		} finally {
			closeResultSet(rs);
			closeStatement(s);
			connection.close();
			releaseSharedLock();
		}
	}

	/**
	 * Get the artifact type id associated with an artifact type name.
	 *
	 * @param artifactTypeName An artifact type name.
	 *
	 * @return An artifact id or -1 if the attribute type does not exist.
	 *
	 * @throws TskCoreException If an error occurs accessing the case database.
	 *
	 * @deprecated Use getArtifactType instead
	 */
	@Deprecated
	public int getArtifactTypeID(String artifactTypeName) throws TskCoreException {
		CaseDbConnection connection = connections.getConnection();
		acquireSharedLock();
		Statement s = null;
		ResultSet rs = null;
		try {
			s = connection.createStatement();
			rs = connection.executeQuery(s, "SELECT artifact_type_id FROM blackboard_artifact_types WHERE type_name = '" + artifactTypeName + "'"); //NON-NLS
			int typeId = -1;
			if (rs.next()) {
				typeId = rs.getInt("artifact_type_id");
			}
			return typeId;
		} catch (SQLException ex) {
			throw new TskCoreException("Error getting artifact type id", ex);
		} finally {
			closeResultSet(rs);
			closeStatement(s);
			connection.close();
			releaseSharedLock();
		}
	}

	/**
	 * Gets a list of the standard blackboard artifact type enum objects.
	 *
	 * @return The members of the BlackboardArtifact.ARTIFACT_TYPE enum.
	 *
	 * @throws TskCoreException Specified, but not thrown.
	 * @deprecated For a list of standard blackboard artifacts type enum
	 * objects, use BlackboardArtifact.ARTIFACT_TYPE.values.
	 */
	@Deprecated
	public ArrayList<BlackboardArtifact.ARTIFACT_TYPE> getBlackboardArtifactTypes() throws TskCoreException {
		return new ArrayList<BlackboardArtifact.ARTIFACT_TYPE>(Arrays.asList(BlackboardArtifact.ARTIFACT_TYPE.values()));
	}

	/**
	 * Adds a custom artifact type. The artifact type name must be unique, but
	 * the display name need not be unique.
	 *
	 * @param artifactTypeName The artifact type name.
	 * @param displayName      The artifact type display name.
	 *
	 * @return The artifact type id assigned to the artifact type.
	 *
	 * @throws TskCoreException If there is an error adding the type to the case
	 *                          database.
	 * @deprecated Use SleuthkitCase.addBlackboardArtifactType instead.
	 */
	@Deprecated
	public int addArtifactType(String artifactTypeName, String displayName) throws TskCoreException {
		try {
			return addBlackboardArtifactType(artifactTypeName, displayName).getTypeID();
		} catch (TskDataException ex) {
			throw new TskCoreException("Failed to add artifact type.", ex);
		}
	}

	/**
	 * Adds a custom attribute type with a string value type. The attribute type
	 * name must be unique, but the display name need not be unique.
	 *
	 * @param attrTypeString The attribute type name.
	 * @param displayName    The attribute type display name.
	 *
	 * @return The attribute type id.
	 *
	 * @throws TskCoreException If there is an error adding the type to the case
	 *                          database.
	 * @deprecated Use SleuthkitCase.addArtifactAttributeType instead.
	 */
	@Deprecated
	public int addAttrType(String attrTypeString, String displayName) throws TskCoreException {
		try {
			return addArtifactAttributeType(attrTypeString, TSK_BLACKBOARD_ATTRIBUTE_VALUE_TYPE.STRING, displayName).getTypeID();
		} catch (TskDataException ex) {
			throw new TskCoreException("Couldn't add new attribute type");
		}
	}

	/**
	 * Gets the attribute type id associated with an attribute type name.
	 *
	 * @param attrTypeName An attribute type name.
	 *
	 * @return An attribute id or -1 if the attribute type does not exist.
	 *
	 * @throws TskCoreException If an error occurs accessing the case database.
	 * @deprecated Use SleuthkitCase.getAttributeType instead.
	 */
	@Deprecated
	public int getAttrTypeID(String attrTypeName) throws TskCoreException {
		CaseDbConnection connection = connections.getConnection();
		acquireSharedLock();
		Statement s = null;
		ResultSet rs = null;
		try {
			s = connection.createStatement();
			rs = connection.executeQuery(s, "SELECT attribute_type_id FROM blackboard_attribute_types WHERE type_name = '" + attrTypeName + "'"); //NON-NLS
			int typeId = -1;
			if (rs.next()) {
				typeId = rs.getInt("attribute_type_id");
			}
			return typeId;
		} catch (SQLException ex) {
			throw new TskCoreException("Error getting attribute type id", ex);
		} finally {
			closeResultSet(rs);
			closeStatement(s);
			connection.close();
			releaseSharedLock();
		}
	}

	/**
	 * Get the string associated with the given id. Will throw an error if that
	 * id does not exist
	 *
	 * @param attrTypeID attribute id
	 *
	 * @return string associated with the given id
	 *
	 * @throws TskCoreException exception thrown if a critical error occurs
	 *                          within tsk core
	 * @deprecated Use getAttributeType instead
	 */
	@Deprecated
	public String getAttrTypeString(int attrTypeID) throws TskCoreException {
		CaseDbConnection connection = connections.getConnection();
		acquireSharedLock();
		Statement s = null;
		ResultSet rs = null;
		try {
			s = connection.createStatement();
			rs = connection.executeQuery(s, "SELECT type_name FROM blackboard_attribute_types WHERE attribute_type_id = " + attrTypeID); //NON-NLS
			if (rs.next()) {
				return rs.getString("type_name");
			} else {
				throw new TskCoreException("No type with that id");
			}
		} catch (SQLException ex) {
			throw new TskCoreException("Error getting or creating a attribute type name", ex);
		} finally {
			closeResultSet(rs);
			closeStatement(s);
			connection.close();
			releaseSharedLock();
		}
	}

	/**
	 * Get the display name for the attribute with the given id. Will throw an
	 * error if that id does not exist
	 *
	 * @param attrTypeID attribute id
	 *
	 * @return string associated with the given id
	 *
	 * @throws TskCoreException exception thrown if a critical error occurs
	 *                          within tsk core
	 * @deprecated Use getAttributeType instead
	 */
	@Deprecated
	public String getAttrTypeDisplayName(int attrTypeID) throws TskCoreException {
		CaseDbConnection connection = connections.getConnection();
		acquireSharedLock();
		Statement s = null;
		ResultSet rs = null;
		try {
			s = connection.createStatement();
			rs = connection.executeQuery(s, "SELECT display_name FROM blackboard_attribute_types WHERE attribute_type_id = " + attrTypeID); //NON-NLS
			if (rs.next()) {
				return rs.getString("display_name");
			} else {
				throw new TskCoreException("No type with that id");
			}
		} catch (SQLException ex) {
			throw new TskCoreException("Error getting or creating a attribute type name", ex);
		} finally {
			closeResultSet(rs);
			closeStatement(s);
			connection.close();
			releaseSharedLock();
		}
	}

	/**
	 * Gets a list of the standard blackboard attribute type enum objects.
	 *
	 * @return The members of the BlackboardAttribute.ATTRIBUTE_TYPE enum.
	 *
	 * @throws TskCoreException Specified, but not thrown.
	 * @deprecated For a list of standard blackboard attribute types enum
	 * objects, use BlackboardAttribute.ATTRIBUTE_TYP.values.
	 */
	@Deprecated
	public ArrayList<BlackboardAttribute.ATTRIBUTE_TYPE> getBlackboardAttributeTypes() throws TskCoreException {
		return new ArrayList<BlackboardAttribute.ATTRIBUTE_TYPE>(Arrays.asList(BlackboardAttribute.ATTRIBUTE_TYPE.values()));
	}

	/**
	 * Process a read-only query on the tsk database, any table Can be used to
	 * e.g. to find files of a given criteria. resultSetToFsContents() will
	 * convert the files to useful objects. MUST CALL closeRunQuery() when done
	 *
	 * @param query the given string query to run
	 *
	 * @return	the resultSet from running the query. Caller MUST CALL
	 *         closeRunQuery(resultSet) as soon as possible, when done with
	 *         retrieving data from the resultSet
	 *
	 * @throws SQLException if error occurred during the query
	 * @deprecated Do not use runQuery(), use executeQuery() instead. \ref
	 * query_database_page
	 */
	@Deprecated
	public ResultSet runQuery(String query) throws SQLException {
		CaseDbConnection connection;
		try {
			connection = connections.getConnection();
		} catch (TskCoreException ex) {
			throw new SQLException("Error getting connection for ad hoc query", ex);
		}
		acquireSharedLock();
		try {
			return connection.executeQuery(connection.createStatement(), query);
		} finally {
			//TODO unlock should be done in closeRunQuery()
			//but currently not all code calls closeRunQuery - need to fix this
			connection.close();
			releaseSharedLock();
		}
	}

	/**
	 * Closes ResultSet and its Statement previously retrieved from runQuery()
	 *
	 * @param resultSet with its Statement to close
	 *
	 * @throws SQLException of closing the query files failed
	 * @deprecated Do not use runQuery() and closeRunQuery(), use executeQuery()
	 * instead. \ref query_database_page
	 */
	@Deprecated
	public void closeRunQuery(ResultSet resultSet) throws SQLException {
		final Statement statement = resultSet.getStatement();
		resultSet.close();
		if (statement != null) {
			statement.close();
		}
	}

	/**
	 * Adds a carved file to the VirtualDirectory '$CarvedFiles' in the volume
	 * or image given by systemId. Creates $CarvedFiles virtual directory if it
	 * does not exist already.
	 *
	 * @param carvedFileName the name of the carved file to add
	 * @param carvedFileSize the size of the carved file to add
	 * @param containerId    the ID of the parent volume, file system, or image
	 * @param data           the layout information - a list of offsets that
	 *                       make up this carved file.
	 *
	 * @return A LayoutFile object representing the carved file.
	 *
	 * @throws org.sleuthkit.datamodel.TskCoreException
	 * @deprecated Use addCarvedFile(CarvingResult) instead
	 */
	@Deprecated
	public LayoutFile addCarvedFile(String carvedFileName, long carvedFileSize, long containerId, List<TskFileRange> data) throws TskCoreException {
		CarvingResult.CarvedFile carvedFile = new CarvingResult.CarvedFile(carvedFileName, carvedFileSize, data);
		List<CarvingResult.CarvedFile> files = new ArrayList<CarvingResult.CarvedFile>();
		files.add(carvedFile);
		CarvingResult carvingResult;
		Content parent = getContentById(containerId);
		if (parent instanceof FileSystem
				|| parent instanceof Volume
				|| parent instanceof Image) {
			carvingResult = new CarvingResult(parent, files);
		} else {
			throw new TskCoreException(String.format("Parent (id =%d) is not an file system, volume or image", containerId));
		}
		return addCarvedFiles(carvingResult).get(0);
	}

	/**
	 * Adds a collection of carved files to the VirtualDirectory '$CarvedFiles'
	 * in the volume or image given by systemId. Creates $CarvedFiles virtual
	 * directory if it does not exist already.
	 *
	 * @param filesToAdd a list of CarvedFileContainer files to add as carved
	 *                   files
	 *
	 * @return List<LayoutFile> This is a list of the files added to the
	 *         database
	 *
	 * @throws org.sleuthkit.datamodel.TskCoreException
	 * @deprecated Use addCarvedFile(CarvingResult) instead
	 */
	@Deprecated
	public List<LayoutFile> addCarvedFiles(List<CarvedFileContainer> filesToAdd) throws TskCoreException {
		List<CarvingResult.CarvedFile> carvedFiles = new ArrayList<CarvingResult.CarvedFile>();
		for (CarvedFileContainer container : filesToAdd) {
			CarvingResult.CarvedFile carvedFile = new CarvingResult.CarvedFile(container.getName(), container.getSize(), container.getRanges());
			carvedFiles.add(carvedFile);
		}
		CarvingResult carvingResult;
		Content parent = getContentById(filesToAdd.get(0).getId());
		if (parent instanceof FileSystem
				|| parent instanceof Volume
				|| parent instanceof Image) {
			carvingResult = new CarvingResult(parent, carvedFiles);
		} else {
			throw new TskCoreException(String.format("Parent (id =%d) is not an file system, volume or image", parent.getId()));
		}
		return addCarvedFiles(carvingResult);
	}

	/**
	 * Creates a new derived file object, adds it to database and returns it.
	 *
	 * TODO add support for adding derived method
	 *
	 * @param fileName        file name the derived file
	 * @param localPath       local path of the derived file, including the file
	 *                        name. The path is relative to the database path.
	 * @param size            size of the derived file in bytes
	 * @param ctime
	 * @param crtime
	 * @param atime
	 * @param mtime
	 * @param isFile          whether a file or directory, true if a file
	 * @param parentFile      parent file object (derived or local file)
	 * @param rederiveDetails details needed to re-derive file (will be specific
	 *                        to the derivation method), currently unused
	 * @param toolName        name of derivation method/tool, currently unused
	 * @param toolVersion     version of derivation method/tool, currently
	 *                        unused
	 * @param otherDetails    details of derivation method/tool, currently
	 *                        unused
	 *
	 * @return newly created derived file object
	 *
	 * @throws TskCoreException exception thrown if the object creation failed
	 *                          due to a critical system error
	 * @Deprecated Use the newer version with explicit encoding type parameter
	 */
	@Deprecated
	public DerivedFile addDerivedFile(String fileName, String localPath,
			long size, long ctime, long crtime, long atime, long mtime,
			boolean isFile, AbstractFile parentFile,
			String rederiveDetails, String toolName, String toolVersion, String otherDetails) throws TskCoreException {
		return addDerivedFile(fileName, localPath, size, ctime, crtime, atime, mtime,
				isFile, parentFile, rederiveDetails, toolName, toolVersion,
				otherDetails, TskData.EncodingType.NONE);
	}

	/**
	 * Adds a local/logical file to the case database. The database operations
	 * are done within a caller-managed transaction; the caller is responsible
	 * for committing or rolling back the transaction.
	 *
	 * @param fileName    The name of the file.
	 * @param localPath   The absolute path (including the file name) of the
	 *                    local/logical in secondary storage.
	 * @param size        The size of the file in bytes.
	 * @param ctime       The changed time of the file.
	 * @param crtime      The creation time of the file.
	 * @param atime       The accessed time of the file
	 * @param mtime       The modified time of the file.
	 * @param isFile      True, unless the file is a directory.
	 * @param parent      The parent of the file (e.g., a virtual directory)
	 * @param transaction A caller-managed transaction within which the add file
	 *                    operations are performed.
	 *
	 * @return An object representing the local/logical file.
	 *
	 * @throws TskCoreException if there is an error completing a case database
	 *                          operation.
	 * @Deprecated Use the newer version with explicit encoding type parameter
	 */
	@Deprecated
	public LocalFile addLocalFile(String fileName, String localPath,
			long size, long ctime, long crtime, long atime, long mtime,
			boolean isFile,
			AbstractFile parent, CaseDbTransaction transaction) throws TskCoreException {
		return addLocalFile(fileName, localPath, size, ctime, crtime, atime, mtime, isFile,
				TskData.EncodingType.NONE, parent, transaction);
	}

	/**
	 * Wraps the version of addLocalFile that takes a Transaction in a
	 * transaction local to this method.
	 *
	 * @param fileName
	 * @param localPath
	 * @param size
	 * @param ctime
	 * @param crtime
	 * @param atime
	 * @param mtime
	 * @param isFile
	 * @param parent
	 *
	 * @return
	 *
	 * @throws TskCoreException
	 * @Deprecated Use the newer version with explicit encoding type parameter
	 */
	@Deprecated
	public LocalFile addLocalFile(String fileName, String localPath,
			long size, long ctime, long crtime, long atime, long mtime,
			boolean isFile,
			AbstractFile parent) throws TskCoreException {
		return addLocalFile(fileName, localPath, size, ctime, crtime, atime, mtime,
				isFile, TskData.EncodingType.NONE, parent);
	}
}<|MERGE_RESOLUTION|>--- conflicted
+++ resolved
@@ -208,11 +208,8 @@
 		CaseDbConnection connection = connections.getConnection();
 		this.initIngestModuleTypes(connection);
 		this.initIngestStatusTypes(connection);
-<<<<<<< HEAD
 		this.initReviewStatuses(connection);
-=======
 		this.initEncodingTypes(connection);
->>>>>>> 1fa5887a
 		connection.close();
 		logSQLiteJDBCDriverInfo();
 	}
@@ -247,11 +244,8 @@
 		CaseDbConnection connection = connections.getConnection();
 		this.initIngestModuleTypes(connection);
 		this.initIngestStatusTypes(connection);
-<<<<<<< HEAD
 		this.initReviewStatuses(connection);
-=======
 		this.initEncodingTypes(connection);
->>>>>>> 1fa5887a
 		connection.close();
 	}
 
@@ -855,9 +849,8 @@
 
 		Statement statement = null;
 		try {
+			// Add the review_statuses lookup table.
 			statement = connection.createStatement();
-			// Add the review_statuses lookup table.
-
 			statement.execute("CREATE TABLE review_statuses (review_status_id INTEGER PRIMARY KEY, review_status_name TEXT NOT NULL, display_name TEXT NOT NULL)");
 
 			/*
@@ -869,37 +862,7 @@
 			 * ALTER TABLE command.
 			 */
 			statement.execute("ALTER TABLE blackboard_artifacts ADD COLUMN review_status_id INTEGER NOT NULL DEFAULT " + BlackboardArtifact.ReviewStatus.UNDECIDED.getID());
-			return 5;
-
-		} finally {
-			closeStatement(statement);
-		}
-	}
-
-	/**
-	 * Updates a schema version 4 database to a schema version 5 database.
-	 *
-	 * @param schemaVersionNumber The current schema version number of the
-	 *                            database.
-	 * @param connection          A connection to the case database.
-	 *
-	 * @return The new database schema version.
-	 *
-	 * @throws SQLException     If there is an error completing a database
-	 *                          operation.
-	 * @throws TskCoreException If there is an error completing a database
-	 *                          operation via another SleuthkitCase method.
-	 */
-	private int updateFromSchema4toSchema5(int schemaVersionNumber, CaseDbConnection connection) throws SQLException, TskCoreException {
-		if (schemaVersionNumber != 4) {
-			return schemaVersionNumber;
-		}
-
-		Statement statement = null;
-		ResultSet resultSet = null;
-		try {
-			statement = connection.createStatement();
-
+						
 			// Add the encoding table
 			statement.execute("CREATE TABLE file_encoding_types (encoding_type INTEGER PRIMARY KEY, name TEXT NOT NULL);");
 			initEncodingTypes(connection);
@@ -912,10 +875,8 @@
 			return 5;
 
 		} finally {
-			closeResultSet(resultSet);
 			closeStatement(statement);
 		}
-
 	}
 
 	/**
@@ -1270,9 +1231,6 @@
 	 * @throws TskCoreException
 	 */
 	public ArrayList<BlackboardArtifact> getBlackboardArtifacts(int artifactTypeID) throws TskCoreException {
-<<<<<<< HEAD
-		return getArtifactsHelper(" blackboard_artifacts.artifact_type_id = " + artifactTypeID);
-=======
 		CaseDbConnection connection = connections.getConnection();
 		acquireSharedLock();
 		ResultSet rs = null;
@@ -1281,6 +1239,7 @@
 			rs = connection.executeQuery(s,
 					"SELECT arts.artifact_id AS artifact_id, arts.obj_id AS obj_id, "
 					+ "types.type_name AS type_name, types.display_name AS display_name "
+					+ " arts.review_status_id AS review_status_id " 							
 					+ "FROM blackboard_artifacts AS arts "
 					+ "INNER JOIN blackboard_artifact_types AS types "
 					+ "ON arts.artifact_type_id = types.artifact_type_id "
@@ -1288,7 +1247,8 @@
 			ArrayList<BlackboardArtifact> artifacts = new ArrayList<BlackboardArtifact>();
 			while (rs.next()) {
 				artifacts.add(new BlackboardArtifact(this, rs.getLong("artifact_id"), rs.getLong("obj_id"),
-						artifactTypeID, rs.getString("type_name"), rs.getString("display_name")));
+						artifactTypeID, rs.getString("type_name"), rs.getString("display_name"),
+				BlackboardArtifact.ReviewStatus.withID(rs.getInt("review_status_id"))));
 			}
 			return artifacts;
 		} catch (SQLException ex) {
@@ -1298,7 +1258,6 @@
 			connection.close();
 			releaseSharedLock();
 		}
->>>>>>> 1fa5887a
 	}
 
 	/**
@@ -1857,18 +1816,10 @@
 		ResultSet rs = null;
 		try {
 			Statement statement = connection.createStatement();
-<<<<<<< HEAD
-			String query = "SELECT blackboard_artifacts.artifact_id, "
-					+ "blackboard_artifacts.obj_id, "
-					+ "blackboard_artifact_types.artifact_type_id, "
-					+ "blackboard_artifact_types.type_name, "
-					+ "blackboard_artifact_types.display_name,"
-					+ "blackboard_artifacts.review_status_id "
-=======
 			String query = "SELECT blackboard_artifacts.artifact_id AS artifact_id, "
 					+ "blackboard_artifacts.obj_id AS obj_id, blackboard_artifact_types.artifact_type_id AS artifact_type_id, "
-					+ "blackboard_artifact_types.type_name AS type_name, blackboard_artifact_types.display_name AS display_name "
->>>>>>> 1fa5887a
+					+ "blackboard_artifact_types.type_name AS type_name, blackboard_artifact_types.display_name AS display_name, "
+					+ "blackboard_artifacts.review_status_id AS review_status_id"
 					+ "FROM blackboard_artifacts, blackboard_artifact_types "
 					+ "WHERE blackboard_artifacts.artifact_type_id = blackboard_artifact_types.artifact_type_id "
 					+ " AND blackboard_artifacts.review_status_id !=" + BlackboardArtifact.ReviewStatus.REJECTED.getID()
@@ -1876,13 +1827,9 @@
 			rs = connection.executeQuery(statement, query);
 			ArrayList<BlackboardArtifact> artifacts = new ArrayList<BlackboardArtifact>();
 			while (rs.next()) {
-<<<<<<< HEAD
-				artifacts.add(new BlackboardArtifact(this, rs.getLong(1), rs.getLong(2), rs.getInt(3), rs.getString(4), rs.getString(5),
+				artifacts.add(new BlackboardArtifact(this, rs.getLong("artifact_id"), rs.getLong("obj_id"),
+						rs.getInt("artifact_type_id"), rs.getString("type_name"), rs.getString("display_name"),
 						BlackboardArtifact.ReviewStatus.withID(rs.getInt("review_status_id"))));
-=======
-				artifacts.add(new BlackboardArtifact(this, rs.getLong("artifact_id"), rs.getLong("obj_id"),
-						rs.getInt("artifact_type_id"), rs.getString("type_name"), rs.getString("display_name")));
->>>>>>> 1fa5887a
 			}
 			return artifacts;
 		} catch (SQLException ex) {
@@ -2625,30 +2572,18 @@
 		Statement s = null;
 		try {
 			s = connection.createStatement();
-<<<<<<< HEAD
-			rs = connection.executeQuery(s, "SELECT blackboard_artifacts.artifact_id, "
-					+ "blackboard_artifacts.obj_id, "
-					+ "blackboard_artifacts.artifact_type_id,"
+			rs = connection.executeQuery(s, "SELECT blackboard_artifacts.artifact_id AS artifact_id, "
+					+ "blackboard_artifacts.obj_id AS obj_id, blackboard_artifacts.artifact_type_id AS artifact_type_id, "
 					+ "blackboard_artifacts.review_status_id AS review_status_id  "
-=======
-			rs = connection.executeQuery(s, "SELECT blackboard_artifacts.artifact_id AS artifact_id, "
-					+ "blackboard_artifacts.obj_id AS obj_id, blackboard_artifacts.artifact_type_id AS artifact_type_id "
->>>>>>> 1fa5887a
 					+ "FROM blackboard_artifacts " + whereClause); //NON-NLS
 			ArrayList<BlackboardArtifact> matches = new ArrayList<BlackboardArtifact>();
 			while (rs.next()) {
 				BlackboardArtifact.Type type;
 				// artifact type is cached, so this does not necessarily call to the db
-<<<<<<< HEAD
-				type = this.getArtifactType(rs.getInt(3));
-				BlackboardArtifact artifact = new BlackboardArtifact(this, rs.getLong(1), rs.getLong(2),
-						type.getTypeID(), type.getTypeName(), type.getDisplayName(),
-						BlackboardArtifact.ReviewStatus.withID(rs.getInt("review_status_id")));
-=======
 				type = this.getArtifactType(rs.getInt("artifact_type_id"));
 				BlackboardArtifact artifact = new BlackboardArtifact(this, rs.getLong("artifact_id"),
-						rs.getLong("obj_id"), type.getTypeID(), type.getTypeName(), type.getDisplayName());
->>>>>>> 1fa5887a
+						rs.getLong("obj_id"), type.getTypeID(), type.getTypeName(), type.getDisplayName(),
+						BlackboardArtifact.ReviewStatus.withID(rs.getInt("review_status_id")));
 				matches.add(artifact);
 			}
 			return matches;
@@ -2716,12 +2651,8 @@
 			connection.executeUpdate(statement);
 			rs = statement.getGeneratedKeys();
 			rs.next();
-<<<<<<< HEAD
-			return new BlackboardArtifact(this, rs.getLong(1), obj_id, artifact_type_id, artifactTypeName, artifactDisplayName, BlackboardArtifact.ReviewStatus.UNDECIDED, true);
-=======
 			return new BlackboardArtifact(this, rs.getLong(1), //last_insert_rowid()
-					obj_id, artifact_type_id, artifactTypeName, artifactDisplayName, true);
->>>>>>> 1fa5887a
+					obj_id, artifact_type_id, artifactTypeName, artifactDisplayName, BlackboardArtifact.ReviewStatus.UNDECIDED, true);
 		} catch (SQLException ex) {
 			throw new TskCoreException("Error creating a blackboard artifact", ex);
 		} finally {
@@ -6866,15 +6797,9 @@
 
 		SELECT_ARTIFACTS_BY_TYPE("SELECT artifact_id, obj_id FROM blackboard_artifacts " //NON-NLS
 				+ "WHERE artifact_type_id = ?"), //NON-NLS
-<<<<<<< HEAD
-		COUNT_ARTIFACTS_OF_TYPE("SELECT COUNT(*) FROM blackboard_artifacts WHERE artifact_type_id = ? AND review_status_id != " + BlackboardArtifact.ReviewStatus.REJECTED.getID()), //NON-NLS
-		COUNT_ARTIFACTS_FROM_SOURCE("SELECT COUNT(*) FROM blackboard_artifacts WHERE obj_id = ? AND review_status_id != " + BlackboardArtifact.ReviewStatus.REJECTED.getID()), //NON-NLS
-		COUNT_ARTIFACTS_BY_SOURCE_AND_TYPE("SELECT COUNT(*) FROM blackboard_artifacts WHERE obj_id = ? AND artifact_type_id = ? AND review_status_id != " + BlackboardArtifact.ReviewStatus.REJECTED.getID()), //NON-NLS
-=======
-		COUNT_ARTIFACTS_OF_TYPE("SELECT COUNT(*) AS count FROM blackboard_artifacts WHERE artifact_type_id = ?"), //NON-NLS
-		COUNT_ARTIFACTS_FROM_SOURCE("SELECT COUNT(*) AS count FROM blackboard_artifacts WHERE obj_id = ?"), //NON-NLS
-		COUNT_ARTIFACTS_BY_SOURCE_AND_TYPE("SELECT COUNT(*) AS count FROM blackboard_artifacts WHERE obj_id = ? AND artifact_type_id = ?"), //NON-NLS
->>>>>>> 1fa5887a
+		COUNT_ARTIFACTS_OF_TYPE("SELECT COUNT(*) AS count FROM blackboard_artifacts WHERE artifact_type_id = ? AND review_status_id != " + BlackboardArtifact.ReviewStatus.REJECTED.getID()), //NON-NLS
+		COUNT_ARTIFACTS_FROM_SOURCE("SELECT COUNT(*) AS count FROM blackboard_artifacts WHERE obj_id = ? AND review_status_id != " + BlackboardArtifact.ReviewStatus.REJECTED.getID()), //NON-NLS
+		COUNT_ARTIFACTS_BY_SOURCE_AND_TYPE("SELECT COUNT(*) AS count FROM blackboard_artifacts WHERE obj_id = ? AND artifact_type_id = ? AND review_status_id != " + BlackboardArtifact.ReviewStatus.REJECTED.getID()), //NON-NLS
 		SELECT_FILES_BY_PARENT("SELECT tsk_files.* " //NON-NLS
 				+ "FROM tsk_objects INNER JOIN tsk_files " //NON-NLS
 				+ "ON tsk_objects.obj_id=tsk_files.obj_id " //NON-NLS
