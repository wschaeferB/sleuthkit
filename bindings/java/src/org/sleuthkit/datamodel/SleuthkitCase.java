--- conflicted
+++ resolved
@@ -124,7 +124,6 @@
 	// understood. Note that the lock is contructed to use a fairness policy.
 	private final ReentrantReadWriteLock rwLock = new ReentrantReadWriteLock(true);
 
-<<<<<<< HEAD
 	private CommunicationsManager communicationsMgrInstance = null;
 	
 	/**
@@ -152,51 +151,6 @@
 		} else if (info.getPassword() == null || info.getPassword().isEmpty()) {
 			throw new TskCoreException(bundle.getString("DatabaseConnectionCheck.MissingPassword")); //NON-NLS
 		}
-
-		try {
-			Class.forName("org.postgresql.Driver"); //NON-NLS
-			Connection conn = DriverManager.getConnection("jdbc:postgresql://" + info.getHost() + ":" + info.getPort() + "/postgres", info.getUserName(), info.getPassword()); //NON-NLS
-			if (conn != null) {
-				conn.close();
-			}
-		} catch (SQLException ex) {
-			String result;
-			String sqlState = ex.getSQLState().toLowerCase();
-			if (sqlState.startsWith(SQL_ERROR_CONNECTION_GROUP)) {
-				try {
-					if (InetAddress.getByName(info.getHost()).isReachable(IS_REACHABLE_TIMEOUT_MS)) {
-						// if we can reach the host, then it's probably port problem
-						result = bundle.getString("DatabaseConnectionCheck.Port"); //NON-NLS
-					} else {
-						result = bundle.getString("DatabaseConnectionCheck.HostnameOrPort"); //NON-NLS
-					}
-				} catch (IOException any) {
-					// it may be anything
-					result = bundle.getString("DatabaseConnectionCheck.Everything"); //NON-NLS
-				} catch (MissingResourceException any) {
-					// it may be anything
-					result = bundle.getString("DatabaseConnectionCheck.Everything"); //NON-NLS
-				}
-			} else if (sqlState.startsWith(SQL_ERROR_AUTHENTICATION_GROUP)) {
-				result = bundle.getString("DatabaseConnectionCheck.Authentication"); //NON-NLS
-			} else if (sqlState.startsWith(SQL_ERROR_PRIVILEGE_GROUP)) {
-				result = bundle.getString("DatabaseConnectionCheck.Access"); //NON-NLS
-			} else if (sqlState.startsWith(SQL_ERROR_RESOURCE_GROUP)) {
-				result = bundle.getString("DatabaseConnectionCheck.ServerDiskSpace"); //NON-NLS
-			} else if (sqlState.startsWith(SQL_ERROR_LIMIT_GROUP)) {
-				result = bundle.getString("DatabaseConnectionCheck.ServerRestart"); //NON-NLS
-			} else if (sqlState.startsWith(SQL_ERROR_INTERNAL_GROUP)) {
-				result = bundle.getString("DatabaseConnectionCheck.InternalServerIssue"); //NON-NLS
-			} else {
-				result = bundle.getString("DatabaseConnectionCheck.Connection"); //NON-NLS
-			}
-			throw new TskCoreException(result);
-		} catch (ClassNotFoundException ex) {
-			throw new TskCoreException(bundle.getString("DatabaseConnectionCheck.Installation")); //NON-NLS
-		}
-	}
-=======
->>>>>>> d1139720
 
 	/**
 	 * Private constructor, clients must use newCase() or openCase() method to
