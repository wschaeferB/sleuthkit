/*
 * Sleuth Kit Data Model
 *
 * Copyright 2011-2016 Basis Technology Corp.
 * Contact: carrier <at> sleuthkit <dot> org
 *
 * Licensed under the Apache License, Version 2.0 (the "License");
 * you may not use this file except in compliance with the License.
 * You may obtain a copy of the License at
 *
 *	 http://www.apache.org/licenses/LICENSE-2.0
 *
 * Unless required by applicable law or agreed to in writing, software
 * distributed under the License is distributed on an "AS IS" BASIS,
 * WITHOUT WARRANTIES OR CONDITIONS OF ANY KIND, either express or implied.
 * See the License for the specific language governing permissions and
 * limitations under the License.
 */
package org.sleuthkit.datamodel;

import java.io.BufferedReader;
import java.io.FileReader;
import java.io.IOException;
import java.text.DateFormat;
import java.text.SimpleDateFormat;
import java.util.ArrayList;
import java.util.GregorianCalendar;
import java.util.HashMap;
import java.util.List;
import java.util.Map;
import java.util.TimeZone;
import java.util.UUID;
import org.sleuthkit.datamodel.TskData.TSK_FS_ATTR_TYPE_ENUM;

/**
 * A utility class that provides a interface to the SleuthKit via JNI. Supports
 * case management, add image process, reading data off content objects Setting
 * up Hash database parameters and updating / reading values
 *
 * Caches image and filesystem handles and reuses them for the duration of the
 * application
 */
public class SleuthkitJNI {

	/*
	 * Loads the SleuthKit libraries.
	 */
	static {
		LibraryUtils.loadSleuthkitJNI();
	}

	/*
	 * A monitor used to guard access to cached SleuthKit image and file system
	 * handles.
	 */
	private static final Object cacheLock = new Object();

	/**
	 * Constructor for the utility class that provides a interface to the
	 * SleuthKit via JNI.
	 */
	private SleuthkitJNI() {
	}

	/**
	 * Encapsulates a handle to a SleuthKit case database with support for
	 * adding images to the database.
	 */
	public static class CaseDbHandle {

		/*
		 * A pointer to a TskCaseDb object.
		 */
		private final long caseDbPointer;

		/*
		 * A SleuthKit image handle cache implemented as a mappng of
		 * concatenated image file paths to image handles.
		 */
		private static final Map<String, Long> imageHandleCache = new HashMap<String, Long>();

		/*
		 * A SleuthKit file system handles cache implemented as a mapping of
		 * image handles to image offset and file system handle pairs.
		 */
		private static final Map<Long, Map<Long, Long>> fsHandleCache = new HashMap<Long, Map<Long, Long>>();

		/**
		 * Constructs an object that encapsulates a handle to a SleuthKit case
		 * database with support for adding images to the database.
		 *
		 * @param caseDbPointer A pointer to a TskCaseDb object.
		 */
		private CaseDbHandle(long caseDbPointer) {
			this.caseDbPointer = caseDbPointer;
		}

		/**
		 * Closes the case database and any open image and file system handles.
		 *
		 * @throws TskCoreException if there is a problem competing the
		 *                          operation.
		 */
		void free() throws TskCoreException {
			synchronized (cacheLock) {
				/*
				 * Close any cached file system handles.
				 */
				for (Map<Long, Long> imageToFsMap : fsHandleCache.values()) {
					for (Long fsHandle : imageToFsMap.values()) {
						closeFsNat(fsHandle);
					}
				}

				/*
				 * Close any cached image handles.
				 */
				for (Long imageHandle : imageHandleCache.values()) {
					closeImgNat(imageHandle);
				}

				fsHandleCache.clear();
				imageHandleCache.clear();
			}

			SleuthkitJNI.closeCaseDbNat(caseDbPointer);
		}

		/**
		 * Adds an image to the case database. For finer-grained control of the
		 * process of adding the image, call CaseDbHandle.initAddImageProcess
		 * instead.
		 *
		 * @param deviceObjId      The object id of the device associated with
		 *                         the image.
		 * @param imageFilePaths   The image file paths.
		 * @param timeZone         The time zone for the image.
		 * @param addFileSystems   Pass true to attempt to add file systems
		 *                         within the image to the case database.
		 * @param addUnallocSpace  Pass true to create virtual files for
		 *                         unallocated space. Ignored if addFileSystems
		 *                         is false.
		 * @param skipFatFsOrphans Pass true to skip processing of orphan files
		 *                         for FAT file systems. Ignored if
		 *                         addFileSystems is false.
		 *
		 * @return The object id of the image.
		 *
		 * @throws TskCoreException if there is an error adding the image to
		 *                          case database.
		 */
		long addImageInfo(long deviceObjId, List<String> imageFilePaths, String timeZone) throws TskCoreException {
			try {
				long tskAutoDbPointer = initializeAddImgNat(caseDbPointer, timezoneLongToShort(timeZone), false, false, false);
<<<<<<< HEAD
				runAddImgNat(tskAutoDbPointer, UUID.randomUUID().toString(), imageFilePaths.toArray(new String[0]), imageFilePaths.size(), timeZone, "");
=======
				runOpenAndAddImgNat(tskAutoDbPointer, UUID.randomUUID().toString(), imageFilePaths.toArray(new String[0]), imageFilePaths.size(), timeZone);
>>>>>>> c7ef3b38
				return commitAddImgNat(tskAutoDbPointer);
			} catch (TskDataException ex) {
				throw new TskCoreException("Error adding image to case database", ex);
			}
		}

		/**
		 * Initializes a multi-step process for adding an image to the case
		 * database.
		 *
		 * @param timeZone         The time zone of the image.
		 * @param addUnallocSpace  Pass true to create virtual files for
		 *                         unallocated space.
		 * @param skipFatFsOrphans Pass true to skip processing of orphan files
		 *                         for FAT file systems.
		 *
		 * @return An object that can be used to exercise fine-grained control
		 *         of the process of adding the image to the case database.
		 */
		AddImageProcess initAddImageProcess(String timeZone, boolean addUnallocSpace, boolean skipFatFsOrphans) {
			return new AddImageProcess(timeZone, addUnallocSpace, skipFatFsOrphans);
		}

		/**
		 * Encapsulates a multi-step process to add an image to the case
		 * database.
		 */
		public class AddImageProcess {

			private final String timeZone;
			private final boolean addUnallocSpace;
			private final boolean skipFatFsOrphans;
			private volatile long tskAutoDbPointer;

			/**
			 * Constructs an object that encapsulates a multi-step process to
			 * add an image to the case database.
			 *
			 * @param timeZone         The time zone of the image.
			 * @param addUnallocSpace  Pass true to create virtual files for
			 *                         unallocated space.
			 * @param skipFatFsOrphans Pass true to skip processing of orphan
			 *                         files for FAT file systems.
			 */
			private AddImageProcess(String timeZone, boolean addUnallocSpace, boolean skipFatFsOrphans) {
				this.timeZone = timeZone;
				this.addUnallocSpace = addUnallocSpace;
				this.skipFatFsOrphans = skipFatFsOrphans;
				tskAutoDbPointer = 0;
			}

			/**
			 * Starts the process of adding an image to the case database.
			 * Either AddImageProcess.commit or AddImageProcess.revert MUST be
			 * called after calling AddImageProcess.run.
			 *
			 * @param deviceId       An ASCII-printable identifier for the
			 *                       device associated with the image that
			 *                       should be unique across multiple cases
			 *                       (e.g., a UUID).
			 * @param imageFilePaths Full path(s) to the image file(s).
			 *
			 * @throws TskCoreException if a critical error occurs within the
			 *                          SleuthKit.
			 * @throws TskDataException if a non-critical error occurs within
			 *                          the SleuthKit (should be OK to continue
			 *                          the process)
			 */
			public void run(String deviceId, String[] imageFilePaths) throws TskCoreException, TskDataException {
				if (0 != tskAutoDbPointer) {
					throw new TskCoreException("Add image process already started");
				}

				long imageHandle = openImage(imageFilePaths);
				
				synchronized (this) {					
					tskAutoDbPointer = initAddImgNat(caseDbPointer, timezoneLongToShort(timeZone), addUnallocSpace, skipFatFsOrphans);
				}
				if (0 == tskAutoDbPointer) {
					throw new TskCoreException("initAddImgNat returned a NULL TskAutoDb pointer");
				}
<<<<<<< HEAD
				runAddImgNat(tskAutoDbPointer, deviceId, imageFilePaths, imageFilePaths.length, timeZone, "C:\\cygwin\\home\\apriestman\\Work\\autopsy\\vhdTesting\\tskOutput\\autopsyVHD2.vhd");
=======
				//runAddImgNat(tskAutoDbPointer, deviceId, imageFilePaths, imageFilePaths.length, timeZone);
				runAddImgNat(tskAutoDbPointer, deviceId, imageHandle, timeZone);
>>>>>>> c7ef3b38
			}

			/**
			 * Stops the process of adding the image to the case database that
			 * was started by calling AddImageProcess.run.
			 * AddImageProcess.revert should be called after calling
			 * AddImageProcess.stop.
			 *
			 * @throws TskCoreException if a critical error occurs within the
			 *                          SleuthKit.
			 */
			public void stop() throws TskCoreException {
				if (tskAutoDbPointer == 0) {
					throw new TskCoreException("AddImgProcess::stop: AutoDB pointer is NULL");
				}

				stopAddImgNat(tskAutoDbPointer);
			}

			/**
			 * Rolls back the process of adding an image to the case database
			 * that was started by calling AddImageProcess.run.
			 *
			 * @throws TskCoreException if a critical error occurs within the
			 *                          SleuthKit.
			 */
			public synchronized void revert() throws TskCoreException {
				if (tskAutoDbPointer == 0) {
					throw new TskCoreException("AddImgProcess::revert: AutoDB pointer is NULL");
				}

				revertAddImgNat(tskAutoDbPointer);
				// the native code deleted the object
				tskAutoDbPointer = 0;
			}

			/**
			 * Completes the process of adding an image to the case database
			 * that was started by calling AddImageProcess.run.
			 *
			 * @return The object id of the image that was added.
			 *
			 * @throws TskCoreException if a critical error occurs within the
			 *                          SleuthKit.
			 */
			public synchronized long commit() throws TskCoreException {
				if (tskAutoDbPointer == 0) {
					throw new TskCoreException("AddImgProcess::commit: AutoDB pointer is NULL");
				}

				long id = commitAddImgNat(tskAutoDbPointer);
				// the native code deleted the object
				tskAutoDbPointer = 0;
				return id;
			}

			/**
			 * Gets the file system directory currently being processed by the
			 * SleuthKit.
			 *
			 * @return The directory
			 */
			public synchronized String currentDirectory() {
				return tskAutoDbPointer == 0 ? "NO_INFO" : getCurDirNat(tskAutoDbPointer); //NON-NLS
			}

			/**
			 * Starts the process of adding an image to the case database.
			 * Either commit() or revert() MUST be called after calling run().
			 *
			 * @param imageFilePaths Full path(s) to the image file(s).
			 *
			 * @throws TskCoreException if a critical error occurs within the
			 *                          SleuthKit.
			 * @throws TskDataException if a non-critical error occurs within
			 *                          the SleuthKit (should be OK to continue
			 *                          the process)
			 *
			 * @deprecated Use run(String dataSourceId, String[] imageFilePaths)
			 * instead
			 */
			@Deprecated
			public void run(String[] imageFilePaths) throws TskCoreException, TskDataException {
				run(null, imageFilePaths);
			}
		}

	}

	/**
	 * Creates a new case database. Must call .free() on CaseDbHandle instance
	 * when done.
	 *
	 * @param path Location to create the database at.
	 *
	 * @return Handle for a new TskCaseDb instance.
	 *
	 * @throws TskCoreException exception thrown if critical error occurs within
	 *                          TSK
	 */
	static CaseDbHandle newCaseDb(String path) throws TskCoreException {
		return new CaseDbHandle(newCaseDbNat(path));
	}

	/**
	 * Creates a new case database. Must call .free() on CaseDbHandle instance
	 * when done.
	 *
	 * @param databaseName the name of the database to create
	 * @param info         the connection info class for the database to create
	 *
	 * @return Handle for a new TskCaseDb instance.
	 *
	 * @throws TskCoreException exception thrown if critical error occurs within
	 *                          TSK
	 */
	static CaseDbHandle newCaseDb(String databaseName, CaseDbConnectionInfo info) throws TskCoreException {
		return new CaseDbHandle(newCaseDbMultiNat(info.getHost(), info.getPort(), info.getUserName(), info.getPassword(), info.getDbType().ordinal(), databaseName));
	}

	/**
	 * Opens an existing case database. Must call .free() on CaseDbHandle
	 * instance when done.
	 *
	 * @param path Location of the existing database.
	 *
	 * @return Handle for a new TskCaseDb instance.
	 *
	 * @throws TskCoreException exception thrown if critical error occurs within
	 *                          TSK
	 */
	static CaseDbHandle openCaseDb(String path) throws TskCoreException {
		return new CaseDbHandle(openCaseDbNat(path));
	}

	/**
	 * Opens an existing case database. Must call .free() on CaseDbHandle
	 * instance when done.
	 *
	 * @param databaseName the name of the database to open
	 * @param info         the connection info class for the database to open
	 *
	 * @return Handle for a new TskCaseDb instance.
	 *
	 * @throws TskCoreException exception thrown if critical error occurs within
	 *                          TSK
	 */
	static CaseDbHandle openCaseDb(String databaseName, CaseDbConnectionInfo info) throws TskCoreException {
		return new CaseDbHandle(openCaseDbMultiNat(info.getHost(), info.getPort(), info.getUserName(), info.getPassword(), info.getDbType().ordinal(), databaseName));
	}

	/**
	 * get the Sleuth Kit version string
	 *
	 * @return the version string
	 */
	public static String getVersion() {
		return getVersionNat();
	}

	/**
	 * Enable verbose logging and redirect stderr to the given log file.
	 */
	public static void startVerboseLogging(String logPath) {
		startVerboseLoggingNat(logPath);
	}

	/**
	 * open the image and return the image info pointer
	 *
	 * @param imageFiles the paths to the images
	 *
	 * @return the image info pointer
	 *
	 * @throws TskCoreException exception thrown if critical error occurs within
	 *                          TSK
	 */
	public static long openImage(String[] imageFiles) throws TskCoreException {
		long imageHandle;

		StringBuilder keyBuilder = new StringBuilder();
		for (int i = 0; i < imageFiles.length; ++i) {
			keyBuilder.append(imageFiles[i]);
		}
		final String imageKey = keyBuilder.toString();

		synchronized (cacheLock) {
			if (CaseDbHandle.imageHandleCache.containsKey(imageKey)) //get from cache
			{
				imageHandle = CaseDbHandle.imageHandleCache.get(imageKey);
			} else {
				//open new handle and cache it
				imageHandle = openImgNat(imageFiles, imageFiles.length);
				CaseDbHandle.fsHandleCache.put(imageHandle, new HashMap<Long, Long>());
				CaseDbHandle.imageHandleCache.put(imageKey, imageHandle);
			}
		}
		return imageHandle;
	}

	/**
	 * Get volume system Handle
	 *
	 * @param imgHandle a handle to previously opened image
	 * @param vsOffset  byte offset in the image to the volume system (usually
	 *                  0)
	 *
	 * @return pointer to a vsHandle structure in the sleuthkit
	 *
	 * @throws TskCoreException exception thrown if critical error occurs within
	 *                          TSK
	 */
	public static long openVs(long imgHandle, long vsOffset) throws TskCoreException {
		return openVsNat(imgHandle, vsOffset);
	}

	//get pointers
	/**
	 * Get volume Handle
	 *
	 * @param vsHandle pointer to the volume system structure in the sleuthkit
	 * @param volId    id of the volume
	 *
	 * @return pointer to a volHandle structure in the sleuthkit
	 *
	 * @throws TskCoreException exception thrown if critical error occurs within
	 *                          TSK
	 */
	public static long openVsPart(long vsHandle, long volId) throws TskCoreException {
		//returned long is ptr to vs Handle object in tsk
		return openVolNat(vsHandle, volId);
	}

	/**
	 * Get file system Handle Opened handle is cached (transparently) so it does
	 * not need be reopened next time for the duration of the application
	 *
	 * @param imgHandle pointer to imgHandle in sleuthkit
	 * @param fsOffset  byte offset to the file system
	 *
	 * @return pointer to a fsHandle structure in the sleuthkit
	 *
	 * @throws TskCoreException exception thrown if critical error occurs within
	 *                          TSK
	 */
	public static long openFs(long imgHandle, long fsOffset) throws TskCoreException {
		long fsHandle;
		synchronized (cacheLock) {
			final Map<Long, Long> imgOffSetToFsHandle = CaseDbHandle.fsHandleCache.get(imgHandle);
			if (imgOffSetToFsHandle.containsKey(fsOffset)) {
				//return cached
				fsHandle = imgOffSetToFsHandle.get(fsOffset);
			} else {
				fsHandle = openFsNat(imgHandle, fsOffset);
				//cache it
				imgOffSetToFsHandle.put(fsOffset, fsHandle);
			}
		}
		return fsHandle;
	}

	/**
	 * Get file Handle
	 *
	 * @param fsHandle fsHandle pointer in the sleuthkit
	 * @param fileId   id of the file
	 * @param attrType file attribute type to open
	 * @param attrId   file attribute id to open
	 *
	 * @return pointer to a file structure in the sleuthkit
	 *
	 * @throws TskCoreException exception thrown if critical error occurs within
	 *                          TSK
	 */
	public static long openFile(long fsHandle, long fileId, TSK_FS_ATTR_TYPE_ENUM attrType, int attrId) throws TskCoreException {
		/*
		 * NOTE: previously attrId used to be stored in AbstractFile as (signed)
		 * short even though it is stored as uint16 in TSK. In extremely rare
		 * occurances attrId can be larger than what a signed short can hold
		 * (2^15). Changes were made to AbstractFile to store attrId as integer.
		 * However, a depricated method still exists in AbstractFile to get
		 * attrId as short. In that method we convert attribute ids that are
		 * larger than 32K to a negative number. Therefore if encountered, we
		 * need to convert negative attribute id to uint16 which is what TSK is
		 * using to store attribute id.
		 */
		return openFileNat(fsHandle, fileId, attrType.getValue(), convertSignedToUnsigned(attrId));
	}

	/**
	 * Converts signed integer to an unsigned integer.
	 *
	 * @param val value to be converter
	 *
	 * @return unsigned integer value
	 */
	private static int convertSignedToUnsigned(int val) {
		if (val >= 0) {
			return val;
		}

		return val & 0xffff;	// convert negative value to positive value
	}

	//do reads
	/**
	 * reads data from an image
	 *
	 * @param imgHandle
	 * @param readBuffer buffer to read to
	 * @param offset     byte offset in the image to start at
	 * @param len        amount of data to read
	 *
	 * @return the number of characters read, or -1 if the end of the stream has
	 *         been reached
	 *
	 * @throws TskCoreException exception thrown if critical error occurs within
	 *                          TSK
	 */
	public static int readImg(long imgHandle, byte[] readBuffer, long offset, long len) throws TskCoreException {
		//returned byte[] is the data buffer
		return readImgNat(imgHandle, readBuffer, offset, len);
	}

	/**
	 * reads data from an volume system
	 *
	 * @param vsHandle   pointer to a volume system structure in the sleuthkit
	 * @param readBuffer buffer to read to
	 * @param offset     sector offset in the image to start at
	 * @param len        amount of data to read
	 *
	 * @return the number of characters read, or -1 if the end of the stream has
	 *         been reached
	 *
	 * @throws TskCoreException exception thrown if critical error occurs within
	 *                          TSK
	 */
	public static int readVs(long vsHandle, byte[] readBuffer, long offset, long len) throws TskCoreException {
		return readVsNat(vsHandle, readBuffer, offset, len);
	}

	/**
	 * reads data from an volume
	 *
	 * @param volHandle  pointer to a volume structure in the sleuthkit
	 * @param readBuffer buffer to read to
	 * @param offset     byte offset in the image to start at
	 * @param len        amount of data to read
	 *
	 * @return the number of characters read, or -1 if the end of the stream has
	 *         been reached
	 *
	 * @throws TskCoreException exception thrown if critical error occurs within
	 *                          TSK
	 */
	public static int readVsPart(long volHandle, byte[] readBuffer, long offset, long len) throws TskCoreException {
		//returned byte[] is the data buffer
		return readVolNat(volHandle, readBuffer, offset, len);
	}

	/**
	 * reads data from an file system
	 *
	 * @param fsHandle   pointer to a file system structure in the sleuthkit
	 * @param readBuffer buffer to read to
	 * @param offset     byte offset in the image to start at
	 * @param len        amount of data to read
	 *
	 * @return the number of characters read, or -1 if the end of the stream has
	 *         been reached
	 *
	 * @throws TskCoreException exception thrown if critical error occurs within
	 *                          TSK
	 */
	public static int readFs(long fsHandle, byte[] readBuffer, long offset, long len) throws TskCoreException {
		//returned byte[] is the data buffer
		return readFsNat(fsHandle, readBuffer, offset, len);
	}

	/**
	 * enum used to tell readFileNat whether the offset is from the beginning
	 * of the file or from the beginning of the slack space.
	 */
	private enum TSK_FS_FILE_READ_OFFSET_TYPE_ENUM{
		START_OF_FILE(0),
		START_OF_SLACK(1);
		
		private final int val;
		
		TSK_FS_FILE_READ_OFFSET_TYPE_ENUM(int val){
			this.val = val;
		}
		
		int getValue(){
			return val;
		}
	}
	
	/**
	 * reads data from an file
	 *
	 * @param fileHandle pointer to a file structure in the sleuthkit
	 * @param readBuffer pre-allocated buffer to read to
	 * @param offset     byte offset in the image to start at
	 * @param len        amount of data to read
	 *
	 * @return the number of characters read, or -1 if the end of the stream has
	 *         been reached
	 *
	 * @throws TskCoreException exception thrown if critical error occurs within
	 *                          TSK
	 */
	public static int readFile(long fileHandle, byte[] readBuffer, long offset, long len) throws TskCoreException {
		return readFileNat(fileHandle, readBuffer, offset, TSK_FS_FILE_READ_OFFSET_TYPE_ENUM.START_OF_FILE.getValue(), len);
	}
	
	/**
	 * reads data from the slack space of a file
	 *
	 * @param fileHandle pointer to a file structure in the sleuthkit
	 * @param readBuffer pre-allocated buffer to read to
	 * @param offset     byte offset in the slack to start at
	 * @param len        amount of data to read
	 *
	 * @return the number of characters read, or -1 if the end of the stream has
	 *         been reached
	 *
	 * @throws TskCoreException exception thrown if critical error occurs within
	 *                          TSK
	 */
	public static int readFileSlack(long fileHandle, byte[] readBuffer, long offset, long len) throws TskCoreException {
		return readFileNat(fileHandle, readBuffer, offset, TSK_FS_FILE_READ_OFFSET_TYPE_ENUM.START_OF_SLACK.getValue(), len);
	}	

	/**
	 * Get human readable (some what) details about a file. This is the same as
	 * the 'istat' TSK tool
	 *
	 * @param fileHandle pointer to file structure in the sleuthkit
	 *
	 * @return text
	 *
	 * @throws TskCoreException if errors occurred
	 */
	public static List<String> getFileMetaDataText(long fileHandle) throws TskCoreException {
		try {
			java.io.File tmp = java.io.File.createTempFile("tsk", ".txt");

			saveFileMetaDataTextNat(fileHandle, tmp.getAbsolutePath());

			FileReader fr = new FileReader(tmp.getAbsolutePath());
			BufferedReader textReader = new BufferedReader(fr);

			List<String> lines = new ArrayList<String>();
			while (true) {
				String line = textReader.readLine();
				if (line == null) {
					break;
				}
				lines.add(line);
			}
			textReader.close();
			fr.close();
			tmp.delete();
			return lines;
		} catch (IOException ex) {
			throw new TskCoreException("Error reading istat output: " + ex.getLocalizedMessage());
		}
	}

	//free pointers
	/**
	 * frees the imgHandle pointer currently does not close the image, until the
	 * application terminates (image handle is cached)
	 *
	 * @param imgHandle to close the image
	 */
	public static void closeImg(long imgHandle) {
		//@@@ TODO close the image handle when Case is closed instead
		//currently the image handle is not being freed, it's cached for duration of the application
		//closeImgNat(imgHandle); 
	}

	/**
	 * frees the vsHandle pointer
	 *
	 * @param vsHandle pointer to volume system structure in sleuthkit
	 */
	public static void closeVs(long vsHandle) {
		closeVsNat(vsHandle);
	}

	/**
	 * frees the fsHandle pointer Currently does not do anything - preserves the
	 * cached object for the duration of the application
	 *
	 * @param fsHandle pointer to file system structure in sleuthkit
	 */
	public static void closeFs(long fsHandle) {
		//@@@ TODO close the fs handle when Case is closed instead
		//currently the fs handle is not being freed, it's cached for duration of the application
		//closeFsNat(fsHandle);
	}

	/**
	 * frees the fileHandle pointer
	 *
	 * @param fileHandle pointer to file structure in sleuthkit
	 */
	public static void closeFile(long fileHandle) {
		closeFileNat(fileHandle);
	}

	/**
	 * Create an index for a hash database.
	 *
	 * @param dbHandle A hash database handle.
	 *
	 * @throws TskCoreException if a critical error occurs within TSK core
	 */
	public static void createLookupIndexForHashDatabase(int dbHandle) throws TskCoreException {
		hashDbCreateIndexNat(dbHandle);
	}

	/**
	 * Check if an index exists for a hash database.
	 *
	 * @param dbHandle A hash database handle.
	 *
	 * @return true if index exists
	 *
	 * @throws TskCoreException if a critical error occurs within TSK core
	 */
	public static boolean hashDatabaseHasLookupIndex(int dbHandle) throws TskCoreException {
		return hashDbIndexExistsNat(dbHandle);
	}

	/**
	 * hashDatabaseCanBeReindexed
	 *
	 * @param dbHandle previously opened hash db handle
	 *
	 * @return Does this database have a source database that is different than
	 *         the index?
	 *
	 * @throws TskCoreException if a critical error occurs within TSK core
	 */
	public static boolean hashDatabaseCanBeReindexed(int dbHandle) throws TskCoreException {
		return hashDbIsReindexableNat(dbHandle);
	}

	/**
	 * getHashDatabasePath
	 *
	 * @param dbHandle previously opened hash db handle
	 *
	 * @return Hash db file path
	 *
	 * @throws TskCoreException if a critical error occurs within TSK core
	 */
	public static String getHashDatabasePath(int dbHandle) throws TskCoreException {
		return hashDbPathNat(dbHandle);
	}

	/**
	 * getHashDatabaseIndexPath
	 *
	 * @param dbHandle previously opened hash db handle
	 *
	 * @return Index file path
	 *
	 * @throws TskCoreException if a critical error occurs within TSK core
	 */
	public static String getHashDatabaseIndexPath(int dbHandle) throws TskCoreException {
		return hashDbIndexPathNat(dbHandle);
	}

	public static int openHashDatabase(String path) throws TskCoreException {
		return hashDbOpenNat(path);
	}

	/**
	 * Creates a hash database. Will be of the default TSK hash database type.
	 *
	 * @param path The path to the database
	 *
	 * @return a handle for that database
	 *
	 * @throws TskCoreException if a critical error occurs within TSK core
	 */
	public static int createHashDatabase(String path) throws TskCoreException {
		return hashDbNewNat(path);
	}

	/**
	 * Close the currently open lookup databases. Resets the handle counting.
	 *
	 * @throws TskCoreException exception thrown if critical error occurs within
	 *                          TSK
	 */
	public static void closeAllHashDatabases() throws TskCoreException {
		hashDbCloseAll();
	}

	/**
	 * Close a particular open lookup database. Existing handles are not
	 * affected.
	 *
	 * @throws TskCoreException exception thrown if critical error occurs within
	 *                          TSK
	 */
	public static void closeHashDatabase(int dbHandle) throws TskCoreException {
		hashDbClose(dbHandle);
	}

	/**
	 * Get the name of the database
	 *
	 * @param dbHandle previously opened hash db handle
	 *
	 * @throws TskCoreException if a critical error occurs within TSK core
	 */
	public static String getHashDatabaseDisplayName(int dbHandle) throws TskCoreException {
		return hashDbGetDisplayName(dbHandle);
	}

	/**
	 * Lookup the given hash value and get basic answer
	 *
	 * @param hash     Hash value to search for
	 * @param dbHandle Handle of database to lookup in.
	 *
	 * @return True if hash was found in database.
	 *
	 * @throws TskCoreException
	 */
	public static boolean lookupInHashDatabase(String hash, int dbHandle) throws TskCoreException {
		return hashDbLookup(hash, dbHandle);
	}

	/**
	 * Lookup hash value in DB and return details on results (more time
	 * consuming than basic lookup)
	 *
	 * @param hash     Hash value to search for
	 * @param dbHandle Handle of database to lookup in.
	 *
	 * @return Details on hash if it was in DB or null if it was not found.
	 *
	 * @throws TskCoreException
	 */
	public static HashHitInfo lookupInHashDatabaseVerbose(String hash, int dbHandle) throws TskCoreException {
		return hashDbLookupVerbose(hash, dbHandle);
	}

	/**
	 * Adds a hash value to a hash database.
	 *
	 * @param filename Name of file (can be null)
	 * @param md5      Text of MD5 hash (can be null)
	 * @param sha1     Text of SHA1 hash (can be null)
	 * @param sha256   Text of SHA256 hash (can be null)
	 * @param comment  A comment (can be null)
	 * @param dbHandle Handle to DB
	 *
	 * @throws TskCoreException
	 */
	public static void addToHashDatabase(String filename, String md5, String sha1, String sha256, String comment, int dbHandle) throws TskCoreException {
		hashDbAddEntryNat(filename, md5, sha1, sha256, comment, dbHandle);
	}

	public static void addToHashDatabase(List<HashEntry> hashes, int dbHandle) throws TskCoreException {
		hashDbBeginTransactionNat(dbHandle);
		try {
			for (HashEntry entry : hashes) {
				hashDbAddEntryNat(entry.getFileName(), entry.getMd5Hash(), entry.getSha1Hash(), entry.getSha256Hash(), entry.getComment(), dbHandle);
			}
			hashDbCommitTransactionNat(dbHandle);
		} catch (TskCoreException ex) {
			try {
				hashDbRollbackTransactionNat(dbHandle);
			} catch (TskCoreException ex2) {
				ex2.initCause(ex);
				throw ex2;
			}
			throw ex;
		}
	}

	public static boolean isUpdateableHashDatabase(int dbHandle) throws TskCoreException {
		return hashDbIsUpdateableNat(dbHandle);
	}

	public static boolean hashDatabaseIsIndexOnly(int dbHandle) throws TskCoreException {
		return hashDbIsIdxOnlyNat(dbHandle);
	}

	/**
	 * Convert this timezone from long to short form Convert timezoneLongForm
	 * passed in from long to short form
	 *
	 * @param timezoneLongForm the long form (e.g., America/New_York)
	 *
	 * @return the short form (e.g., EST5EDT) string representation, or an empty
	 *         string if empty long form was passed in
	 */
	private static String timezoneLongToShort(String timezoneLongForm) {
		if (timezoneLongForm == null || timezoneLongForm.isEmpty()) {
			return "";
		}

		String timezoneShortForm;
		TimeZone zone = TimeZone.getTimeZone(timezoneLongForm);
		int offset = zone.getRawOffset() / 1000;
		int hour = offset / 3600;
		int min = (offset % 3600) / 60;
		DateFormat dfm = new SimpleDateFormat("z");
		dfm.setTimeZone(zone);
		boolean hasDaylight = zone.useDaylightTime();
		String first = dfm.format(new GregorianCalendar(2010, 1, 1).getTime()).substring(0, 3); // make it only 3 letters code
		String second = dfm.format(new GregorianCalendar(2011, 6, 6).getTime()).substring(0, 3); // make it only 3 letters code
		int mid = hour * -1;
		timezoneShortForm = first + Integer.toString(mid);
		if (min != 0) {
			timezoneShortForm = timezoneShortForm + ":" + (min < 10 ? "0" : "") + Integer.toString(min);
		}
		if (hasDaylight) {
			timezoneShortForm += second;
		}
		return timezoneShortForm;
	}

	/**
	 * Get size of a device (physical, logical device, image) pointed to by
	 * devPath
	 *
	 * @param devPath device path pointing to the device
	 *
	 * @return size of the device in bytes
	 *
	 * @throws TskCoreException exception thrown if the device size could not be
	 *                          queried
	 */
	public static long findDeviceSize(String devPath) throws TskCoreException {
		return findDeviceSizeNat(devPath);
	}
	
	public static boolean isImageSupported(String imagePath){
		return isImageSupportedNat(imagePath);
	}
	
	public static int enableImageWriter(long imgHandle, String directory, String baseName){
		return enableImageWriterNat(imgHandle, directory, baseName);
	}

	private static native String getVersionNat();

	private static native void startVerboseLoggingNat(String logPath);

	private static native long newCaseDbNat(String dbPath) throws TskCoreException;

	private static native long newCaseDbMultiNat(String hostNameOrIP, String portNumber, String userName, String password, int dbTypeOrdinal, String databaseName);

	private static native long openCaseDbMultiNat(String hostNameOrIP, String portNumber, String userName, String password, int dbTypeOrdinal, String databaseName);

	private static native long openCaseDbNat(String path) throws TskCoreException;

	private static native void closeCaseDbNat(long db) throws TskCoreException;

	private static native int hashDbOpenNat(String hashDbPath) throws TskCoreException;

	private static native int hashDbNewNat(String hashDbPath) throws TskCoreException;

	private static native int hashDbBeginTransactionNat(int dbHandle) throws TskCoreException;

	private static native int hashDbCommitTransactionNat(int dbHandle) throws TskCoreException;

	private static native int hashDbRollbackTransactionNat(int dbHandle) throws TskCoreException;

	private static native int hashDbAddEntryNat(String filename, String hashMd5, String hashSha1, String hashSha256, String comment, int dbHandle) throws TskCoreException;

	private static native boolean hashDbIsUpdateableNat(int dbHandle);

	private static native boolean hashDbIsReindexableNat(int dbHandle);

	private static native String hashDbPathNat(int dbHandle);

	private static native String hashDbIndexPathNat(int dbHandle);

	private static native String hashDbGetDisplayName(int dbHandle) throws TskCoreException;

	private static native void hashDbCloseAll() throws TskCoreException;

	private static native void hashDbClose(int dbHandle) throws TskCoreException;

	private static native void hashDbCreateIndexNat(int dbHandle) throws TskCoreException;

	private static native boolean hashDbIndexExistsNat(int dbHandle) throws TskCoreException;

	private static native boolean hashDbIsIdxOnlyNat(int dbHandle) throws TskCoreException;

	private static native boolean hashDbLookup(String hash, int dbHandle) throws TskCoreException;

	private static native HashHitInfo hashDbLookupVerbose(String hash, int dbHandle) throws TskCoreException;

	private static native long initAddImgNat(long db, String timezone, boolean addUnallocSpace, boolean skipFatFsOrphans) throws TskCoreException;

	private static native long initializeAddImgNat(long db, String timezone, boolean addFileSystems, boolean addUnallocSpace, boolean skipFatFsOrphans) throws TskCoreException;

<<<<<<< HEAD
	private static native void runAddImgNat(long process, String deviceId, String[] imgPath, int splits, String timezone, String imageWriterPath) throws TskCoreException, TskDataException;
=======
	private static native void runOpenAndAddImgNat(long process, String deviceId, String[] imgPath, int splits, String timezone) throws TskCoreException, TskDataException;
	
	private static native void runAddImgNat(long process, String deviceId, long a_img_info, String timeZone) throws TskCoreException, TskDataException;
>>>>>>> c7ef3b38

	private static native void stopAddImgNat(long process) throws TskCoreException;

	private static native void revertAddImgNat(long process) throws TskCoreException;

	private static native long commitAddImgNat(long process) throws TskCoreException;

	private static native long openImgNat(String[] imgPath, int splits) throws TskCoreException;

	private static native long openVsNat(long imgHandle, long vsOffset) throws TskCoreException;

	private static native long openVolNat(long vsHandle, long volId) throws TskCoreException;

	private static native long openFsNat(long imgHandle, long fsId) throws TskCoreException;

	private static native long openFileNat(long fsHandle, long fileId, int attrType, int attrId) throws TskCoreException;

	private static native int readImgNat(long imgHandle, byte[] readBuffer, long offset, long len) throws TskCoreException;

	private static native int readVsNat(long vsHandle, byte[] readBuffer, long offset, long len) throws TskCoreException;

	private static native int readVolNat(long volHandle, byte[] readBuffer, long offset, long len) throws TskCoreException;

	private static native int readFsNat(long fsHandle, byte[] readBuffer, long offset, long len) throws TskCoreException;

	private static native int readFileNat(long fileHandle, byte[] readBuffer, long offset, int offset_type, long len) throws TskCoreException;

	private static native int saveFileMetaDataTextNat(long fileHandle, String fileName) throws TskCoreException;

	private static native void closeImgNat(long imgHandle);

	private static native void closeVsNat(long vsHandle);

	private static native void closeFsNat(long fsHandle);

	private static native void closeFileNat(long fileHandle);

	private static native long findDeviceSizeNat(String devicePath) throws TskCoreException;

	private static native String getCurDirNat(long process);
	
	private static native boolean isImageSupportedNat(String imagePath);
	
	private static native int enableImageWriterNat(long imgHandle, String directory, String baseName);

}<|MERGE_RESOLUTION|>--- conflicted
+++ resolved
@@ -152,11 +152,7 @@
 		long addImageInfo(long deviceObjId, List<String> imageFilePaths, String timeZone) throws TskCoreException {
 			try {
 				long tskAutoDbPointer = initializeAddImgNat(caseDbPointer, timezoneLongToShort(timeZone), false, false, false);
-<<<<<<< HEAD
-				runAddImgNat(tskAutoDbPointer, UUID.randomUUID().toString(), imageFilePaths.toArray(new String[0]), imageFilePaths.size(), timeZone, "");
-=======
 				runOpenAndAddImgNat(tskAutoDbPointer, UUID.randomUUID().toString(), imageFilePaths.toArray(new String[0]), imageFilePaths.size(), timeZone);
->>>>>>> c7ef3b38
 				return commitAddImgNat(tskAutoDbPointer);
 			} catch (TskDataException ex) {
 				throw new TskCoreException("Error adding image to case database", ex);
@@ -238,12 +234,9 @@
 				if (0 == tskAutoDbPointer) {
 					throw new TskCoreException("initAddImgNat returned a NULL TskAutoDb pointer");
 				}
-<<<<<<< HEAD
-				runAddImgNat(tskAutoDbPointer, deviceId, imageFilePaths, imageFilePaths.length, timeZone, "C:\\cygwin\\home\\apriestman\\Work\\autopsy\\vhdTesting\\tskOutput\\autopsyVHD2.vhd");
-=======
+
 				//runAddImgNat(tskAutoDbPointer, deviceId, imageFilePaths, imageFilePaths.length, timeZone);
-				runAddImgNat(tskAutoDbPointer, deviceId, imageHandle, timeZone);
->>>>>>> c7ef3b38
+				runAddImgNat(tskAutoDbPointer, deviceId, imageHandle, timeZone, "C:\\cygwin\\home\\apriestman\\Work\\autopsy\\vhdTesting\\tskOutput\\autopsyVHD3.vhd");
 			}
 
 			/**
@@ -1054,13 +1047,9 @@
 
 	private static native long initializeAddImgNat(long db, String timezone, boolean addFileSystems, boolean addUnallocSpace, boolean skipFatFsOrphans) throws TskCoreException;
 
-<<<<<<< HEAD
-	private static native void runAddImgNat(long process, String deviceId, String[] imgPath, int splits, String timezone, String imageWriterPath) throws TskCoreException, TskDataException;
-=======
 	private static native void runOpenAndAddImgNat(long process, String deviceId, String[] imgPath, int splits, String timezone) throws TskCoreException, TskDataException;
 	
-	private static native void runAddImgNat(long process, String deviceId, long a_img_info, String timeZone) throws TskCoreException, TskDataException;
->>>>>>> c7ef3b38
+	private static native void runAddImgNat(long process, String deviceId, long a_img_info, String timeZone, String imageWriterPath) throws TskCoreException, TskDataException;
 
 	private static native void stopAddImgNat(long process) throws TskCoreException;
 
