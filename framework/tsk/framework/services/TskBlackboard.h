/*
 * The Sleuth Kit
 *
 * Contact: Brian Carrier [carrier <at> sleuthkit [dot] org]
 * Copyright (c) 2010-2012 Basis Technology Corporation. All Rights
 * reserved.
 *
 * This software is distributed under the Common Public License 1.0
 */

/**
 * \file TskBlackboard.h
 * Interface for class that will implement the black board.  The black board
 * is used to store data from analysis modules.  The data is available to
 * later modules in the pipeline and in the final reporting phase.
 */

#ifndef _TSK_BLACKBOARD_H
#define _TSK_BLACKBOARD_H

#include <string>
#include <vector>
#include "tsk/framework/utilities/TskException.h"
#include "tsk/framework/framework_i.h"
#include "tsk/framework/services/TskImgDB.h"
#include "TskBlackboardArtifact.h"
#include "TskBlackboardAttribute.h"

using namespace std;

/**
 * Built in artifact types.
 * Refer to http://wiki.sleuthkit.org/index.php?title=Artifact_Examples
 * for details on which attributes should be used for each artifact.
 */

/* Note that the below comments are the only documentation 
 * for the standard types.  Please ensure that all types are
 * documented. 
 * 
 * The numbers are explicitly added to make it easier to verify
 * that the Java and C++ code is in sync.
 *
 * It is very important that this list be kept up to date and 
 * in sync with the Java code.  Do not add anything here unless
 * you also add it there.  
 * See bindings/java/src/org/sleuthkit/datamodel/BlackboardArtifact.java */
enum TSK_ARTIFACT_TYPE {
    TSK_GEN_INFO = 1,///< The general info artifact, if information doesn't need its own artifact it should go here
    TSK_WEB_BOOKMARK = 2,///< A web bookmark. 
    TSK_WEB_COOKIE = 3,///< A web cookie. 
    TSK_WEB_HISTORY = 4,///< A web history enrty. 
    TSK_WEB_DOWNLOAD = 5,///< A web download. 
    TSK_RECENT_OBJECT = 6,///< A recently used object (MRU, recent document, etc.).
<<<<<<< HEAD
    TSK_TRACKPOINT = 7,///< A trackpoint from a GPS log.
=======
    TSK_GPS_TRACKPOINT = 7,///< A trackpoint from a GPS log.
>>>>>>> 61f8947b
    TSK_INSTALLED_PROG = 8,///< An installed program. 
    TSK_KEYWORD_HIT = 9,///< A keyword hit. 
    TSK_HASHSET_HIT = 10, ///< A hit within a known bad / notable hashset / hash database. 
    TSK_DEVICE_ATTACHED = 11, ///< An event for a device being attached to the host computer
    TSK_INTERESTING_FILE_HIT = 12, ///< A file that was flagged because it matched some search criteria for being interesting (i.e. because of its name, extension, etc.)
    TSK_EMAIL_MSG = 13, ///< An e-mail message that was extracted from a file.
    TSK_EXTRACTED_TEXT = 14, ///< Text that was extracted from a file.
    TSK_WEB_SEARCH_QUERY = 15, ///< Web search engine query extracted from web history.
    TSK_METADATA_EXIF = 16, ///< EXIF Metadata
    TSK_TAG_FILE = 17, ///< File tags.
    TSK_TAG_ARTIFACT = 18, ///< Result tags.
    TSK_OS_INFO = 19, ///< Information pertaining to an operating system.
<<<<<<< HEAD
    TSK_OS_ACCOUNT, ///< An operating system user account.
    TSK_SERVICE_ACCOUNT, ///< A network service user account.
=======
    TSK_OS_ACCOUNT = 20, ///< An operating system user account.
    TSK_SERVICE_ACCOUNT = 21, ///< A network service user account.
    TSK_TOOL_OUTPUT = 22,  ///< Output from an external tool or module (raw text)
	TSK_CONTACT = 23, ///< A Contact extracted from a phone, or from an Addressbook/Email/Messaging Application
	TSK_MESSAGE = 24, ///< An SMS/MMS message extracted from phone, or from another messaging application, like IM
	TSK_CALLLOG = 25, ///< A Phone call log extracted from a phones or softphone application
	TSK_CALENDAR_ENTRY = 26, ///< A Calendar entry from a phone, PIM or a Calendar application.
	TSK_SPEED_DIAL_ENTRY = 27,  ///< A speed dial entry from a phone 
	TSK_BLUETOOTH_PAIRING = 28,  ///< A bluetooth pairing entry
	TSK_GPS_BOOKMARK = 29, ///< GPS Bookmarks
	TSK_GPS_LAST_KNOWN_LOCATION = 30, ///< GPS Last known location
	TSK_GPS_SEARCH = 31,	///< GPS Searches
	TSK_PROG_RUN = 32, ///< Application run information

		
>>>>>>> 61f8947b
    /* SEE ABOVE:
    * - KEEP JAVA CODE IN SYNC 
    * - UPDATE map in TskBlackboard.cpp
    * - Update Wiki to reflect the attributes that should be part of the artifact. 
    */
};

/**
 * Built in attribute types 
 */
/* The numbers are explicitly added to make it easier to verify
 * that the Java and C++ code is in sync.
 *
 * It is very important that this list be kept up to date and 
 * in sync with the Java code.  Do not add anything here unless
 * you also add it there.  
 * See bindings/java/src/org/sleuthkit/datamodel/BlackboardAttribute.java 
 */
enum TSK_ATTRIBUTE_TYPE {
    TSK_URL = 1,///< String of a URL, should start with http:// or ftp:// etc.  You should also make a TskBlackoard::TSK_DOMAIN entry for the base domain name. 
    TSK_DATETIME = 2,///< INT32: GMT based Unix time, defines number of secords elapsed since UTC Jan 1, 1970.
    TSK_NAME = 3,///< STRING: The name associated with an artifact
    TSK_PROG_NAME = 4,///< String of name of a program that was installed on the system
    TSK_VALUE = 6,///< Some value associated with an artifact
    TSK_FLAG = 7,///< Some flag associated with an artifact
    TSK_PATH = 8,///< A filesystem path.  Should be fully qualified. Should set TSK_PATH_ID as well when this is set. TODO: Need to define this value more for cases with multiple images and multiple file systems per image. 
    TSK_KEYWORD = 10,///< STRING: Keyword that was found in this file. 
    TSK_KEYWORD_REGEXP = 11,///< STRING: A regular expression string
    TSK_KEYWORD_PREVIEW = 12,///< STRING: A text preview
    TSK_KEYWORD_SET = 13,///< STRING: A keyword set -- Deprecated in favor of TSK_SET_NAME
    TSK_USER_NAME = 14,///< String of a user name.  Use TskBlackboard::TSK_DOMAIN to store the domain that the username is from (if it is known). 
    TSK_DOMAIN = 15,///< String of a DNS Domain name, e.g. sleuthkit.org  use TskBlackboad::TSK_URL for a full URL.
    TSK_PASSWORD = 16,///< String of a password that was found.  Use TskBlackboard::TSK_USER_NAME and TskBlackboard::TSK_DOMAIN to link the password to a given user and site. 
    TSK_NAME_PERSON = 17,///< String of a person name
    TSK_DEVICE_MODEL = 18,///< String of manufacturer name of device that was connected (or somehow related to) the data being analyzed
    TSK_DEVICE_MAKE = 19,///< String of make of a device that was connected (or somehow related to) the data being analyzed
    TSK_DEVICE_ID = 20,///< String of ID/serial number of a device that was connected (or somehow related to) the data being analyzed
    TSK_EMAIL = 21,///< String of e-mail address in the form of user@host.com (note that there are also more specific TSK_EMAIL_TO and TSK_EMAIL_FROM attributes if you know the use of the address)
    TSK_HASH_MD5 = 22,///< STRING: MD5 hash
    TSK_HASH_SHA1 = 23,///< STRING: SHA1 hash
    TSK_HASH_SHA2_256 = 24,///< STRING: SHA2 256 bit hash
    TSK_HASH_SHA2_512 = 25,///< STRING: SHA2 512 bit hash
    TSK_TEXT = 26,///< String of text extracted from a file (should be part of TSK_EXTRACTED_TEXT artifact).
    TSK_TEXT_FILE = 27,///< String of path to file containing text. May be absolute or relative. If relative, will be evaluated relative to OUT_DIR setting. Should be part of TSK_EXTRACTED_TEXT artifact)
    TSK_TEXT_LANGUAGE = 28,///< String of the detected language in ISO 639-3 language code of TskBlackboard::TSK_TEXT data in the same artifact (TSK_EXTRACTED_TEXT, for example).
    TSK_ENTROPY = 29,///< DOUBLE: Entropy value of file
    TSK_HASHSET_NAME = 30,///< String of the name or file name of the hashset -- Deprecated in favor of TSK_SET_NAME
    TSK_INTERESTING_FILE = 31,///< An interesting file hit, potentially file id, name, or path
    TSK_REFERRER = 32,///< String of referrer URL
    TSK_DATETIME_ACCESSED = 33,///<datetime last time accessed
    TSK_IP_ADDRESS = 34,///<String of IP Address
    TSK_PHONE_NUMBER = 35,///<String of phone number
    TSK_PATH_ID = 36,///< Object ID from database that a TSK_PATH attribute corresponds to.  Set to -1 if path is for a file that is not in database (i.e. deleted). 
    TSK_SET_NAME = 37,///< STRING: The name of a set that was used to find this artifact (to be used for hash hits, keyword hits, interesting files, etc.)
    TSK_ENCRYPTION_DETECTED = 38,///< STRING: The type of encryption that is believed to have been used on the file.
    TSK_MALWARE_DETECTED = 39,///< STRING: The name of the malware that was detected in this file.
    TSK_STEG_DETECTED = 40,///< STRING: The name of the steganography technique that was detected in this file.
    TSK_EMAIL_TO = 41, ///< String of an e-mail address that a message is being sent to directly (not cc:).
    TSK_EMAIL_CC = 42, ///< String of an e-mail address that a message is being sent to as a cc:.
    TSK_EMAIL_BCC = 43, ///< String of an e-mail address that a message is being sent to as a bcc:.
    TSK_EMAIL_FROM = 44, ///< String of an e-mail address that a message is being sent from.
    TSK_EMAIL_CONTENT_PLAIN = 45, ///< String of e-mail message body in plain text
    TSK_EMAIL_CONTENT_HTML = 46, ///< STring of e-mail message body in HTML
    TSK_EMAIL_CONTENT_RTF = 47, ///< STring of e-mail message body in RTF
    TSK_MSG_ID = 48, ///< String of a message ID (such as one of an e-mail message)
    TSK_MSG_REPLY_ID = 49, ///< String of a message ID that a given message is in response to (such as one of an e-mail message) 
    TSK_DATETIME_RCVD = 50, ///< Time in Unix epoch that something was received.
    TSK_DATETIME_SENT = 51, ///< Time in Unix epoch that something was sent.
    TSK_SUBJECT = 52, ///< String of a subject (such as one of an e-mail message)
    TSK_TITLE = 53, ///< String of a title (such as a webpage or other document)
    TSK_GEO_LATITUDE = 54, ///< Floating point of latitude coordinate.  Should be in WGS84. Positive North, Negative South. 
    TSK_GEO_LONGITUDE = 55, ///< Floating point of longitude coordinate.  Should be in WGS84.  Positive East, Negative West.
    TSK_GEO_VELOCITY = 56, ///< Floating point of velocity in geo coordinate in meters per second.
    TSK_GEO_ALTITUDE = 57, ///< Floating point of altitude in geo coordinate in meters.
    TSK_GEO_BEARING = 58, ///< Floating point of bearing in geo coordinate in true degrees.
    TSK_GEO_HPRECISION = 59, ///< Floating point of horizontal precision in geo coordinate in meters.
    TSK_GEO_VPRECISION = 60, ///< Floating point of vertical precision in geo coordinate in meters.
    TSK_GEO_MAPDATUM = 61, ///< String of map datum used for coordinates if not WGS84.
    TSK_FILE_TYPE_SIG = 62, ///< String of file type based on signature detection in file content.
    TSK_FILE_TYPE_EXT = 63, ///< String of file type based on file name extension.
    TSK_TAGGED_ARTIFACT = 64, ///< Tagged artifact (associated result).
    TSK_TAG_NAME = 65, ///< The tag name.  Can contain slashes "/" to represent tag hierarchy.
    TSK_COMMENT = 66, ///< Comment string.
    TSK_URL_DECODED = 67, ///< Decoded URL.
    TSK_DATETIME_CREATED = 68,///< Time in Unix epoch that something was created
    TSK_DATETIME_MODIFIED = 69,///< Time in Unix epoch that something was modified
    TSK_PROCESSOR_ARCHITECTURE = 70,///< String of processor architecture.  Naming convention from http://en.wikipedia.org/wiki/Comparison_of_CPU_architectures.  So far, we've used x86, x86-64, and IA64.
    TSK_VERSION = 71,///< String for a software version 
<<<<<<< HEAD
    TSK_USER_ID,///< User IDfor a user account, e.g., a Windows SID or Linux UID.
=======
    TSK_USER_ID = 72,///< User IDfor a user account, e.g., a Windows SID or Linux UID.
    TSK_DESCRIPTION = 73, ///< String for a description associated with an artifact.
	TSK_MESSAGE_TYPE =74, ///< SMS or MMS or IM ...
	TSK_PHONE_NUMBER_HOME = 75, ///< Phone number (Home)
	TSK_PHONE_NUMBER_OFFICE = 76, ///< Phone number (Office)
	TSK_PHONE_NUMBER_MOBILE = 77, ///< Phone Number (Mobile)
	TSK_PHONE_NUMBER_FROM = 78, ///<  Source Phone Number, originating a call or message
	TSK_PHONE_NUMBER_TO = 79, /// < Destination Phone Number, receiving a call or message
	TSK_DIRECTION = 80,  ///< Msg/Call direction: incoming, outgoing
	TSK_EMAIL_HOME = 81, ///< Email (Home)"),
	TSK_EMAIL_OFFICE = 82, ///< Email (Office)
	TSK_DATETIME_START = 83, ///< start time of an event - call log, Calendar entry
	TSK_DATETIME_END = 84, ///< end time of an event - call log, Calendar entry
	TSK_CALENDAR_ENTRY_TYPE = 85, ///< calendar entry type: meeting, task, 
	TSK_LOCATION = 86, 	// Location string associated with an event - Conf Room Name, Address ....
	TSK_SHORTCUT = 87, ///< Short Cut string - short code or dial string for Speed dial, a URL short cut - e.g. bitly string, Windows Desktop Short cut name etc.
	TSK_DEVICE_NAME = 88, ///< device name - a user assigned (usually) device name - such as "Joe's computer", "bob_win8", "BT Headset"
	TSK_CATEGORY = 89, 	///< category/type, possible value set varies by the artifact
	TSK_EMAIL_REPLYTO = 90, ///< ReplyTo address
	TSK_SERVER_NAME = 91, 	///< server name
	TSK_COUNT = 92, ///< Count related to the artifact
	TSK_MIN_COUNT = 93, ///<  Minimum number/count
	TSK_PATH_SOURCE = 94, ///< Path to a source file related to the artifact
	TSK_PERMISSIONS = 95, ///< Permissions
	TSK_PROG_LAUNCHED = 96, ///< Flag for whether a program has been run
	TSK_ASSOCIATED_ARTIFACT = 97, ///< Artifact ID of a related artifact
>>>>>>> 61f8947b

    /* SEE ABOVE: 
    * - KEEP JAVA CODE IN SYNC 
    * - UPDATE map in TskBlackBoard.cpp too */
};

/**
 * Class used to store the pair of type and display names of attributes.
 */
class TskAttributeNames{
public:
    string typeName;
    string displayName;
    TskAttributeNames(string name, string display):
    typeName(name),
        displayName(display){}
};

/**
 * Class used to store the pair of type and display names of artifacts.
 */
class TskArtifactNames{
public:
    string typeName;
    string displayName;
    TskArtifactNames(string name, string display):
    typeName(name),
        displayName(display){}
};

/**
 * An interface for setting and retrieving name/value pairs to the blackboard.
 * The blackboard is used to store data for use by later modules in the pipeline.
 * Can be registered with and retrieved from TskServices.
 */
class TSK_FRAMEWORK_API TskBlackboard
{
public:

    /**
    * Get the artifact with the given id
    * @param artifactID id
    * @returns the artifact throws an error if no artifact matches that id.
    */
    virtual TskBlackboardArtifact getBlackboardArtifact(const long artifactID) = 0;

    /**
    * Get all artifacts that match the given condition
    * @param condition condition (implementation specific) to use for matching
    * @returns vector of matching artifacts can return an empty vector if there are no matches
    * @throws error if a bad condition string is supplied
    */
    virtual vector<TskBlackboardArtifact> getMatchingArtifacts(const string& condition)const = 0;
    /**
    * Get all artifacts with the given type name and file id
    * @param file_id associated file id
    * @param artifactTypeName type name
    * @returns vector of matching artifacts can return an empty vector if there are no matches
    */
    virtual vector<TskBlackboardArtifact> getArtifacts(const uint64_t file_id, const string& artifactTypeName)const = 0;
    /**
    * Get all artifacts with the given type id and file id
    * @param file_id associated file id
    * @param artifactTypeID type id
    * @returns vector of matching artifacts can return an empty vector if there are no matches
    */
    virtual vector<TskBlackboardArtifact> getArtifacts(const uint64_t file_id, int artifactTypeID)const = 0;
    /**
    * Get all artifacts with the given type and file id
    * @param file_id associated file id
    * @param artifactType name
    * @returns vector of matching artifacts can return an empty vector if there are no matches
    */
    virtual vector<TskBlackboardArtifact> getArtifacts(const uint64_t file_id, TSK_ARTIFACT_TYPE artifactType)const = 0;
    /**
    * Get all artifacts with the given type
    * @param artifactType type
    * @returns vector of matching artifacts can return an empty vector if there are no matches
    */
    virtual vector<TskBlackboardArtifact> getArtifacts(const TSK_ARTIFACT_TYPE artifactType)const = 0;

    /**
    * Get all attributes that match the given condition 
    * @param condition (implementation specific) to use for matching
    * @returns vector of matching attributes can return an empty vector if there are no matches
    * @throws error if a bad condition string is supplied
    */
    virtual vector<TskBlackboardAttribute> getMatchingAttributes(const string& condition)const = 0;   

    /**
    * Get all attributes with the given type name and file id
    * @param file_id associated file id
    * @param attributeTypeName type name
    * @returns vector of matching attributes can return an empty vector if there are no matches
    */
    virtual vector<TskBlackboardAttribute> getAttributes(const uint64_t file_id, const string& attributeTypeName)const = 0;

    /**
    * Get all attributes with the given type and file id
    * @param file_id associated file id
    * @param attributeTypeID Type of attribute to return
    * @returns vector of matching attributes can return an empty vector if there are no matches
    */
    virtual vector<TskBlackboardAttribute> getAttributes(const uint64_t file_id, int attributeTypeID)const = 0;

    /** Get all attributes with the given type and file id
    * @param file_id associated file id
    * @param attributeType name
    * @returns vector of matching attributes can return an empty vector if there are no matches
    */
    virtual vector<TskBlackboardAttribute> getAttributes(const uint64_t file_id, TSK_ATTRIBUTE_TYPE attributeType)const = 0;
    /**
    * Get all attributes with the given type
    * @param attributeType type
    * @returns vector of matching attributes can return an empty vector if there are no matches
    */
    virtual vector<TskBlackboardAttribute> getAttributes(const TSK_ATTRIBUTE_TYPE attributeType)const = 0;


    /**
    * Create a new blackboard artifact with the given type id and file id
    * @param artifactTypeID artifact type id 
    * @param file_id associated file id 
    * @returns the new artifact
    * @throws error if the artifact type does not exist
    */
    virtual TskBlackboardArtifact createArtifact(const uint64_t file_id, const int artifactTypeID) = 0;

    /**
    * Create a new blackboard artifact with the given type and file id
    * @param file_id associated file id
    * @param artifactType artifact type 
    * @returns the new artifact
    * @throws error if the artifact type does not exist
    */
    virtual TskBlackboardArtifact createArtifact(const uint64_t file_id, const TSK_ARTIFACT_TYPE artifactType) = 0;

    /**
    * Add a new artifact type with the given name and file id
    * @param file_id associated file id
    * @param artifactTypeName System name of artifact type 
    * @returns the new artifact
    * @throws error if the artifact type does not exist
    */
    virtual TskBlackboardArtifact createArtifact(const uint64_t file_id, const string& artifactTypeName) = 0;

    /**
    * Add a new attribute to the general info artifact for the given file
    * @param file_id file id for the file to add the attribute to
    * @param attr and attribute populated with values. this attribute will have
    * its artifact_id and obj_id set by this method.
    * @throws error if no file with the given id exists or if a bad attribute is passed in.
    */
    virtual void createGenInfoAttribute(const uint64_t file_id, TskBlackboardAttribute& attr) = 0;

    /**
    * Search the entire blackboard for all attribute types associated with any
    * artifact of the given type.
    * @param artifactTypeId artifact type to search
    * @returns a vector of attribute ids can return an empty vector if no types are found
    */
    virtual vector<int> findAttributeTypes(int artifactTypeId) = 0;

    /**
    * Convert attribute type id to display name
    * @param attributeTypeID attribute type id
    * @returns display name
    * @throws error if no type exists for that id
    */
    static string attrTypeIDToTypeDisplayName(const int attributeTypeID);
    /**
    * Convert attribute type name to id
    * @param attributeTypeString attribute type name
    * @returns attribute type id
    * @throws error if no type exists with that name
    */
    static int attrTypeNameToTypeID(const string& attributeTypeString);
    /**
    * Convert attribute type id to name
    * @param attributeTypeID id
    * @returns attribute type name
    * @throws error if no type exists with that name
    */
    static string attrTypeIDToTypeName(const int attributeTypeID);

    /**
    * Add a new attribute type with the given name and display name
    * @param attributeTypeName name for the new attribute type. should be unique
    * @param displayName name to display for this type. need not be unique
    * @returns the new attribute type id generated for the type.
    * @throws error if a type with that name already exists
    */
    static int addAttributeType(const string& attributeTypeName, const string& displayName);

    /**
    * Convert artifact type id to display name
    * @param artifactTypeID artifact type id
    * @returns display name
    * @throws error if no type exists with that id
    */
    static string artTypeIDToDisplayName(const int artifactTypeID);
    /**
    * Convert artifact type name to id
    * @param artifactTypeString artifact type name
    * @returns artifact type id
    * @throws error if no type exists with that name
    */
    static int artTypeNameToTypeID(const string& artifactTypeString);
    /**
    * Convert artifact type id to name
    * @param artifactTypeID id
    * @returns artifact type name
    * @throws error if no type exists with that id
    */
    static string artTypeIDToTypeName(const int artifactTypeID);

    /**
    * Add a new artifact type with the given name and display name
    * @param artifactTypeName name for the new attribute type. should be unique
    * @param displayName name to display for this type. need not be unique
    * @returns the new artifact type id generated for the type.
    * @throws error if a type with that name already exists
    */
    static int addArtifactType(const string& artifactTypeName, const string& displayName);

    friend class TskBlackboardArtifact;
    friend class TskImgDB;

protected:
    static map<int, TskArtifactNames> getAllArtifactTypes();
    static map<int, TskAttributeNames> getAllAttributeTypes();
    virtual void addBlackboardAttribute(TskBlackboardAttribute& attr) = 0;
    /// Default Constructor
    TskBlackboard() {};

    /// Copy Constructor
    TskBlackboard(TskBlackboard const&) {};

    /// Destructor
    virtual ~TskBlackboard() {};

private:

};


#endif<|MERGE_RESOLUTION|>--- conflicted
+++ resolved
@@ -52,11 +52,7 @@
     TSK_WEB_HISTORY = 4,///< A web history enrty. 
     TSK_WEB_DOWNLOAD = 5,///< A web download. 
     TSK_RECENT_OBJECT = 6,///< A recently used object (MRU, recent document, etc.).
-<<<<<<< HEAD
-    TSK_TRACKPOINT = 7,///< A trackpoint from a GPS log.
-=======
     TSK_GPS_TRACKPOINT = 7,///< A trackpoint from a GPS log.
->>>>>>> 61f8947b
     TSK_INSTALLED_PROG = 8,///< An installed program. 
     TSK_KEYWORD_HIT = 9,///< A keyword hit. 
     TSK_HASHSET_HIT = 10, ///< A hit within a known bad / notable hashset / hash database. 
@@ -69,10 +65,6 @@
     TSK_TAG_FILE = 17, ///< File tags.
     TSK_TAG_ARTIFACT = 18, ///< Result tags.
     TSK_OS_INFO = 19, ///< Information pertaining to an operating system.
-<<<<<<< HEAD
-    TSK_OS_ACCOUNT, ///< An operating system user account.
-    TSK_SERVICE_ACCOUNT, ///< A network service user account.
-=======
     TSK_OS_ACCOUNT = 20, ///< An operating system user account.
     TSK_SERVICE_ACCOUNT = 21, ///< A network service user account.
     TSK_TOOL_OUTPUT = 22,  ///< Output from an external tool or module (raw text)
@@ -88,7 +80,6 @@
 	TSK_PROG_RUN = 32, ///< Application run information
 
 		
->>>>>>> 61f8947b
     /* SEE ABOVE:
     * - KEEP JAVA CODE IN SYNC 
     * - UPDATE map in TskBlackboard.cpp
@@ -177,9 +168,6 @@
     TSK_DATETIME_MODIFIED = 69,///< Time in Unix epoch that something was modified
     TSK_PROCESSOR_ARCHITECTURE = 70,///< String of processor architecture.  Naming convention from http://en.wikipedia.org/wiki/Comparison_of_CPU_architectures.  So far, we've used x86, x86-64, and IA64.
     TSK_VERSION = 71,///< String for a software version 
-<<<<<<< HEAD
-    TSK_USER_ID,///< User IDfor a user account, e.g., a Windows SID or Linux UID.
-=======
     TSK_USER_ID = 72,///< User IDfor a user account, e.g., a Windows SID or Linux UID.
     TSK_DESCRIPTION = 73, ///< String for a description associated with an artifact.
 	TSK_MESSAGE_TYPE =74, ///< SMS or MMS or IM ...
@@ -206,7 +194,6 @@
 	TSK_PERMISSIONS = 95, ///< Permissions
 	TSK_PROG_LAUNCHED = 96, ///< Flag for whether a program has been run
 	TSK_ASSOCIATED_ARTIFACT = 97, ///< Artifact ID of a related artifact
->>>>>>> 61f8947b
 
     /* SEE ABOVE: 
     * - KEEP JAVA CODE IN SYNC 
