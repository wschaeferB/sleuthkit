--- conflicted
+++ resolved
@@ -1,400 +1,397 @@
-/*
- * The Sleuth Kit
- *
- * Contact: Brian Carrier [carrier <at> sleuthkit [dot] org]
- * Copyright (c) 2010-2012 Basis Technology Corporation. All Rights
- * reserved.
- *
- * This software is distributed under the Common Public License 1.0
- */
-
-/**
- * \file TskBlackboard.h
- * Interface for class that will implement the black board.  The black board
- * is used to store data from analysis modules.  The data is available to
- * later modules in the pipeline and in the final reporting phase.
- */
-
-#ifndef _TSK_BLACKBOARD_H
-#define _TSK_BLACKBOARD_H
-
-#include <string>
-#include <vector>
-#include "Utilities/TskException.h"
-#include "framework_i.h"
-#include "Services/TskImgDB.h"
-#include "TskBlackboardArtifact.h"
-#include "TskBlackboardAttribute.h"
-
-using namespace std;
-
-/**
- * Built in artifact types.
- * Refer to http://wiki.sleuthkit.org/index.php?title=Artifact_Examples
- * for details on which attributes should be used for each artifact.
- */
-
-/* Note that the below comments are the only documentation 
- * for the standard types.  Please ensure that all types are
- * documented. 
- * 
- * The numbers are explicitly added to make it easier to verify
- * that the Java and C++ code is in sync.
- *
- * It is very important that this list be kept up to date and 
- * in sync with the Java code.  Do not add anything here unless
- * you also add it there.  
- * See bindings/java/src/org/sleuthkit/datamodel/BlackboardArtifact.java */
-typedef enum TSK_ARTIFACT_TYPE {
-		TSK_GEN_INFO = 1,///< The general info artifact, if information doesn't need its own artifact it should go here
-		TSK_WEB_BOOKMARK = 2,///< A web bookmark. 
-		TSK_WEB_COOKIE = 3,///< A web cookie. 
-		TSK_WEB_HISTORY = 4,///< A web history enrty. 
-		TSK_WEB_DOWNLOAD = 5,///< A web download. 
-		TSK_RECENT_OBJECT = 6,///< A recently used object (MRU, recent document, etc.).
-		TSK_TRACKPOINT = 7,///< A trackpoint from a GPS log.
-		TSK_INSTALLED_PROG = 8,///< An installed program. 
-		TSK_KEYWORD_HIT = 9,///< A keyword hit. 
-        TSK_HASHSET_HIT = 10, ///< A hit within a known bad / notable hashset / hash database. 
-        TSK_DEVICE_ATTACHED = 11, ///< An event for a device being attached to the host computer
-        TSK_INTERESTING_FILE_HIT = 12, ///< A file that was flagged because it matched some search criteria for being interesting (i.e. because of its name, extension, etc.)
-        TSK_EMAIL_MSG = 13, ///< An e-mail message that was extracted from a file.
-        TSK_EXTRACTED_TEXT = 14, ///< Text that was extracted from a file.
-        TSK_WEB_SEARCH_QUERY = 15, ///< Web search engine query extracted from web history.
-<<<<<<< HEAD
-        TSK_METADATA_EXIF = 16, ///< EXIF Metadata
-=======
-        TSK_TAG_FILE = 16, ///< File tags.
-        TSK_TAG_ARTIFACT = 17, ///< Result tags.
->>>>>>> 3756277d
-    /* SEE ABOVE:
-     * - KEEP JAVA CODE IN SYNC 
-     * - UPDATE map in TskBlackboard.cpp
-     * - Update Wiki to reflect the attributes that should be part of the artifact. 
-     */
-};
-
-/**
- * Built in attribute types 
- */
-/* The numbers are explicitly added to make it easier to verify
- * that the Java and C++ code is in sync.
- *
- * It is very important that this list be kept up to date and 
- * in sync with the Java code.  Do not add anything here unless
- * you also add it there.  
- * See bindings/java/src/org/sleuthkit/datamodel/BlackboardAttribute.java 
- */
-typedef enum TSK_ATTRIBUTE_TYPE {
-    TSK_URL = 1,///< String of a URL, should start with http:// or ftp:// etc.  You should also make a TskBlackoard::TSK_DOMAIN entry for the base domain name. 
-    TSK_DATETIME = 2,///< INT32: GMT based Unix time, defines number of secords elapsed since UTC Jan 1, 1970.
-    TSK_NAME = 3,///< STRING: The name associated with an artifact
-    TSK_PROG_NAME = 4,///< String of name of a program that was installed on the system
-    TSK_VALUE = 6,///< Some value associated with an artifact
-    TSK_FLAG = 7,///< Some flag associated with an artifact
-    TSK_PATH = 8,///< A filesystem path.  Should be fully qualified. Should set TSK_PATH_ID as well when this is set. TODO: Need to define this value more for cases with multiple images and multiple file systems per image. 
-    TSK_KEYWORD = 10,///< STRING: Keyword that was found in this file. 
-    TSK_KEYWORD_REGEXP = 11,///< STRING: A regular expression string
-    TSK_KEYWORD_PREVIEW = 12,///< STRING: A text preview
-    TSK_KEYWORD_SET = 13,///< STRING: A keyword set -- Deprecated in favor of TSK_SET_NAME
-    TSK_USERNAME = 14,///< String of a user name.  Use TskBlackboard::TSK_DOMAIN to store the domain that the username is from (if it is known). 
-    TSK_DOMAIN = 15,///< String of a DNS Domain name, e.g. sleuthkit.org  use TskBlackboad::TSK_URL for a full URL.
-    TSK_PASSWORD = 16,///< String of a password that was found.  Use TskBlackboard::TSK_USERNAME and TskBlackboard::TSK_DOMAIN to link the password to a given user and site. 
-    TSK_NAME_PERSON = 17,///< String of a person name
-    TSK_DEVICE_MODEL = 18,///< String of manufacturer name of device that was connected (or somehow related to) the data being analyzed
-    TSK_DEVICE_MAKE = 19,///< String of make of a device that was connected (or somehow related to) the data being analyzed
-    TSK_DEVICE_ID = 20,///< String of ID/serial number of a device that was connected (or somehow related to) the data being analyzed
-    TSK_EMAIL = 21,///< String of e-mail address in the form of user@host.com (note that there are also more specific TSK_EMAIL_TO and TSK_EMAIL_FROM attributes if you know the use of the address)
-    TSK_HASH_MD5 = 22,///< STRING: MD5 hash
-    TSK_HASH_SHA1 = 23,///< STRING: SHA1 hash
-    TSK_HASH_SHA2_256 = 24,///< STRING: SHA2 256 bit hash
-    TSK_HASH_SHA2_512 = 25,///< STRING: SHA2 512 bit hash
-    TSK_TEXT = 26,///< String of text extracted from a file (should be part of TSK_EXTRACTED_TEXT artifact).
-    TSK_TEXT_FILE = 27,///< String of path to file containing text. May be absolute or relative. If relative, will be evaluated relative to OUT_DIR setting. Should be part of TSK_EXTRACTED_TEXT artifact)
-    TSK_TEXT_LANGUAGE = 28,///< String of the detected language in ISO 639-3 language code of TskBlackboard::TSK_TEXT data in the same artifact (TSK_EXTRACTED_TEXT, for example).
-    TSK_ENTROPY = 29,///< DOUBLE: Entropy value of file
-    TSK_HASHSET_NAME = 30,///< String of the name or file name of the hashset -- Deprecated in favor of TSK_SET_NAME
-    TSK_INTERESTING_FILE = 31,///< An interesting file hit, potentially file id, name, or path
-    TSK_REFERRER = 32,///< String of referrer URL
-    TSK_LAST_ACCESSED = 33,///<last time access, review this instead of DATETIME
-    TSK_IP_ADDRESS = 34,///<String of IP Address
-    TSK_PHONE_NUMBER = 35,///<String of phone number
-    TSK_PATH_ID = 36,///< Object ID from database that a TSK_PATH attribute corresponds to.  Set to -1 if path is for a file that is not in database (i.e. deleted). 
-    TSK_SET_NAME = 37,///< STRING: The name of a set that was used to find this artifact (to be used for hash hits, keyword hits, interesting files, etc.)
-    TSK_ENCRYPTION_DETECTED = 38,///< STRING: The type of encryption that is believed to have been used on the file.
-    TSK_MALWARE_DETECTED = 39,///< STRING: The name of the malware that was detected in this file.
-    TSK_STEG_DETECTED = 40,///< STRING: The name of the steganography technique that was detected in this file.
-    TSK_EMAIL_TO = 41, ///< String of an e-mail address that a message is being sent to directly (not cc:).
-    TSK_EMAIL_CC = 42, ///< String of an e-mail address that a message is being sent to as a cc:.
-    TSK_EMAIL_BCC = 43, ///< String of an e-mail address that a message is being sent to as a bcc:.
-    TSK_EMAIL_FROM = 44, ///< String of an e-mail address that a message is being sent from.
-    TSK_EMAIL_CONTENT_PLAIN = 45, ///< String of e-mail message body in plain text
-    TSK_EMAIL_CONTENT_HTML = 46, ///< STring of e-mail message body in HTML
-    TSK_EMAIL_CONTENT_RTF = 47, ///< STring of e-mail message body in RTF
-    TSK_MSG_ID = 48, ///< String of a message ID (such as one of an e-mail message)
-    TSK_MSG_REPLY_ID = 49, ///< String of a message ID that a given message is in response to (such as one of an e-mail message) 
-    TSK_DATETIME_RCVD = 50, ///< Time in Unix epoch that something was received.
-    TSK_DATETIME_SENT = 51, ///< Time in Unix epoch that something was sent.
-    TSK_SUBJECT = 52, ///< String of a subject (such as one of an e-mail message)
-    TSK_TITLE = 53, ///< String of a title (such as a webpage or other document)
-    TSK_GEO_LATITUDE = 54, ///< Floating point of latitude coordinate.  Should be in WGS84. Positive North, Negative South. 
-    TSK_GEO_LONGITUDE = 55, ///< Floating point of longitude coordinate.  Should be in WGS84.  Positive East, Negative West.
-    TSK_GEO_VELOCITY = 56, ///< Floating point of velocity in geo coordinate in meters per second.
-    TSK_GEO_ALTITUDE = 57, ///< Floating point of altitude in geo coordinate in meters.
-    TSK_GEO_BEARING = 58, ///< Floating point of bearing in geo coordinate in true degrees.
-    TSK_GEO_HPRECISION = 59, ///< Floating point of horizontal precision in geo coordinate in meters.
-    TSK_GEO_VPRECISION = 60, ///< Floating point of vertical precision in geo coordinate in meters.
-    TSK_GEO_MAPDATUM = 61, ///< String of map datum used for coordinates if not WGS84.
-    TSK_FILE_TYPE_SIG = 62, ///< String of file type based on signature detection in file content.
-    TSK_FILE_TYPE_EXT = 63, ///< String of file type based on file name extension.
-    TSK_TAGGED_ARTIFACT = 64, ///< Tagged artifact (associated result).
-    TSK_TAG_NAME = 65, ///< The tag name.  Can contain slashes "/" to represent tag hierarchy.
-    TSK_DESCRIPTION = 66, ///< Description string.
-    TSK_URL_DECODED = 67, ///< Decoded URL.
-
-    /* SEE ABOVE: 
-     * - KEEP JAVA CODE IN SYNC 
-     * - UPDATE map in TskBlackBoard.cpp too */
-};
-
-/**
- * Class used to store the pair of type and display names of attributes.
- */
-class TskAttributeNames{
-public:
-    string typeName;
-    string displayName;
-    TskAttributeNames(string name, string display):
-    typeName(name),
-        displayName(display){}
-};
-
-/**
- * Class used to store the pair of type and display names of artifacts.
- */
-class TskArtifactNames{
-public:
-    string typeName;
-    string displayName;
-    TskArtifactNames(string name, string display):
-    typeName(name),
-        displayName(display){}
-};
-
-/**
- * An interface for setting and retrieving name/value pairs to the blackboard.
- * The blackboard is used to store data for use by later modules in the pipeline.
- * Can be registered with and retrieved from TskServices.
- */
-class TSK_FRAMEWORK_API TskBlackboard
-{
-public:
-    
-    /**
-     * Get the artifact with the given id
-     * @param artifactID id
-     * @returns the artifact throws an error if no artifact matches that id.
-     */
-    virtual TskBlackboardArtifact getBlackboardArtifact(const long artifactID) = 0;
-
-    /**
-     * Get all artifacts that match the given condition
-     * @param condition condition (implementation specific) to use for matching
-     * @returns vector of matching artifacts can return an empty vector if there are no matches
-     * @throws error if a bad condition string is supplied
-     */
-    virtual vector<TskBlackboardArtifact> getMatchingArtifacts(const string& condition)const = 0;
-    /**
-     * Get all artifacts with the given type name and file id
-     * @param file_id associated file id
-     * @param artifactTypeName type name
-     * @returns vector of matching artifacts can return an empty vector if there are no matches
-     */
-    virtual vector<TskBlackboardArtifact> getArtifacts(const uint64_t file_id, const string& artifactTypeName)const = 0;
-    /**
-     * Get all artifacts with the given type id and file id
-     * @param file_id associated file id
-     * @param artifactTypeID type id
-     * @returns vector of matching artifacts can return an empty vector if there are no matches
-     */
-    virtual vector<TskBlackboardArtifact> getArtifacts(const uint64_t file_id, int artifactTypeID)const = 0;
-    /**
-     * Get all artifacts with the given type and file id
-     * @param file_id associated file id
-     * @param artifactType name
-     * @returns vector of matching artifacts can return an empty vector if there are no matches
-     */
-    virtual vector<TskBlackboardArtifact> getArtifacts(const uint64_t file_id, TSK_ARTIFACT_TYPE artifactType)const = 0;
-    /**
-     * Get all artifacts with the given type
-     * @param artifactType type
-     * @returns vector of matching artifacts can return an empty vector if there are no matches
-     */
-    virtual vector<TskBlackboardArtifact> getArtifacts(const TSK_ARTIFACT_TYPE artifactType)const = 0;
-
-    /**
-     * Get all attributes that match the given condition 
-     * @param condition (implementation specific) to use for matching
-     * @returns vector of matching attributes can return an empty vector if there are no matches
-     * @throws error if a bad condition string is supplied
-     */
-    virtual vector<TskBlackboardAttribute> getMatchingAttributes(const string& condition)const = 0;   
-
-    /**
-     * Get all attributes with the given type name and file id
-     * @param file_id associated file id
-     * @param attributeTypeName type name
-     * @returns vector of matching attributes can return an empty vector if there are no matches
-     */
-    virtual vector<TskBlackboardAttribute> getAttributes(const uint64_t file_id, const string& attributeTypeName)const = 0;
-
-    /**
-     * Get all attributes with the given type and file id
-     * @param file_id associated file id
-     * @param attributeTypeID Type of attribute to return
-     * @returns vector of matching attributes can return an empty vector if there are no matches
-     */
-    virtual vector<TskBlackboardAttribute> getAttributes(const uint64_t file_id, int attributeTypeID)const = 0;
-
-    /** Get all attributes with the given type and file id
-     * @param file_id associated file id
-     * @param attributeType name
-     * @returns vector of matching attributes can return an empty vector if there are no matches
-     */
-    virtual vector<TskBlackboardAttribute> getAttributes(const uint64_t file_id, TSK_ATTRIBUTE_TYPE attributeType)const = 0;
-    /**
-     * Get all attributes with the given type
-     * @param attributeType type
-     * @returns vector of matching attributes can return an empty vector if there are no matches
-     */
-    virtual vector<TskBlackboardAttribute> getAttributes(const TSK_ATTRIBUTE_TYPE attributeType)const = 0;
-    
-
-    /**
-     * Create a new blackboard artifact with the given type id and file id
-     * @param artifactTypeID artifact type id 
-     * @param file_id associated file id 
-     * @returns the new artifact
-     * @throws error if the artifact type does not exist
-     */
-    virtual TskBlackboardArtifact createArtifact(const uint64_t file_id, const int artifactTypeID) = 0;
-
-    /**
-     * Create a new blackboard artifact with the given type and file id
-     * @param file_id associated file id
-     * @param artifactType artifact type 
-     * @returns the new artifact
-     * @throws error if the artifact type does not exist
-     */
-    virtual TskBlackboardArtifact createArtifact(const uint64_t file_id, const TSK_ARTIFACT_TYPE artifactType) = 0;
-
-    /**
-     * Add a new artifact type with the given name and file id
-     * @param file_id associated file id
-     * @param artifactTypeName System name of artifact type 
-     * @returns the new artifact
-     * @throws error if the artifact type does not exist
-     */
-    virtual TskBlackboardArtifact createArtifact(const uint64_t file_id, const string& artifactTypeName) = 0;
-
-    /**
-     * Add a new attribute to the general info artifact for the given file
-     * @param file_id file id for the file to add the attribute to
-     * @param attr and attribute populated with values. this attribute will have
-     * its artifact_id and obj_id set by this method.
-     * @throws error if no file with the given id exists or if a bad attribute is passed in.
-     */
-    virtual void createGenInfoAttribute(const uint64_t file_id, TskBlackboardAttribute& attr) = 0;
-
-    /**
-     * Search the entire blackboard for all attribute types associated with any
-     * artifact of the given type.
-     * @param artifactTypeId artifact type to search
-     * @returns a vector of attribute ids can return an empty vector if no types are found
-     */
-    virtual vector<int> findAttributeTypes(int artifactTypeId) = 0;
-
-    /**
-     * Convert attribute type id to display name
-     * @param attributeTypeID attribute type id
-     * @returns display name
-     * @throws error if no type exists for that id
-     */
-    static string attrTypeIDToTypeDisplayName(const int attributeTypeID);
-    /**
-     * Convert attribute type name to id
-     * @param attributeTypeString attribute type name
-     * @returns attribute type id
-     * @throws error if no type exists with that name
-     */
-    static int attrTypeNameToTypeID(const string& attributeTypeString);
-    /**
-     * Convert attribute type id to name
-     * @param attributeTypeID id
-     * @returns attribute type name
-     * @throws error if no type exists with that name
-     */
-    static string attrTypeIDToTypeName(const int attributeTypeID);
-
-    /**
-     * Add a new attribute type with the given name and display name
-     * @param attributeTypeName name for the new attribute type. should be unique
-     * @param displayName name to display for this type. need not be unique
-     * @returns the new attribute type id generated for the type.
-     * @throws error if a type with that name already exists
-     */
-    static int addAttributeType(const string& attributeTypeName, const string& displayName);
-
-    /**
-     * Convert artifact type id to display name
-     * @param artifactTypeID artifact type id
-     * @returns display name
-     * @throws error if no type exists with that id
-     */
-    static string artTypeIDToDisplayName(const int artifactTypeID);
-    /**
-     * Convert artifact type name to id
-     * @param artifactTypeString artifact type name
-     * @returns artifact type id
-     * @throws error if no type exists with that name
-     */
-    static int artTypeNameToTypeID(const string& artifactTypeString);
-    /**
-     * Convert artifact type id to name
-     * @param artifactTypeID id
-     * @returns artifact type name
-     * @throws error if no type exists with that id
-     */
-    static string artTypeIDToTypeName(const int artifactTypeID);
-
-    /**
-     * Add a new artifact type with the given name and display name
-     * @param artifactTypeName name for the new attribute type. should be unique
-     * @param displayName name to display for this type. need not be unique
-     * @returns the new artifact type id generated for the type.
-     * @throws error if a type with that name already exists
-     */
-    static int addArtifactType(const string& artifactTypeName, const string& displayName);
-
-    friend class TskBlackboardArtifact;
-    friend class TskImgDB;
-
-protected:
-    static map<int, TskArtifactNames> getAllArtifactTypes();
-    static map<int, TskAttributeNames> getAllAttributeTypes();
-    virtual void addBlackboardAttribute(TskBlackboardAttribute& attr) = 0;
-    /// Default Constructor
-    TskBlackboard() {};
-
-    /// Copy Constructor
-    TskBlackboard(TskBlackboard const&) {};
-
-    /// Destructor
-    virtual ~TskBlackboard() {};
-    
-private:
-
-};
-
-
-#endif
+/*
+ * The Sleuth Kit
+ *
+ * Contact: Brian Carrier [carrier <at> sleuthkit [dot] org]
+ * Copyright (c) 2010-2012 Basis Technology Corporation. All Rights
+ * reserved.
+ *
+ * This software is distributed under the Common Public License 1.0
+ */
+
+/**
+ * \file TskBlackboard.h
+ * Interface for class that will implement the black board.  The black board
+ * is used to store data from analysis modules.  The data is available to
+ * later modules in the pipeline and in the final reporting phase.
+ */
+
+#ifndef _TSK_BLACKBOARD_H
+#define _TSK_BLACKBOARD_H
+
+#include <string>
+#include <vector>
+#include "Utilities/TskException.h"
+#include "framework_i.h"
+#include "Services/TskImgDB.h"
+#include "TskBlackboardArtifact.h"
+#include "TskBlackboardAttribute.h"
+
+using namespace std;
+
+/**
+ * Built in artifact types.
+ * Refer to http://wiki.sleuthkit.org/index.php?title=Artifact_Examples
+ * for details on which attributes should be used for each artifact.
+ */
+
+/* Note that the below comments are the only documentation 
+ * for the standard types.  Please ensure that all types are
+ * documented. 
+ * 
+ * The numbers are explicitly added to make it easier to verify
+ * that the Java and C++ code is in sync.
+ *
+ * It is very important that this list be kept up to date and 
+ * in sync with the Java code.  Do not add anything here unless
+ * you also add it there.  
+ * See bindings/java/src/org/sleuthkit/datamodel/BlackboardArtifact.java */
+typedef enum TSK_ARTIFACT_TYPE {
+		TSK_GEN_INFO = 1,///< The general info artifact, if information doesn't need its own artifact it should go here
+		TSK_WEB_BOOKMARK = 2,///< A web bookmark. 
+		TSK_WEB_COOKIE = 3,///< A web cookie. 
+		TSK_WEB_HISTORY = 4,///< A web history enrty. 
+		TSK_WEB_DOWNLOAD = 5,///< A web download. 
+		TSK_RECENT_OBJECT = 6,///< A recently used object (MRU, recent document, etc.).
+		TSK_TRACKPOINT = 7,///< A trackpoint from a GPS log.
+		TSK_INSTALLED_PROG = 8,///< An installed program. 
+		TSK_KEYWORD_HIT = 9,///< A keyword hit. 
+        TSK_HASHSET_HIT = 10, ///< A hit within a known bad / notable hashset / hash database. 
+        TSK_DEVICE_ATTACHED = 11, ///< An event for a device being attached to the host computer
+        TSK_INTERESTING_FILE_HIT = 12, ///< A file that was flagged because it matched some search criteria for being interesting (i.e. because of its name, extension, etc.)
+        TSK_EMAIL_MSG = 13, ///< An e-mail message that was extracted from a file.
+        TSK_EXTRACTED_TEXT = 14, ///< Text that was extracted from a file.
+        TSK_WEB_SEARCH_QUERY = 15, ///< Web search engine query extracted from web history.
+        TSK_METADATA_EXIF = 16, ///< EXIF Metadata
+        TSK_TAG_FILE = 17, ///< File tags.
+        TSK_TAG_ARTIFACT = 18, ///< Result tags.
+    /* SEE ABOVE:
+     * - KEEP JAVA CODE IN SYNC 
+     * - UPDATE map in TskBlackboard.cpp
+     * - Update Wiki to reflect the attributes that should be part of the artifact. 
+     */
+};
+
+/**
+ * Built in attribute types 
+ */
+/* The numbers are explicitly added to make it easier to verify
+ * that the Java and C++ code is in sync.
+ *
+ * It is very important that this list be kept up to date and 
+ * in sync with the Java code.  Do not add anything here unless
+ * you also add it there.  
+ * See bindings/java/src/org/sleuthkit/datamodel/BlackboardAttribute.java 
+ */
+typedef enum TSK_ATTRIBUTE_TYPE {
+    TSK_URL = 1,///< String of a URL, should start with http:// or ftp:// etc.  You should also make a TskBlackoard::TSK_DOMAIN entry for the base domain name. 
+    TSK_DATETIME = 2,///< INT32: GMT based Unix time, defines number of secords elapsed since UTC Jan 1, 1970.
+    TSK_NAME = 3,///< STRING: The name associated with an artifact
+    TSK_PROG_NAME = 4,///< String of name of a program that was installed on the system
+    TSK_VALUE = 6,///< Some value associated with an artifact
+    TSK_FLAG = 7,///< Some flag associated with an artifact
+    TSK_PATH = 8,///< A filesystem path.  Should be fully qualified. Should set TSK_PATH_ID as well when this is set. TODO: Need to define this value more for cases with multiple images and multiple file systems per image. 
+    TSK_KEYWORD = 10,///< STRING: Keyword that was found in this file. 
+    TSK_KEYWORD_REGEXP = 11,///< STRING: A regular expression string
+    TSK_KEYWORD_PREVIEW = 12,///< STRING: A text preview
+    TSK_KEYWORD_SET = 13,///< STRING: A keyword set -- Deprecated in favor of TSK_SET_NAME
+    TSK_USERNAME = 14,///< String of a user name.  Use TskBlackboard::TSK_DOMAIN to store the domain that the username is from (if it is known). 
+    TSK_DOMAIN = 15,///< String of a DNS Domain name, e.g. sleuthkit.org  use TskBlackboad::TSK_URL for a full URL.
+    TSK_PASSWORD = 16,///< String of a password that was found.  Use TskBlackboard::TSK_USERNAME and TskBlackboard::TSK_DOMAIN to link the password to a given user and site. 
+    TSK_NAME_PERSON = 17,///< String of a person name
+    TSK_DEVICE_MODEL = 18,///< String of manufacturer name of device that was connected (or somehow related to) the data being analyzed
+    TSK_DEVICE_MAKE = 19,///< String of make of a device that was connected (or somehow related to) the data being analyzed
+    TSK_DEVICE_ID = 20,///< String of ID/serial number of a device that was connected (or somehow related to) the data being analyzed
+    TSK_EMAIL = 21,///< String of e-mail address in the form of user@host.com (note that there are also more specific TSK_EMAIL_TO and TSK_EMAIL_FROM attributes if you know the use of the address)
+    TSK_HASH_MD5 = 22,///< STRING: MD5 hash
+    TSK_HASH_SHA1 = 23,///< STRING: SHA1 hash
+    TSK_HASH_SHA2_256 = 24,///< STRING: SHA2 256 bit hash
+    TSK_HASH_SHA2_512 = 25,///< STRING: SHA2 512 bit hash
+    TSK_TEXT = 26,///< String of text extracted from a file (should be part of TSK_EXTRACTED_TEXT artifact).
+    TSK_TEXT_FILE = 27,///< String of path to file containing text. May be absolute or relative. If relative, will be evaluated relative to OUT_DIR setting. Should be part of TSK_EXTRACTED_TEXT artifact)
+    TSK_TEXT_LANGUAGE = 28,///< String of the detected language in ISO 639-3 language code of TskBlackboard::TSK_TEXT data in the same artifact (TSK_EXTRACTED_TEXT, for example).
+    TSK_ENTROPY = 29,///< DOUBLE: Entropy value of file
+    TSK_HASHSET_NAME = 30,///< String of the name or file name of the hashset -- Deprecated in favor of TSK_SET_NAME
+    TSK_INTERESTING_FILE = 31,///< An interesting file hit, potentially file id, name, or path
+    TSK_REFERRER = 32,///< String of referrer URL
+    TSK_LAST_ACCESSED = 33,///<last time access, review this instead of DATETIME
+    TSK_IP_ADDRESS = 34,///<String of IP Address
+    TSK_PHONE_NUMBER = 35,///<String of phone number
+    TSK_PATH_ID = 36,///< Object ID from database that a TSK_PATH attribute corresponds to.  Set to -1 if path is for a file that is not in database (i.e. deleted). 
+    TSK_SET_NAME = 37,///< STRING: The name of a set that was used to find this artifact (to be used for hash hits, keyword hits, interesting files, etc.)
+    TSK_ENCRYPTION_DETECTED = 38,///< STRING: The type of encryption that is believed to have been used on the file.
+    TSK_MALWARE_DETECTED = 39,///< STRING: The name of the malware that was detected in this file.
+    TSK_STEG_DETECTED = 40,///< STRING: The name of the steganography technique that was detected in this file.
+    TSK_EMAIL_TO = 41, ///< String of an e-mail address that a message is being sent to directly (not cc:).
+    TSK_EMAIL_CC = 42, ///< String of an e-mail address that a message is being sent to as a cc:.
+    TSK_EMAIL_BCC = 43, ///< String of an e-mail address that a message is being sent to as a bcc:.
+    TSK_EMAIL_FROM = 44, ///< String of an e-mail address that a message is being sent from.
+    TSK_EMAIL_CONTENT_PLAIN = 45, ///< String of e-mail message body in plain text
+    TSK_EMAIL_CONTENT_HTML = 46, ///< STring of e-mail message body in HTML
+    TSK_EMAIL_CONTENT_RTF = 47, ///< STring of e-mail message body in RTF
+    TSK_MSG_ID = 48, ///< String of a message ID (such as one of an e-mail message)
+    TSK_MSG_REPLY_ID = 49, ///< String of a message ID that a given message is in response to (such as one of an e-mail message) 
+    TSK_DATETIME_RCVD = 50, ///< Time in Unix epoch that something was received.
+    TSK_DATETIME_SENT = 51, ///< Time in Unix epoch that something was sent.
+    TSK_SUBJECT = 52, ///< String of a subject (such as one of an e-mail message)
+    TSK_TITLE = 53, ///< String of a title (such as a webpage or other document)
+    TSK_GEO_LATITUDE = 54, ///< Floating point of latitude coordinate.  Should be in WGS84. Positive North, Negative South. 
+    TSK_GEO_LONGITUDE = 55, ///< Floating point of longitude coordinate.  Should be in WGS84.  Positive East, Negative West.
+    TSK_GEO_VELOCITY = 56, ///< Floating point of velocity in geo coordinate in meters per second.
+    TSK_GEO_ALTITUDE = 57, ///< Floating point of altitude in geo coordinate in meters.
+    TSK_GEO_BEARING = 58, ///< Floating point of bearing in geo coordinate in true degrees.
+    TSK_GEO_HPRECISION = 59, ///< Floating point of horizontal precision in geo coordinate in meters.
+    TSK_GEO_VPRECISION = 60, ///< Floating point of vertical precision in geo coordinate in meters.
+    TSK_GEO_MAPDATUM = 61, ///< String of map datum used for coordinates if not WGS84.
+    TSK_FILE_TYPE_SIG = 62, ///< String of file type based on signature detection in file content.
+    TSK_FILE_TYPE_EXT = 63, ///< String of file type based on file name extension.
+    TSK_TAGGED_ARTIFACT = 64, ///< Tagged artifact (associated result).
+    TSK_TAG_NAME = 65, ///< The tag name.  Can contain slashes "/" to represent tag hierarchy.
+    TSK_DESCRIPTION = 66, ///< Description string.
+    TSK_URL_DECODED = 67, ///< Decoded URL.
+
+    /* SEE ABOVE: 
+     * - KEEP JAVA CODE IN SYNC 
+     * - UPDATE map in TskBlackBoard.cpp too */
+};
+
+/**
+ * Class used to store the pair of type and display names of attributes.
+ */
+class TskAttributeNames{
+public:
+    string typeName;
+    string displayName;
+    TskAttributeNames(string name, string display):
+    typeName(name),
+        displayName(display){}
+};
+
+/**
+ * Class used to store the pair of type and display names of artifacts.
+ */
+class TskArtifactNames{
+public:
+    string typeName;
+    string displayName;
+    TskArtifactNames(string name, string display):
+    typeName(name),
+        displayName(display){}
+};
+
+/**
+ * An interface for setting and retrieving name/value pairs to the blackboard.
+ * The blackboard is used to store data for use by later modules in the pipeline.
+ * Can be registered with and retrieved from TskServices.
+ */
+class TSK_FRAMEWORK_API TskBlackboard
+{
+public:
+    
+    /**
+     * Get the artifact with the given id
+     * @param artifactID id
+     * @returns the artifact throws an error if no artifact matches that id.
+     */
+    virtual TskBlackboardArtifact getBlackboardArtifact(const long artifactID) = 0;
+
+    /**
+     * Get all artifacts that match the given condition
+     * @param condition condition (implementation specific) to use for matching
+     * @returns vector of matching artifacts can return an empty vector if there are no matches
+     * @throws error if a bad condition string is supplied
+     */
+    virtual vector<TskBlackboardArtifact> getMatchingArtifacts(const string& condition)const = 0;
+    /**
+     * Get all artifacts with the given type name and file id
+     * @param file_id associated file id
+     * @param artifactTypeName type name
+     * @returns vector of matching artifacts can return an empty vector if there are no matches
+     */
+    virtual vector<TskBlackboardArtifact> getArtifacts(const uint64_t file_id, const string& artifactTypeName)const = 0;
+    /**
+     * Get all artifacts with the given type id and file id
+     * @param file_id associated file id
+     * @param artifactTypeID type id
+     * @returns vector of matching artifacts can return an empty vector if there are no matches
+     */
+    virtual vector<TskBlackboardArtifact> getArtifacts(const uint64_t file_id, int artifactTypeID)const = 0;
+    /**
+     * Get all artifacts with the given type and file id
+     * @param file_id associated file id
+     * @param artifactType name
+     * @returns vector of matching artifacts can return an empty vector if there are no matches
+     */
+    virtual vector<TskBlackboardArtifact> getArtifacts(const uint64_t file_id, TSK_ARTIFACT_TYPE artifactType)const = 0;
+    /**
+     * Get all artifacts with the given type
+     * @param artifactType type
+     * @returns vector of matching artifacts can return an empty vector if there are no matches
+     */
+    virtual vector<TskBlackboardArtifact> getArtifacts(const TSK_ARTIFACT_TYPE artifactType)const = 0;
+
+    /**
+     * Get all attributes that match the given condition 
+     * @param condition (implementation specific) to use for matching
+     * @returns vector of matching attributes can return an empty vector if there are no matches
+     * @throws error if a bad condition string is supplied
+     */
+    virtual vector<TskBlackboardAttribute> getMatchingAttributes(const string& condition)const = 0;   
+
+    /**
+     * Get all attributes with the given type name and file id
+     * @param file_id associated file id
+     * @param attributeTypeName type name
+     * @returns vector of matching attributes can return an empty vector if there are no matches
+     */
+    virtual vector<TskBlackboardAttribute> getAttributes(const uint64_t file_id, const string& attributeTypeName)const = 0;
+
+    /**
+     * Get all attributes with the given type and file id
+     * @param file_id associated file id
+     * @param attributeTypeID Type of attribute to return
+     * @returns vector of matching attributes can return an empty vector if there are no matches
+     */
+    virtual vector<TskBlackboardAttribute> getAttributes(const uint64_t file_id, int attributeTypeID)const = 0;
+
+    /** Get all attributes with the given type and file id
+     * @param file_id associated file id
+     * @param attributeType name
+     * @returns vector of matching attributes can return an empty vector if there are no matches
+     */
+    virtual vector<TskBlackboardAttribute> getAttributes(const uint64_t file_id, TSK_ATTRIBUTE_TYPE attributeType)const = 0;
+    /**
+     * Get all attributes with the given type
+     * @param attributeType type
+     * @returns vector of matching attributes can return an empty vector if there are no matches
+     */
+    virtual vector<TskBlackboardAttribute> getAttributes(const TSK_ATTRIBUTE_TYPE attributeType)const = 0;
+    
+
+    /**
+     * Create a new blackboard artifact with the given type id and file id
+     * @param artifactTypeID artifact type id 
+     * @param file_id associated file id 
+     * @returns the new artifact
+     * @throws error if the artifact type does not exist
+     */
+    virtual TskBlackboardArtifact createArtifact(const uint64_t file_id, const int artifactTypeID) = 0;
+
+    /**
+     * Create a new blackboard artifact with the given type and file id
+     * @param file_id associated file id
+     * @param artifactType artifact type 
+     * @returns the new artifact
+     * @throws error if the artifact type does not exist
+     */
+    virtual TskBlackboardArtifact createArtifact(const uint64_t file_id, const TSK_ARTIFACT_TYPE artifactType) = 0;
+
+    /**
+     * Add a new artifact type with the given name and file id
+     * @param file_id associated file id
+     * @param artifactTypeName System name of artifact type 
+     * @returns the new artifact
+     * @throws error if the artifact type does not exist
+     */
+    virtual TskBlackboardArtifact createArtifact(const uint64_t file_id, const string& artifactTypeName) = 0;
+
+    /**
+     * Add a new attribute to the general info artifact for the given file
+     * @param file_id file id for the file to add the attribute to
+     * @param attr and attribute populated with values. this attribute will have
+     * its artifact_id and obj_id set by this method.
+     * @throws error if no file with the given id exists or if a bad attribute is passed in.
+     */
+    virtual void createGenInfoAttribute(const uint64_t file_id, TskBlackboardAttribute& attr) = 0;
+
+    /**
+     * Search the entire blackboard for all attribute types associated with any
+     * artifact of the given type.
+     * @param artifactTypeId artifact type to search
+     * @returns a vector of attribute ids can return an empty vector if no types are found
+     */
+    virtual vector<int> findAttributeTypes(int artifactTypeId) = 0;
+
+    /**
+     * Convert attribute type id to display name
+     * @param attributeTypeID attribute type id
+     * @returns display name
+     * @throws error if no type exists for that id
+     */
+    static string attrTypeIDToTypeDisplayName(const int attributeTypeID);
+    /**
+     * Convert attribute type name to id
+     * @param attributeTypeString attribute type name
+     * @returns attribute type id
+     * @throws error if no type exists with that name
+     */
+    static int attrTypeNameToTypeID(const string& attributeTypeString);
+    /**
+     * Convert attribute type id to name
+     * @param attributeTypeID id
+     * @returns attribute type name
+     * @throws error if no type exists with that name
+     */
+    static string attrTypeIDToTypeName(const int attributeTypeID);
+
+    /**
+     * Add a new attribute type with the given name and display name
+     * @param attributeTypeName name for the new attribute type. should be unique
+     * @param displayName name to display for this type. need not be unique
+     * @returns the new attribute type id generated for the type.
+     * @throws error if a type with that name already exists
+     */
+    static int addAttributeType(const string& attributeTypeName, const string& displayName);
+
+    /**
+     * Convert artifact type id to display name
+     * @param artifactTypeID artifact type id
+     * @returns display name
+     * @throws error if no type exists with that id
+     */
+    static string artTypeIDToDisplayName(const int artifactTypeID);
+    /**
+     * Convert artifact type name to id
+     * @param artifactTypeString artifact type name
+     * @returns artifact type id
+     * @throws error if no type exists with that name
+     */
+    static int artTypeNameToTypeID(const string& artifactTypeString);
+    /**
+     * Convert artifact type id to name
+     * @param artifactTypeID id
+     * @returns artifact type name
+     * @throws error if no type exists with that id
+     */
+    static string artTypeIDToTypeName(const int artifactTypeID);
+
+    /**
+     * Add a new artifact type with the given name and display name
+     * @param artifactTypeName name for the new attribute type. should be unique
+     * @param displayName name to display for this type. need not be unique
+     * @returns the new artifact type id generated for the type.
+     * @throws error if a type with that name already exists
+     */
+    static int addArtifactType(const string& artifactTypeName, const string& displayName);
+
+    friend class TskBlackboardArtifact;
+    friend class TskImgDB;
+
+protected:
+    static map<int, TskArtifactNames> getAllArtifactTypes();
+    static map<int, TskAttributeNames> getAllAttributeTypes();
+    virtual void addBlackboardAttribute(TskBlackboardAttribute& attr) = 0;
+    /// Default Constructor
+    TskBlackboard() {};
+
+    /// Copy Constructor
+    TskBlackboard(TskBlackboard const&) {};
+
+    /// Destructor
+    virtual ~TskBlackboard() {};
+    
+private:
+
+};
+
+
+#endif